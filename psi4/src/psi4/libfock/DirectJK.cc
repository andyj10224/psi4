/*
 * @BEGIN LICENSE
 *
 * Psi4: an open-source quantum chemistry software package
 *
 * Copyright (c) 2007-2021 The Psi4 Developers.
 *
 * The copyrights for code used from other parties are included in
 * the corresponding files.
 *
 * This file is part of Psi4.
 *
 * Psi4 is free software; you can redistribute it and/or modify
 * it under the terms of the GNU Lesser General Public License as published by
 * the Free Software Foundation, version 3.
 *
 * Psi4 is distributed in the hope that it will be useful,
 * but WITHOUT ANY WARRANTY; without even the implied warranty of
 * MERCHANTABILITY or FITNESS FOR A PARTICULAR PURPOSE.  See the
 * GNU Lesser General Public License for more details.
 *
 * You should have received a copy of the GNU Lesser General Public License along
 * with Psi4; if not, write to the Free Software Foundation, Inc.,
 * 51 Franklin Street, Fifth Floor, Boston, MA 02110-1301 USA.
 *
 * @END LICENSE
 */

#include "psi4/lib3index/3index.h"
#include "psi4/libpsio/psio.hpp"
#include "psi4/libpsio/psio.h"
#include "psi4/libpsio/aiohandler.h"
#include "psi4/libqt/qt.h"
#include "psi4/psi4-dec.h"
#include "psi4/psifiles.h"
#include "psi4/libiwl/iwl.hpp"
#include "jk.h"
#include "psi4/libmints/matrix.h"
#include "psi4/libmints/basisset.h"
#include "psi4/libmints/molecule.h"
#include "psi4/libmints/twobody.h"
#include "psi4/libmints/integral.h"
#include "psi4/lib3index/cholesky.h"
#include "psi4/libfmm/fmm_tree.h"
#include "psi4/libpsi4util/process.h"
#include "psi4/liboptions/liboptions.h"

#include <algorithm>
#include <limits>
#include <sstream>
#include <map>
#include <unordered_set>
#include "psi4/libpsi4util/PsiOutStream.h"
#ifdef _OPENMP
#include <omp.h>
#include "psi4/libpsi4util/process.h"
#endif

#ifdef USING_BrianQC

#include <use_brian_wrapper.h>
#include <brian_macros.h>
#include <brian_common.h>
#include <brian_scf.h>
#include <brian_cphf.h>

extern void checkBrian();
extern BrianCookie brianCookie;
extern bool brianEnable;
extern bool brianEnableDFT;
extern bool brianCPHFFlag;
extern bool brianCPHFLeftSideFlag;
extern brianInt brianRestrictionType;

#endif

using namespace psi;

namespace psi {

DirectJK::DirectJK(std::shared_ptr<BasisSet> primary, Options& options) : JK(primary), options_(options) { common_init(); }
DirectJK::~DirectJK() {}
void DirectJK::common_init() {
    df_ints_num_threads_ = 1;

#ifdef _OPENMP
    df_ints_num_threads_ = Process::environment.get_n_threads();
#endif

    incfock_ = options_.get_bool("INCFOCK");
    incfock_count_ = 0;
    do_incfock_iter_ = false;
    if (options_.get_int("INCFOCK_FULL_FOCK_EVERY") <= 0) {
        throw PSIEXCEPTION("Invalid input for option INCFOCK_FULL_FOCK_EVERY (<= 0)");
    }
    density_screening_ = options_.get_str("SCREENING") == "DENSITY";
    linK_ = options_.get_bool("DO_LINK");
    linK_ints_cutoff_ = options_.get_double("LINK_INTS_TOLERANCE");
    cfmm_ = options_.get_bool("DO_CFMM");
    set_cutoff(options_.get_double("INTS_TOLERANCE"));
}
size_t DirectJK::memory_estimate() {
    return 0;  // Effectively
}
void DirectJK::print_header() const {
    std::string screen_type = options_.get_str("SCREENING");
    if (print_) {
        outfile->Printf("  ==> DirectJK: Integral-Direct J/K Matrices <==\n\n");

        outfile->Printf("    J tasked:          %11s\n", (do_J_ ? "Yes" : "No"));
        outfile->Printf("    K tasked:          %11s\n", (do_K_ ? "Yes" : "No"));
        outfile->Printf("    wK tasked:         %11s\n", (do_wK_ ? "Yes" : "No"));
        if (do_wK_) outfile->Printf("    Omega:             %11.3E\n", omega_);
        outfile->Printf("    Integrals threads: %11d\n", df_ints_num_threads_);
        // outfile->Printf( "    Memory [MiB]:      %11ld\n", (memory_ *8L) / (1024L * 1024L));
        outfile->Printf("    Screening Type:    %11s\n", screen_type.c_str());
        outfile->Printf("    Screening Cutoff:  %11.0E\n", cutoff_);
        outfile->Printf("    Incremental Fock:  %11s\n", incfock_ ? "Yes" : "No");
        outfile->Printf("    LinK:              %11s\n\n", linK_ ? "Yes" : "No");

        if (linK_) {
            outfile->Printf("            -------------------------------\n");
            outfile->Printf("           |      Linear Exchange (LinK)   |\n");
            outfile->Printf("           |          By: Andy Jiang       |\n");
            outfile->Printf("            -------------------------------\n");
            outfile->Printf("          **Do I get a fist-bump for this?**\n\n");
        }
    }
}
void DirectJK::preiterations() {

#ifdef USING_BrianQC
    if (brianEnable) {
        double threshold = cutoff_ * (brianCPHFFlag ? 1e-3 : 1e-0); // CPHF needs higher precision
        brianCOMSetPrecisionThresholds(&brianCookie, &threshold);
        checkBrian();
    }
#endif
}

void DirectJK::incfock_setup() {

    // The prev_D_ao_ condition is used to handle stability analysis case
    if (initial_iteration_ || prev_D_ao_.size() != D_ao_.size()) {
        initial_iteration_ = true;

        prev_D_ao_.clear();
        delta_D_ao_.clear();

        if (do_wK_) {
            prev_wK_ao_.clear();
            delta_wK_ao_.clear();
        }

        if (do_J_) {
            prev_J_ao_.clear();
            delta_J_ao_.clear();
        }

        if (do_K_) {
            prev_K_ao_.clear();
            delta_K_ao_.clear();
        }
    
        for (size_t N = 0; N < D_ao_.size(); N++) {
            prev_D_ao_.push_back(std::make_shared<Matrix>("D Prev", D_ao_[N]->nrow(), D_ao_[N]->ncol()));
            delta_D_ao_.push_back(std::make_shared<Matrix>("Delta D", D_ao_[N]->nrow(), D_ao_[N]->ncol()));

            if (do_wK_) {
                prev_wK_ao_.push_back(std::make_shared<Matrix>("wK Prev", wK_ao_[N]->nrow(), wK_ao_[N]->ncol()));
                delta_wK_ao_.push_back(std::make_shared<Matrix>("Delta wK", wK_ao_[N]->nrow(), wK_ao_[N]->ncol()));
            }
                
            if (do_J_) {
                prev_J_ao_.push_back(std::make_shared<Matrix>("J Prev", J_ao_[N]->nrow(), J_ao_[N]->ncol()));
                delta_J_ao_.push_back(std::make_shared<Matrix>("Delta J", J_ao_[N]->nrow(), J_ao_[N]->ncol()));
            }
        
            if (do_K_) {
                prev_K_ao_.push_back(std::make_shared<Matrix>("K Prev", K_ao_[N]->nrow(), K_ao_[N]->ncol()));
                delta_K_ao_.push_back(std::make_shared<Matrix>("Delta K", K_ao_[N]->nrow(), K_ao_[N]->ncol()));
            }
        }
    } else {
        for (size_t N = 0; N < D_ao_.size(); N++) {
            delta_D_ao_[N]->copy(D_ao_[N]);
            delta_D_ao_[N]->subtract(prev_D_ao_[N]);
        }
    }
}
void DirectJK::incfock_postiter() {
    if (do_incfock_iter_) {
        for (size_t N = 0; N < D_ao_.size(); N++) {

            if (do_wK_) {
                prev_wK_ao_[N]->add(delta_wK_ao_[N]);
                wK_ao_[N]->copy(prev_wK_ao_[N]);
            }

            if (do_J_) {
                prev_J_ao_[N]->add(delta_J_ao_[N]);
                J_ao_[N]->copy(prev_J_ao_[N]);
            }

            if (do_K_) {
                prev_K_ao_[N]->add(delta_K_ao_[N]);
                K_ao_[N]->copy(prev_K_ao_[N]);
            }

            prev_D_ao_[N]->copy(D_ao_[N]);
        }
    } else {
        for (size_t N = 0; N < D_ao_.size(); N++) {
            if (do_wK_) prev_wK_ao_[N]->copy(wK_ao_[N]);
            if (do_J_) prev_J_ao_[N]->copy(J_ao_[N]);
            if (do_K_) prev_K_ao_[N]->copy(K_ao_[N]);
            prev_D_ao_[N]->copy(D_ao_[N]);
        }
    }
}

void DirectJK::compute_JK() {
#ifdef USING_BrianQC
    if (brianEnable) {
        brianBool computeCoulomb = (do_J_ ? BRIAN_TRUE : BRIAN_FALSE);
        brianBool computeExchange = ((do_K_ || do_wK_) ? BRIAN_TRUE : BRIAN_FALSE);

        if (do_wK_ and not brianEnableDFT) {
            throw PSIEXCEPTION("Currently, BrianQC cannot compute range-separated exact exchange when Psi4 is handling the DFT terms");
        }

        if (not brianCPHFFlag) {
            if (!lr_symmetric_) {
                throw PSIEXCEPTION("Currently, BrianQC's non-CPHF Fock building only works with symmetric densities");
            }

            // BrianQC only computes the sum of all Coulomb contributions.
            // For ROHF, the matrices are not the alpha and beta densities, but
            // the doubly and singly occupied densities, and the weight of
            // the first Coulomb contribution must be two. Currently, we
            // achieve this by scaling the doubly occupied density
            // before building, and doing the reverse for the results.
            // We also restore the original density in case it is still needed.
            if (brianRestrictionType == BRIAN_RESTRICTION_TYPE_ROHF) {
                D_ao_[0]->scale(2.0);
            }

            double* exchangeAlpha = nullptr;
            double* exchangeBeta = nullptr;
            if (do_K_) {
                exchangeAlpha = K_ao_[0]->get_pointer();
                exchangeBeta = (D_ao_.size() > 1) ? K_ao_[1]->get_pointer() : nullptr;
            } else if (do_wK_) {
                exchangeAlpha = wK_ao_[0]->get_pointer();
                exchangeBeta = (D_ao_.size() > 1) ? wK_ao_[1]->get_pointer() : nullptr;
            }

            brianSCFBuildFockRepulsion(&brianCookie,
                &computeCoulomb,
                &computeExchange,
                D_ao_[0]->get_pointer(0),
                (D_ao_.size() > 1 ? D_ao_[1]->get_pointer() : nullptr),
                (do_J_ ? J_ao_[0]->get_pointer() : nullptr),
                exchangeAlpha,
                exchangeBeta
            );
            checkBrian();

            // BrianQC computes the sum of all Coulomb contributions into
            // J_ao_[0], so all other contributions must be zeroed out for
            // the sum to be correct. For RHF/RKS, Psi4 expects J_ao_[0]
            // to contain the alpha contribution instead of the total, so
            // we halve it.
            if (do_J_) {
                if (brianRestrictionType == BRIAN_RESTRICTION_TYPE_RHF) {
                    J_ao_[0]->scale(0.5);
                }

                for (size_t ind = 1; ind < J_ao_.size(); ind++) {
                    J_ao_[ind]->zero();
                }
            }

            if (brianRestrictionType == BRIAN_RESTRICTION_TYPE_ROHF) {
                D_ao_[0]->scale(0.5);

                if (do_J_) {
                    J_ao_[0]->scale(0.5);
                }

                if (do_K_) {
                    K_ao_[0]->scale(0.5);
                }

                if (do_wK_) {
                    wK_ao_[0]->scale(0.5);
                }
            }
        } else {
            brianInt maxSegmentSize;
            brianCPHFMaxSegmentSize(&brianCookie, &maxSegmentSize);

            brianInt densityCount = (brianRestrictionType == BRIAN_RESTRICTION_TYPE_RHF) ? 1 : 2;
            if (D_ao_.size() % densityCount != 0) {
                throw PSIEXCEPTION("Invalid number of density matrices for CPHF");
            }

            brianInt derivativeCount = D_ao_.size() / densityCount;

            for (brianInt segmentStartIndex = 0; segmentStartIndex < derivativeCount; segmentStartIndex += maxSegmentSize) {
                brianInt segmentSize = std::min(maxSegmentSize, derivativeCount - segmentStartIndex);

                std::vector<std::vector<SharedMatrix>> pseudoDensitySymmetrized(densityCount);
                std::vector<std::vector<const double*>> pseudoDensityPointers(densityCount);
                std::vector<std::vector<double*>> pseudoExchangePointers(densityCount);
                for (brianInt densityIndex = 0; densityIndex < densityCount; densityIndex++) {
                    pseudoDensitySymmetrized[densityIndex].resize(segmentSize);
                    pseudoDensityPointers[densityIndex].resize(segmentSize, nullptr);
                    pseudoExchangePointers[densityIndex].resize(segmentSize, nullptr);
                    for (brianInt i = 0; i < segmentSize; i++) {
                        // Psi4's code computing the left- and right-hand side CPHF terms use different indexing conventions
                        brianInt psi4Index = brianCPHFLeftSideFlag ? (densityIndex * derivativeCount + segmentStartIndex + i) : ((segmentStartIndex + i) * densityCount + densityIndex);

                        pseudoDensitySymmetrized[densityIndex][i] = D_ao_[psi4Index]->clone();
                        pseudoDensitySymmetrized[densityIndex][i]->add(D_ao_[psi4Index]->transpose());
                        pseudoDensitySymmetrized[densityIndex][i]->scale(0.5);
                        pseudoDensityPointers[densityIndex][i] = pseudoDensitySymmetrized[densityIndex][i]->get_pointer();

                        if (do_K_) {
                            pseudoExchangePointers[densityIndex][i] = K_ao_[psi4Index]->get_pointer();
                        } else if (do_wK_) {
                            pseudoExchangePointers[densityIndex][i] = wK_ao_[psi4Index]->get_pointer();
                        }
                    }
                }

                std::vector<double*> pseudoCoulombPointers(segmentSize, nullptr);
                for (brianInt i = 0; i < segmentSize; i++) {
                    if (do_J_) {
                        // we always write the total coulomb into the densityIndex == 0 matrix, and later divide it if necessary
                        brianInt psi4Index = brianCPHFLeftSideFlag ? (0 * derivativeCount + segmentStartIndex + i) : ((segmentStartIndex + i) * densityCount + 0);
                        pseudoCoulombPointers[i] = J_ao_[psi4Index]->get_pointer();
                    }
                }

                brianCPHFBuildRepulsion(&brianCookie,
                    &computeCoulomb,
                    &computeExchange,
                    &segmentSize,
                    pseudoDensityPointers[0].data(),
                    (densityCount > 1) ? pseudoDensityPointers[1].data() : nullptr,
                    pseudoCoulombPointers.data(),
                    pseudoExchangePointers[0].data(),
                    (densityCount > 1) ? pseudoExchangePointers[1].data() : nullptr
                );
                checkBrian();

                // BrianQC computes the sum of all Coulomb contributions into
                // J_ao_[0], so all other contributions must be zeroed out for
                // the sum to be correct. For RHF/RKS, Psi4 expects J_ao_[0]
                // to contain the alpha contribution instead of the total, so
                // we halve it.
                if (do_J_) {
                    for (brianInt i = 0; i < segmentSize; i++) {
                        if (brianRestrictionType == BRIAN_RESTRICTION_TYPE_RHF) {
                            brianInt psi4Index = brianCPHFLeftSideFlag ? (0 * derivativeCount + segmentStartIndex + i) : ((segmentStartIndex + i) * densityCount + 0);
                            J_ao_[psi4Index]->scale(0.5);
                        }

                        for (brianInt densityIndex = 1; densityIndex < densityCount; densityIndex++) {
                            brianInt psi4Index = brianCPHFLeftSideFlag ? (densityIndex * derivativeCount + segmentStartIndex + i) : ((segmentStartIndex + i) * densityCount + densityIndex);
                            J_ao_[psi4Index]->zero();
                        }
                    }
                }
            }
        }

        return;
    }
#endif

    if (incfock_) {
        timer_on("DirectJK: INCFOCK Preprocessing");
        incfock_setup();
        int reset = options_.get_int("INCFOCK_FULL_FOCK_EVERY");
        double dconv = options_.get_double("D_CONVERGENCE");
        double Dnorm = Process::environment.globals["SCF D NORM"];
        // Do IFB on this iteration?
        do_incfock_iter_ = (Dnorm >= dconv) && !initial_iteration_ && (incfock_count_ % reset != reset - 1);
        
        if (!initial_iteration_ && (Dnorm >= dconv)) incfock_count_ += 1;
        timer_off("DirectJK: INCFOCK Preprocessing");
    }

    auto factory = std::make_shared<IntegralFactory>(primary_, primary_, primary_, primary_);
    
    std::vector<SharedMatrix>& D_ref = (do_incfock_iter_ ? delta_D_ao_ : D_ao_);
    std::vector<SharedMatrix>& J_ref = (do_incfock_iter_ ? delta_J_ao_ : J_ao_);
    std::vector<SharedMatrix>& K_ref = (do_incfock_iter_ ? delta_K_ao_ : K_ao_);
    std::vector<SharedMatrix>& wK_ref = (do_incfock_iter_ ? delta_wK_ao_ : wK_ao_);

    Options& options = Process::environment.options;
    do_cfmm_ = options.get_bool("DO_CFMM_J") && (iteration_ > 0);

    if (do_cfmm_) {
        // Make the integral objects
        std::vector<std::shared_ptr<TwoBodyAOInt>> ints;
        ints.push_back(std::shared_ptr<TwoBodyAOInt>(factory->eri()));
        for (int thread = 1; thread < df_ints_num_threads_; thread++) {
            ints.push_back(std::shared_ptr<TwoBodyAOInt>(ints[0]->clone()));
        }
        // Build J (CFMM)
        int nlevels = options.get_int("CFMM_MAX_TREE_DEPTH");
        int lmax = options.get_int("CFMM_MAX_MPOLE_ORDER");

        std::shared_ptr<Molecule> mol = primary_->molecule();
        const auto& shell_pairs = ints[0]->shell_pairs();
        std::shared_ptr<CFMMTree> tree = std::make_shared<CFMMTree>(mol, primary_, D_ao_, J_ao_, shell_pairs, nlevels, lmax);
        tree->build_J();

        // Build K
        if (do_K_) {
            std::vector<std::shared_ptr<Matrix>> temp;
            for (size_t i = 0; i < D_ao_.size(); i++) {
                temp.push_back(std::make_shared<Matrix>("temp", primary_->nbf(), primary_->nbf()));
            }
            build_JK(ints, D_ao_, temp, K_ao_);
        }
    }

    if (do_wK_) {
        std::vector<std::shared_ptr<TwoBodyAOInt>> ints;
        for (int thread = 0; thread < df_ints_num_threads_; thread++) {
            ints.push_back(std::shared_ptr<TwoBodyAOInt>(factory->erf_eri(omega_)));
            if (density_screening_) ints[thread]->update_density(D_ref);
        }
        // TODO: Fast K algorithm
        if (do_J_) {
            build_JK(ints, D_ref, J_ref, wK_ref, true, true, true, true);
        } else {
            build_JK(ints, D_ref, J_ref, wK_ref, false, true, true, true);
        }
    }
    

    if ((do_J_ || do_K_) && !do_cfmm_) {
        std::vector<std::shared_ptr<TwoBodyAOInt>> ints;
        ints.push_back(std::shared_ptr<TwoBodyAOInt>(factory->eri()));
        if (density_screening_) ints[0]->update_density(D_ref);
        for (int thread = 1; thread < df_ints_num_threads_; thread++) {
            ints.push_back(std::shared_ptr<TwoBodyAOInt>(ints[0]->clone()));
        }

        if (do_J_ && do_K_) {
            if (initial_iteration_ || (!linK_ && !cfmm_)) {
                build_JK(ints, D_ref, J_ref, K_ref, true, true, true, true);
            } else if (linK_ && cfmm_) {
                build_cfmm_J(ints, D_ref, J_ref);
                build_linK(ints, D_ref, J_ref, K_ref, false);
            } else if (linK_) {
                build_linK(ints, D_ref, J_ref, K_ref, true);
                build_JK(ints, D_ref, J_ref, K_ref, true, false, false, false);
            } else {
                build_cfmm_J(ints, D_ref, J_ref);
                build_JK(ints, D_ref, J_ref, K_ref, false, true, false, true);
            }
        } else if (do_J_) {
            if (initial_iteration_ || !cfmm_) {
                build_JK(ints, D_ref, J_ref, K_ref, true, false, true, false);
            } else {
                build_cfmm_J(ints, D_ref, J_ref);
            }
        } else {
            if (initial_iteration_ || !linK_) {
                build_JK(ints, D_ref, J_ref, K_ref, false, true, false, true);
            } else {
                build_linK(ints, D_ref, J_ref, K_ref, false);
            }
        }
    }

<<<<<<< HEAD
    // for (int N = 0; N < D_ao_.size(); N++) {
    //    J_[N]->print_out();
    // }

    iteration_ += 1;
=======
    if (incfock_) {
        timer_on("DirectJK: INCFOCK Postprocessing");
        incfock_postiter();
        timer_off("DirectJK: INCFOCK Postprocessing");
    }

    if (initial_iteration_) initial_iteration_ = false;
>>>>>>> 53a13879
}
void DirectJK::postiterations() {}

void DirectJK::build_JK(std::vector<std::shared_ptr<TwoBodyAOInt>>& ints, std::vector<SharedMatrix>& D,
                        std::vector<SharedMatrix>& J, std::vector<SharedMatrix>& K,
                        bool build_J, bool build_K, bool reset_J, bool reset_K) {
    
    timer_on("build_JK()");

    // Are we also performing linK on this iteration?
    bool linK_iter = linK_ && !initial_iteration_;

    // => Zeroing <= //
    if (build_J && reset_J) {
        for (auto Jmat : J) {
            Jmat->zero();
        }
    }
    
    if (build_K && reset_K) {
        for (auto Kmat : K) {
            Kmat->zero();
        }
    }
    
    // => Sizing <= //

    int nshell = primary_->nshell();
    int nthread = df_ints_num_threads_;

    // => Task Blocking <= //

    std::vector<int> task_shells;
    std::vector<int> task_starts;

    // > Atomic Blocking < //

    int atomic_ind = -1;
    for (int P = 0; P < nshell; P++) {
        if (primary_->shell(P).ncenter() > atomic_ind) {
            task_starts.push_back(P);
            atomic_ind++;
        }
        task_shells.push_back(P);
    }
    task_starts.push_back(nshell);

    // < End Atomic Blocking > //

    size_t ntask = task_starts.size() - 1;

    std::vector<int> task_offsets;
    task_offsets.push_back(0);
    for (int P2 = 0; P2 < primary_->nshell(); P2++) {
        task_offsets.push_back(task_offsets[P2] + primary_->shell(task_shells[P2]).nfunction());
    }

    size_t max_task = 0L;
    for (size_t task = 0; task < ntask; task++) {
        size_t size = 0L;
        for (int P2 = task_starts[task]; P2 < task_starts[task + 1]; P2++) {
            size += primary_->shell(task_shells[P2]).nfunction();
        }
        max_task = (max_task >= size ? max_task : size);
    }

    if (debug_) {
        outfile->Printf("  ==> DirectJK: Task Blocking <==\n\n");
        for (size_t task = 0; task < ntask; task++) {
            outfile->Printf("  Task: %3d, Task Start: %4d, Task End: %4d\n", task, task_starts[task],
                            task_starts[task + 1]);
            for (int P2 = task_starts[task]; P2 < task_starts[task + 1]; P2++) {
                int P = task_shells[P2];
                int size = primary_->shell(P).nfunction();
                int off = primary_->shell(P).function_index();
                int off2 = task_offsets[P2];
                outfile->Printf("    Index %4d, Shell: %4d, Size: %4d, Offset: %4d, Offset2: %4d\n", P2, P, size, off,
                                off2);
            }
        }
        outfile->Printf("\n");
    }

    // => Significant Task Pairs (PQ|-style <= //

    std::vector<std::pair<int, int> > task_pairs;
    for (size_t Ptask = 0; Ptask < ntask; Ptask++) {
        for (size_t Qtask = 0; Qtask < ntask; Qtask++) {
            if (Qtask > Ptask) continue;
            bool found = false;
            for (int P2 = task_starts[Ptask]; P2 < task_starts[Ptask + 1]; P2++) {
                for (int Q2 = task_starts[Qtask]; Q2 < task_starts[Qtask + 1]; Q2++) {
                    int P = task_shells[P2];
                    int Q = task_shells[Q2];
                    if (ints[0]->shell_pair_significant(P, Q)) {
                        found = true;
                        task_pairs.push_back(std::pair<int, int>(Ptask, Qtask));
                        break;
                    }
                }
                if (found) break;
            }
        }
    }
    size_t ntask_pair = task_pairs.size();
    size_t ntask_pair2 = ntask_pair * ntask_pair;

    // => Intermediate Buffers <= //

    // Intermediate buffer for J
    std::vector<std::vector<SharedMatrix>> JT;
    if (build_J) {
        for (int thread = 0; thread < nthread; thread++) {
            std::vector<SharedMatrix> J2;
            for (size_t ind = 0; ind < D.size(); ind++) {
                J2.push_back(std::make_shared<Matrix>("JT", 2 * max_task, max_task));
            }
            JT.push_back(J2);
        }
    }

    // Intermediate buffer for K
    std::vector<std::vector<SharedMatrix>> KT;
    if (build_K) {
        for (int thread = 0; thread < nthread; thread++) {
            std::vector<SharedMatrix > K2;
            for (size_t ind = 0; ind < D.size(); ind++) {
                K2.push_back(std::make_shared<Matrix>("KT", (lr_symmetric_ ? 4 : 8) * max_task, max_task));
            }
            KT.push_back(K2);
        }
    }
    
    // => Benchmarks <= //

    size_t computed_shells = 0L;

// ==> Master Task Loop <== //

#pragma omp parallel for num_threads(nthread) schedule(dynamic) reduction(+ : computed_shells)
    for (size_t task = 0L; task < ntask_pair2; task++) {
        size_t task1 = task / ntask_pair;
        size_t task2 = task % ntask_pair;

        int Ptask = task_pairs[task1].first;
        int Qtask = task_pairs[task1].second;
        int Rtask = task_pairs[task2].first;
        int Stask = task_pairs[task2].second;

        // GOTCHA! Thought this should be RStask > PQtask, but
        // H2/3-21G: Task (10|11) gives valid quartets (30|22) and (31|22)
        // This is an artifact that multiple shells on each task allow
        // for for the Ptask's index to possibly trump any RStask pair,
        // regardless of Qtask's index
        if (Rtask > Ptask) continue;

        // printf("Task: %2d %2d %2d %2d\n", Ptask, Qtask, Rtask, Stask);

        int nPtask = task_starts[Ptask + 1] - task_starts[Ptask];
        int nQtask = task_starts[Qtask + 1] - task_starts[Qtask];
        int nRtask = task_starts[Rtask + 1] - task_starts[Rtask];
        int nStask = task_starts[Stask + 1] - task_starts[Stask];

        int P2start = task_starts[Ptask];
        int Q2start = task_starts[Qtask];
        int R2start = task_starts[Rtask];
        int S2start = task_starts[Stask];

        int dPsize = task_offsets[P2start + nPtask] - task_offsets[P2start];
        int dQsize = task_offsets[Q2start + nQtask] - task_offsets[Q2start];
        int dRsize = task_offsets[R2start + nRtask] - task_offsets[R2start];
        int dSsize = task_offsets[S2start + nStask] - task_offsets[S2start];

        int thread = 0;
#ifdef _OPENMP
        thread = omp_get_thread_num();
#endif

        // => Master shell quartet loops <= //

        bool touched = false;
        for (int P2 = P2start; P2 < P2start + nPtask; P2++) {
            for (int Q2 = Q2start; Q2 < Q2start + nQtask; Q2++) {
                if (Q2 > P2) continue;
                int P = task_shells[P2];
                int Q = task_shells[Q2];
                if (!ints[0]->shell_pair_significant(P, Q)) continue;
                for (int R2 = R2start; R2 < R2start + nRtask; R2++) {
                    for (int S2 = S2start; S2 < S2start + nStask; S2++) {
                        if (S2 > R2) continue;
                        int R = task_shells[R2];
                        int S = task_shells[S2];
                        if (R2 * nshell + S2 > P2 * nshell + Q2) continue;
                        if (!ints[0]->shell_pair_significant(R, S)) continue;
                        if (!ints[0]->shell_significant(P, Q, R, S)) continue;

                        // Avoid integral recomputation in the linK case
                        if (linK_iter) {
                            eri_index index = ((eri_index) P) * nshell * nshell * nshell;
                            index += ((eri_index) Q) * nshell * nshell;
                            index += ((eri_index) R) * nshell;
                            index += (eri_index) S;
                            bool is_computed = false;

                            for (int i = 0; i < computed_integrals_.size(); i++) {
                                if (computed_integrals_[i].count(index)) {
                                    is_computed = true;
                                }
                            }
                            if (is_computed) continue;
                        }

                        // printf("Quartet: %2d %2d %2d %2d\n", P, Q, R, S);
                        // if (thread == 0) timer_on("JK: Ints");
                        if (ints[thread]->compute_shell(P, Q, R, S) == 0)
                            continue;  // No integrals in this shell quartet
                        computed_shells++;
                        // if (thread == 0) timer_off("JK: Ints");

                        const double* buffer = ints[thread]->buffer();

                        int Psize = primary_->shell(P).nfunction();
                        int Qsize = primary_->shell(Q).nfunction();
                        int Rsize = primary_->shell(R).nfunction();
                        int Ssize = primary_->shell(S).nfunction();

                        int Poff = primary_->shell(P).function_index();
                        int Qoff = primary_->shell(Q).function_index();
                        int Roff = primary_->shell(R).function_index();
                        int Soff = primary_->shell(S).function_index();

                        int Poff2 = task_offsets[P2] - task_offsets[P2start];
                        int Qoff2 = task_offsets[Q2] - task_offsets[Q2start];
                        int Roff2 = task_offsets[R2] - task_offsets[R2start];
                        int Soff2 = task_offsets[S2] - task_offsets[S2start];

                        // if (thread == 0) timer_on("JK: GEMV");
                        for (size_t ind = 0; ind < D.size(); ind++) {
                            double** Dp = D[ind]->pointer();
                            double** JTp; 
                            if (build_J) JTp = JT[thread][ind]->pointer();
                            double** KTp;
                            if (build_K) KTp = KT[thread][ind]->pointer();
                            const double* buffer2 = buffer;

                            if (!touched) {
                                if (build_J) {
                                    ::memset((void*)JTp[0L * max_task], '\0', dPsize * dQsize * sizeof(double));
                                    ::memset((void*)JTp[1L * max_task], '\0', dRsize * dSsize * sizeof(double));
                                }

                                if (build_K) {
                                    ::memset((void*)KTp[0L * max_task], '\0', dPsize * dRsize * sizeof(double));
                                    ::memset((void*)KTp[1L * max_task], '\0', dPsize * dSsize * sizeof(double));
                                    ::memset((void*)KTp[2L * max_task], '\0', dQsize * dRsize * sizeof(double));
                                    ::memset((void*)KTp[3L * max_task], '\0', dQsize * dSsize * sizeof(double));
                                    if (!lr_symmetric_) {
                                        ::memset((void*)KTp[4L * max_task], '\0', dRsize * dPsize * sizeof(double));
                                        ::memset((void*)KTp[5L * max_task], '\0', dSsize * dPsize * sizeof(double));
                                        ::memset((void*)KTp[6L * max_task], '\0', dRsize * dQsize * sizeof(double));
                                        ::memset((void*)KTp[7L * max_task], '\0', dSsize * dQsize * sizeof(double));
                                    }
                                }
                            }

                            // Intermediate Contraction Pointers
                            double* J1p;
                            double* J2p;
                            double* K1p;
                            double* K2p;
                            double* K3p;
                            double* K4p;
                            double* K5p;
                            double* K6p;
                            double* K7p;
                            double* K8p;

                            if (build_J) {
                                J1p = JTp[0L * max_task];
                                J2p = JTp[1L * max_task];
                            }

                            if (build_K) {
                                K1p = KTp[0L * max_task];
                                K2p = KTp[1L * max_task];
                                K3p = KTp[2L * max_task];
                                K4p = KTp[3L * max_task];
                                if (!lr_symmetric_) {
                                    K5p = KTp[4L * max_task];
                                    K6p = KTp[5L * max_task];
                                    K7p = KTp[6L * max_task];
                                    K8p = KTp[7L * max_task];
                                }
                            }

                            double prefactor = 1.0;
                            if (P == Q) prefactor *= 0.5;
                            if (R == S) prefactor *= 0.5;
                            if (P == R && Q == S) prefactor *= 0.5;

                            for (int p = 0; p < Psize; p++) {
                                for (int q = 0; q < Qsize; q++) {
                                    for (int r = 0; r < Rsize; r++) {
                                        for (int s = 0; s < Ssize; s++) {
                                            if (build_J) {
                                                J1p[(p + Poff2) * dQsize + q + Qoff2] +=
                                                    prefactor * (Dp[r + Roff][s + Soff] + Dp[s + Soff][r + Roff]) *
                                                    (*buffer2);
                                                J2p[(r + Roff2) * dSsize + s + Soff2] +=
                                                    prefactor * (Dp[p + Poff][q + Qoff] + Dp[q + Qoff][p + Poff]) *
                                                    (*buffer2);
                                            }

                                            if (build_K) {
                                                K1p[(p + Poff2) * dRsize + r + Roff2] +=
                                                    prefactor * (Dp[q + Qoff][s + Soff]) * (*buffer2);
                                                K2p[(p + Poff2) * dSsize + s + Soff2] +=
                                                    prefactor * (Dp[q + Qoff][r + Roff]) * (*buffer2);
                                                K3p[(q + Qoff2) * dRsize + r + Roff2] +=
                                                    prefactor * (Dp[p + Poff][s + Soff]) * (*buffer2);
                                                K4p[(q + Qoff2) * dSsize + s + Soff2] +=
                                                    prefactor * (Dp[p + Poff][r + Roff]) * (*buffer2);
                                                if (!lr_symmetric_) {
                                                    K5p[(r + Roff2) * dPsize + p + Poff2] +=
                                                        prefactor * (Dp[s + Soff][q + Qoff]) * (*buffer2);
                                                    K6p[(s + Soff2) * dPsize + p + Poff2] +=
                                                        prefactor * (Dp[r + Roff][q + Qoff]) * (*buffer2);
                                                    K7p[(r + Roff2) * dQsize + q + Qoff2] +=
                                                        prefactor * (Dp[s + Soff][p + Poff]) * (*buffer2);
                                                    K8p[(s + Soff2) * dQsize + q + Qoff2] +=
                                                        prefactor * (Dp[r + Roff][p + Poff]) * (*buffer2);
                                                }
                                            }
                                            buffer2++;
                                        }
                                    }
                                }
                            }
                        }
                        touched = true;
                        // if (thread == 0) timer_off("JK: GEMV");
                    }
                }
            }
        }  // End Shell Quartets

        if (!touched) continue;

        // => Stripe out <= //

        // if (thread == 0) timer_on("JK: Atomic");
        for (size_t ind = 0; ind < D.size(); ind++) {
            double** JTp;
            double** KTp;
            double** Jp;
            double** Kp;

            if (build_J) {
                JTp = JT[thread][ind]->pointer();
                Jp = J[ind]->pointer();
            }
            
            if (build_K) {
                KTp = KT[thread][ind]->pointer();
                Kp = K[ind]->pointer();
            }

            double* J1p;
            double* J2p;
            double* K1p;
            double* K2p;
            double* K3p;
            double* K4p;
            double* K5p;
            double* K6p;
            double* K7p;
            double* K8p;

            if (build_J) {
                J1p = JTp[0L * max_task];
                J2p = JTp[1L * max_task];
            }

            if (build_K) {
                K1p = KTp[0L * max_task];
                K2p = KTp[1L * max_task];
                K3p = KTp[2L * max_task];
                K4p = KTp[3L * max_task];
                if (!lr_symmetric_) {
                    K5p = KTp[4L * max_task];
                    K6p = KTp[5L * max_task];
                    K7p = KTp[6L * max_task];
                    K8p = KTp[7L * max_task];
                }
            }

            if (build_J) {

                // > J_PQ < //

                for (int P2 = 0; P2 < nPtask; P2++) {
                    for (int Q2 = 0; Q2 < nQtask; Q2++) {
                        int P = task_shells[P2start + P2];
                        int Q = task_shells[Q2start + Q2];
                        int Psize = primary_->shell(P).nfunction();
                        int Qsize = primary_->shell(Q).nfunction();
                        int Poff = primary_->shell(P).function_index();
                        int Qoff = primary_->shell(Q).function_index();
                        int Poff2 = task_offsets[P2 + P2start] - task_offsets[P2start];
                        int Qoff2 = task_offsets[Q2 + Q2start] - task_offsets[Q2start];
                        for (int p = 0; p < Psize; p++) {
                            for (int q = 0; q < Qsize; q++) {
#pragma omp atomic
                                Jp[p + Poff][q + Qoff] += J1p[(p + Poff2) * dQsize + q + Qoff2];
                            }
                        }
                    }
                }

                // > J_RS < //

                for (int R2 = 0; R2 < nRtask; R2++) {
                    for (int S2 = 0; S2 < nStask; S2++) {
                        int R = task_shells[R2start + R2];
                        int S = task_shells[S2start + S2];
                        int Rsize = primary_->shell(R).nfunction();
                        int Ssize = primary_->shell(S).nfunction();
                        int Roff = primary_->shell(R).function_index();
                        int Soff = primary_->shell(S).function_index();
                        int Roff2 = task_offsets[R2 + R2start] - task_offsets[R2start];
                        int Soff2 = task_offsets[S2 + S2start] - task_offsets[S2start];
                        for (int r = 0; r < Rsize; r++) {
                            for (int s = 0; s < Ssize; s++) {
#pragma omp atomic
                                Jp[r + Roff][s + Soff] += J2p[(r + Roff2) * dSsize + s + Soff2];
                            }
                        }
                    }
                }
            }

            if (build_K) {

                // > K_PR < //

                for (int P2 = 0; P2 < nPtask; P2++) {
                    for (int R2 = 0; R2 < nRtask; R2++) {
                        int P = task_shells[P2start + P2];
                        int R = task_shells[R2start + R2];
                        int Psize = primary_->shell(P).nfunction();
                        int Rsize = primary_->shell(R).nfunction();
                        int Poff = primary_->shell(P).function_index();
                        int Roff = primary_->shell(R).function_index();
                        int Poff2 = task_offsets[P2 + P2start] - task_offsets[P2start];
                        int Roff2 = task_offsets[R2 + R2start] - task_offsets[R2start];
                        for (int p = 0; p < Psize; p++) {
                            for (int r = 0; r < Rsize; r++) {
#pragma omp atomic
                                Kp[p + Poff][r + Roff] += K1p[(p + Poff2) * dRsize + r + Roff2];
                                if (!lr_symmetric_) {
#pragma omp atomic
                                    Kp[r + Roff][p + Poff] += K5p[(r + Roff2) * dPsize + p + Poff2];
                                }
                            }
                        }
                    }
                }

                // > K_PS < //

                for (int P2 = 0; P2 < nPtask; P2++) {
                    for (int S2 = 0; S2 < nStask; S2++) {
                        int P = task_shells[P2start + P2];
                        int S = task_shells[S2start + S2];
                        int Psize = primary_->shell(P).nfunction();
                        int Ssize = primary_->shell(S).nfunction();
                        int Poff = primary_->shell(P).function_index();
                        int Soff = primary_->shell(S).function_index();
                        int Poff2 = task_offsets[P2 + P2start] - task_offsets[P2start];
                        int Soff2 = task_offsets[S2 + S2start] - task_offsets[S2start];
                        for (int p = 0; p < Psize; p++) {
                            for (int s = 0; s < Ssize; s++) {
#pragma omp atomic
                                Kp[p + Poff][s + Soff] += K2p[(p + Poff2) * dSsize + s + Soff2];
                                if (!lr_symmetric_) {
#pragma omp atomic
                                    Kp[s + Soff][p + Poff] += K6p[(s + Soff2) * dPsize + p + Poff2];
                                }
                            }
                        }
                    }
                }

                // > K_QR < //

                for (int Q2 = 0; Q2 < nQtask; Q2++) {
                    for (int R2 = 0; R2 < nRtask; R2++) {
                        int Q = task_shells[Q2start + Q2];
                        int R = task_shells[R2start + R2];
                        int Qsize = primary_->shell(Q).nfunction();
                        int Rsize = primary_->shell(R).nfunction();
                        int Qoff = primary_->shell(Q).function_index();
                        int Roff = primary_->shell(R).function_index();
                        int Qoff2 = task_offsets[Q2 + Q2start] - task_offsets[Q2start];
                        int Roff2 = task_offsets[R2 + R2start] - task_offsets[R2start];
                        for (int q = 0; q < Qsize; q++) {
                            for (int r = 0; r < Rsize; r++) {
#pragma omp atomic
                                Kp[q + Qoff][r + Roff] += K3p[(q + Qoff2) * dRsize + r + Roff2];
                                if (!lr_symmetric_) {
#pragma omp atomic
                                    Kp[r + Roff][q + Qoff] += K7p[(r + Roff2) * dQsize + q + Qoff2];
                                }
                            }
                        }
                    }
                }

                // > K_QS < //

                for (int Q2 = 0; Q2 < nQtask; Q2++) {
                    for (int S2 = 0; S2 < nStask; S2++) {
                        int Q = task_shells[Q2start + Q2];
                        int S = task_shells[S2start + S2];
                        int Qsize = primary_->shell(Q).nfunction();
                        int Ssize = primary_->shell(S).nfunction();
                        int Qoff = primary_->shell(Q).function_index();
                        int Soff = primary_->shell(S).function_index();
                        int Qoff2 = task_offsets[Q2 + Q2start] - task_offsets[Q2start];
                        int Soff2 = task_offsets[S2 + S2start] - task_offsets[S2start];
                        for (int q = 0; q < Qsize; q++) {
                            for (int s = 0; s < Ssize; s++) {
#pragma omp atomic
                                Kp[q + Qoff][s + Soff] += K4p[(q + Qoff2) * dSsize + s + Soff2];
                                if (!lr_symmetric_) {
#pragma omp atomic
                                    Kp[s + Soff][q + Qoff] += K8p[(s + Soff2) * dQsize + q + Qoff2];
                                }
                            }
                        }
                    }
                }
            }

        }  // End stripe out
        // if (thread == 0) timer_off("JK: Atomic");

    }  // End master task list

    if (build_J) {
        for (auto Jmat : J) {
            Jmat->scale(2.0);
            Jmat->hermitivitize();
        }
    }

    if (build_K && lr_symmetric_) {
        for (auto Kmat : K) {
            Kmat->scale(2.0);
            Kmat->hermitivitize();
        }
    }

    if (bench_) {
        auto mode = std::ostream::app;
        auto printer = PsiOutStream("bench.dat", mode);
        size_t ntri = nshell * (nshell + 1L) / 2L;
        size_t possible_shells = ntri * (ntri + 1L) / 2L;
        printer.Printf("Computed %20zu Shell Quartets out of %20zu, (%11.3E ratio)\n", computed_shells,
                        possible_shells, computed_shells / (double)possible_shells);
    }

    for (int i = 0; i < computed_integrals_.size(); i++) {
        computed_integrals_[i].clear();
    }

    timer_off("build_JK()");
}

void DirectJK::build_cfmm_J(std::vector<std::shared_ptr<TwoBodyAOInt> >& ints, std::vector<std::shared_ptr<Matrix> >& D,
                    std::vector<std::shared_ptr<Matrix> >& J) {
    
    timer_on("build_cfmm_J()");

    std::shared_ptr<CFMMTree> tree = std::make_shared<CFMMTree>(ints, D, J, options_);
    tree->build_J();

    timer_off("build_cfmm_J()");
}

bool linK_sort_helper(const std::tuple<int, double>& t1, const std::tuple<int, double>& t2) {
    return std::get<1>(t1) > std::get<1>(t2);
}

void DirectJK::build_linK(std::vector<std::shared_ptr<TwoBodyAOInt>>& ints, std::vector<SharedMatrix>& D,
                  std::vector<SharedMatrix>& J, std::vector<SharedMatrix>& K, bool do_J) {

    timer_on("build_linK()");

    // => Zeroing <= //

    if (do_J) {
        for (auto Jmat : J) {
            Jmat->zero();
        }
    }

    for (auto Kmat : K) {
        Kmat->zero();
    }

    // => Sizing <= //

    int nshell = primary_->nshell();
    int nthread = df_ints_num_threads_;

    // => Setting up computed integrals map <= //
    if (do_J) {
        computed_integrals_.resize(nthread);
    }

    // => Task Blocking <= //

    std::vector<int> task_shells;
    std::vector<int> task_starts;

    // => Atomic Blocking <= //

    int atomic_ind = -1;
    for (int P = 0; P < nshell; P++) {
        if (primary_->shell(P).ncenter() > atomic_ind) {
            task_starts.push_back(P);
            atomic_ind++;
        }
        task_shells.push_back(P);
    }
    task_starts.push_back(nshell);

    // => End Atomic Blocking <= //

    size_t ntask = task_starts.size() - 1;

    std::vector<int> task_offsets;
    task_offsets.push_back(0);
    for (int P2 = 0; P2 < primary_->nshell(); P2++) {
        task_offsets.push_back(task_offsets[P2] + primary_->shell(task_shells[P2]).nfunction());
    }

    size_t max_task = 0L;
    for (size_t task = 0; task < ntask; task++) {
        size_t size = 0L;
        for (int P2 = 0; P2 < task_starts[task + 1]; P2++) {
            size += primary_->shell(task_shells[P2]).nfunction();
        }
        max_task = (max_task >= size ? max_task : size);
    }

    if (debug_) {
        outfile->Printf("  ==> DirectJK: Task Blocking <==\n\n");
        for (size_t task = 0; task < ntask; task++) {
            outfile->Printf("  Task: %3d, Task Start: %4d, Task End: %4d\n", task, task_starts[task],
                            task_starts[task + 1]);
            for (int P2 = task_starts[task]; P2 < task_starts[task + 1]; P2++) {
                int P = task_shells[P2];
                int size = primary_->shell(P).nfunction();
                int off = primary_->shell(P).function_index();
                int off2 = task_offsets[P2];
                outfile->Printf("    Index %4d, Shell: %4d, Size: %4d, Offset: %4d, Offset2: %4d\n", P2, P, size, off,
                                off2);
            }
        }
        outfile->Printf("\n");
    }

    // => Significant Task Pairs (PQ|-style <= //

    std::vector<std::pair<int, int>> task_pairs;
    for (size_t Ptask = 0; Ptask < ntask; Ptask++) {
        for (size_t Qtask = 0; Qtask < ntask; Qtask++) {
            if (Qtask > Ptask) continue;
            bool found = false;
            for (int P2 = task_starts[Ptask]; P2 < task_starts[Ptask + 1]; P2++) {
                for (int Q2 = task_starts[Qtask]; Q2 < task_starts[Qtask + 1]; Q2++) {
                    int P = task_shells[P2];
                    int Q = task_shells[Q2];
                    if (ints[0]->shell_pair_significant(P, Q)) {
                        found = true;
                        task_pairs.push_back(std::pair<int, int>(Ptask, Qtask));
                        break;
                    }
                }
                if (found) break;
            }
        }
    }

    size_t ntask_pair = task_pairs.size();
    size_t ntask_pair2 = ntask_pair * ntask_pair;

    // => Intermediate Buffers <= //

    std::vector<std::vector<SharedMatrix>> JT;
    if (do_J) {
        for (int thread = 0; thread < nthread; thread++) {
            std::vector<SharedMatrix> J2;
            for (size_t ind = 0; ind < D.size(); ind++) {
                J2.push_back(std::make_shared<Matrix>("JT (linK)", 2 * max_task, max_task));
            }
            JT.push_back(J2);
        }
    }

    std::vector<std::vector<SharedMatrix>> KT;
    for (int thread = 0; thread < nthread; thread++) {
        std::vector<SharedMatrix> K2;
        for (size_t ind = 0; ind < D.size(); ind++) {
            K2.push_back(std::make_shared<Matrix>("KT (linK)", (lr_symmetric_ ? 4 : 8) * max_task, max_task));
        }
        KT.push_back(K2);
    }

    // => Benchmarks <= //

    size_t computed_shells = 0L;

// ==> Master Task Loop <== //

#pragma omp parallel for num_threads(nthread) schedule(dynamic) reduction(+ : computed_shells)
    for (size_t task = 0L; task < ntask_pair2; task++) {
        size_t task1 = task / ntask_pair;
        size_t task2 = task % ntask_pair;

        int Ptask = task_pairs[task1].first;
        int Qtask = task_pairs[task1].second;
        int Rtask = task_pairs[task2].first;
        int Stask = task_pairs[task2].second;

        // GOTCHA! Thought this should be RStask > PQtask, but
        // H2/3-21G: Task (10|11) gives valid quartets (30|22) and (31|22)
        // This is an artifact that multiple shells on each task allow
        // for for the Ptask's index to possibly trump any RStask pair,
        // regardless of Qtask's index
        if (Rtask > Ptask) continue;

        // printf("Task: %2d %2d %2d %2d\n", Ptask, Qtask, Rtask, Stask);

        int nPtask = task_starts[Ptask + 1] - task_starts[Ptask];
        int nQtask = task_starts[Qtask + 1] - task_starts[Qtask];
        int nRtask = task_starts[Rtask + 1] - task_starts[Rtask];
        int nStask = task_starts[Stask + 1] - task_starts[Stask];

        int P2start = task_starts[Ptask];
        int Q2start = task_starts[Qtask];
        int R2start = task_starts[Rtask];
        int S2start = task_starts[Stask];

        int Pstart = task_shells[P2start];
        int Qstart = task_shells[Q2start];
        int Rstart = task_shells[R2start];
        int Sstart = task_shells[S2start];

        // Number of basis functions per atom
        int dPsize = task_offsets[P2start + nPtask] - task_offsets[P2start];
        int dQsize = task_offsets[Q2start + nQtask] - task_offsets[Q2start];
        int dRsize = task_offsets[R2start + nRtask] - task_offsets[R2start];
        int dSsize = task_offsets[S2start + nStask] - task_offsets[S2start];

        int thread = 0;
#ifdef _OPENMP
        thread = omp_get_thread_num();
#endif

        // Used in the first pre-screening iteration loops
        std::vector<std::vector<int>> PR_sig_shells(nPtask);
        std::vector<std::vector<int>> PS_sig_shells(nPtask);
        std::vector<std::vector<int>> QR_sig_shells(nQtask);
        std::vector<std::vector<int>> QS_sig_shells(nQtask);

        // Shell ceilings are max value of (U*|U*) for shell U
        std::vector<double> shell_ceiling_P(nPtask, 0.0);
        std::vector<double> shell_ceiling_Q(nQtask, 0.0);
        std::vector<double> shell_ceiling_R(nRtask, 0.0);
        std::vector<double> shell_ceiling_S(nStask, 0.0);

        // P and Q shell ceilings max(P*|P*) and max(Q*|Q*)
        for (int P2 = P2start; P2 < P2start + nPtask; P2++) {
            int P = task_shells[P2];
            int dP = P - Pstart;
            for (int Q2 = Q2start; Q2 < Q2start + nQtask; Q2++) {
                int Q = task_shells[Q2];
                int dQ = Q - Qstart;
                double val = std::sqrt(ints[0]->shell_ceiling2(P, Q, P, Q));
                shell_ceiling_P[dP] = std::max(shell_ceiling_P[dP], val);
                shell_ceiling_Q[dQ] = std::max(shell_ceiling_Q[dQ], val);
            }
        }

        // R and S shell ceilings max(R*|R*) and max(S*|S*)
        for (int R2 = R2start; R2 < R2start + nRtask; R2++) {
            int R = task_shells[R2];
            int dR = R - Rstart;
            for (int S2 = S2start; S2 < S2start + nStask; S2++) {
                int S = task_shells[S2];
                int dS = S - Sstart;
                double val = std::sqrt(ints[0]->shell_ceiling2(R, S, R, S));
                shell_ceiling_R[dR] = std::max(shell_ceiling_R[dR], val);
                shell_ceiling_S[dS] = std::max(shell_ceiling_S[dS], val);
            }
        }

        // PR significant shells (joined by density matrix)
        for (int P2 = P2start; P2 < P2start + nPtask; P2++) {
            int P = task_shells[P2];
            int dP = P - Pstart;
            std::vector<std::tuple<int, double>> temp;
            for (int R2 = R2start; R2 < R2start + nRtask; R2++) {
                int R = task_shells[R2];
                int dR = R - Rstart;
                double D_max = std::max(D_max, ints[0]->shell_pair_max_density(P, R));
                double screen_val = D_max * shell_ceiling_P[dP] * shell_ceiling_R[dR];
                if (screen_val >= linK_ints_cutoff_) {
                    temp.push_back(std::tuple<int, double>(R, screen_val));
                }
            }

            std::sort(&(temp[0]), &(temp[0]) + temp.size(), linK_sort_helper);

            for (int ind = 0; ind < temp.size(); ind++) {
                const std::tuple<int, double> &shell = temp[ind];
                PR_sig_shells[dP].push_back(std::get<0>(shell));
            }
        }

        // PS significant shells
        for (int P2 = P2start; P2 < P2start + nPtask; P2++) {
            int P = task_shells[P2];
            int dP = P - Pstart;
            std::vector<std::tuple<int, double>> temp;
            for (int S2 = S2start; S2 < S2start + nStask; S2++) {
                int S = task_shells[S2];
                int dS = S - Sstart;
                double D_max = std::max(D_max, ints[0]->shell_pair_max_density(P, S));
                double screen_val = D_max * shell_ceiling_P[dP] * shell_ceiling_S[dS];
                if (screen_val > linK_ints_cutoff_) {
                    temp.push_back(std::tuple<int, double>(S, screen_val));
                }
            }

            std::sort(&(temp[0]), &(temp[0]) + temp.size(), linK_sort_helper);

            for (int ind = 0; ind < temp.size(); ind++) {
                const std::tuple<int, double> &shell = temp[ind];
                PS_sig_shells[dP].push_back(std::get<0>(shell));
            }
        }

        // QR significant shells
        for (int Q2 = Q2start; Q2 < Q2start + nQtask; Q2++) {
            int Q = task_shells[Q2];
            int dQ = Q - Qstart;
            std::vector<std::tuple<int, double>> temp;
            for (int R2 = R2start; R2 < R2start + nRtask; R2++) {
                int R = task_shells[R2];
                int dR = R - Rstart;
                double D_max = std::max(D_max, ints[0]->shell_pair_max_density(Q, R));
                double screen_val = D_max * shell_ceiling_Q[dQ] * shell_ceiling_R[dR];
                if (screen_val > linK_ints_cutoff_) {
                    temp.push_back(std::tuple<int, double>(R, screen_val));
                }
            }

            std::sort(&(temp[0]), &(temp[0]) + temp.size(), linK_sort_helper);

            for (int ind = 0; ind < temp.size(); ind++) {
                const std::tuple<int, double> &shell = temp[ind];
                QR_sig_shells[dQ].push_back(std::get<0>(shell));
            }
        }

        // QS significant shells
        for (int Q2 = Q2start; Q2 < Q2start + nQtask; Q2++) {
            int Q = task_shells[Q2];
            int dQ = Q - Qstart;
            std::vector<std::tuple<int, double>> temp;
            for (int S2 = S2start; S2 < S2start + nStask; S2++) {
                int S = task_shells[S2];
                int dS = S - Sstart;
                double D_max = std::max(D_max, ints[0]->shell_pair_max_density(Q, S));
                double screen_val = D_max * shell_ceiling_Q[dQ] * shell_ceiling_S[dS];
                if (screen_val > linK_ints_cutoff_) {
                    temp.push_back(std::tuple<int, double>(S, screen_val));
                }
            }

            std::sort(&(temp[0]), &(temp[0]) + temp.size(), linK_sort_helper);

            for (int ind = 0; ind < temp.size(); ind++) {
                const std::tuple<int, double> &shell = temp[ind];
                QS_sig_shells[dQ].push_back(std::get<0>(shell));
            }
        }

        // Used in the stripeout of J
        std::vector<std::unordered_set<int>> PQ_stripeout(nPtask);
        std::vector<std::unordered_set<int>> RS_stripeout(nRtask);

        // Used in the second pre-screening iteration loop (and later used in the stripeout)
        std::vector<std::unordered_set<int>> PR_stripeout(nPtask);
        std::vector<std::unordered_set<int>> PS_stripeout(nPtask);
        std::vector<std::unordered_set<int>> QR_stripeout(nQtask);
        std::vector<std::unordered_set<int>> QS_stripeout(nQtask);

        bool touched = false;
        for (int P2 = P2start; P2 < P2start + nPtask; P2++) {
            for (int Q2 = Q2start; Q2 < Q2start + nQtask; Q2++) {

                if (Q2 > P2) continue;

                int P = task_shells[P2];
                int Q = task_shells[Q2];

                int dP = P - Pstart;
                int dQ = Q - Qstart;

                // Significant ket shell pairs RS for bra shell pair PQ
                std::unordered_set<int> PQ_sig_RS;

                // Form ML_P (Oschenfeld Fig. 1)
                for (int R2 = 0; R2 < PR_sig_shells[dP].size(); R2++) {
                    int count = 0;
                    for (int S2 = 0; S2 < PS_sig_shells[dP].size(); S2++) {
                        int R = PR_sig_shells[dP][R2];
                        int S = PS_sig_shells[dP][S2];
                        int dR = R - Rstart;
                        int dS = S - Sstart;

                        double screen_val = ints[0]->shell_pair_max_density(P, R) * std::sqrt(ints[0]->shell_ceiling2(P, Q, R, S));

                        if (screen_val >= linK_ints_cutoff_) {
                            count += 1;
                            if (S > R) continue;
                            if (R * nshell + S > P * nshell + Q) continue;

                            // Bra Stripeouts
                            if (do_J) {
                                if (!PQ_stripeout[dP].count(Q)) PQ_stripeout[dP].emplace(Q);
                                if (!RS_stripeout[dR].count(S)) RS_stripeout[dR].emplace(S);
                            }

                            // Ket Stripeouts
                            if (!PR_stripeout[dP].count(R)) PR_stripeout[dP].emplace(R);
                            if (!PS_stripeout[dP].count(S)) PS_stripeout[dP].emplace(S);

                            if (PQ_sig_RS.count(R * nshell + S)) continue;
                            PQ_sig_RS.emplace(R * nshell + S);
                        }
                        else break;
                    }
                    if (count == 0) break;
                }

                // Form ML_Q
                for (int R2 = 0; R2 < QR_sig_shells[dQ].size(); R2++) {
                    int count = 0;
                    for (int S2 = 0; S2 < QS_sig_shells[dQ].size(); S2++) {
                        int R = QR_sig_shells[dQ][R2];
                        int S = QS_sig_shells[dQ][S2];
                        int dR = R - Rstart;
                        int dS = S - Sstart;

                        double screen_val = ints[0]->shell_pair_max_density(Q, R) * std::sqrt(ints[0]->shell_ceiling2(P, Q, R, S));

                        if (screen_val >= linK_ints_cutoff_) {
                            count += 1;
                            if (S > R) continue;
                            if (R * nshell + S > P * nshell + Q) continue;

                            // Bra Stripeouts
                            if (do_J) {
                                if (!PQ_stripeout[dP].count(Q)) PQ_stripeout[dP].emplace(Q);
                                if (!RS_stripeout[dR].count(S)) RS_stripeout[dR].emplace(S);
                            }

                            // Ket Stripeouts
                            if (!QR_stripeout[dQ].count(R)) QR_stripeout[dQ].emplace(R);
                            if (!QS_stripeout[dQ].count(S)) QS_stripeout[dQ].emplace(S);

                            if (PQ_sig_RS.count(R * nshell + S)) continue;
                            PQ_sig_RS.emplace(R * nshell + S);
                        }
                        else break;
                    }
                    if (count == 0) break;
                }

                // Loop over significant RS pairs
                for (const int RS2 : PQ_sig_RS) {

                    int R = RS2 / nshell;
                    int S = RS2 % nshell;
                    int R2 = R;
                    int S2 = S;

                    if (S > R) continue;
                    if (R * nshell + S > P * nshell + Q) continue;

                    if (!ints[0]->shell_pair_significant(R, S)) continue;
                    if (!ints[0]->shell_significant(P, Q, R, S)) continue;

                    // printf("Quartet: %2d %2d %2d %2d\n", P, Q, R, S);
                    // timer_on("compute_shell(P, Q, R, S)");
                    // if (thread == 0) timer_on("JK: Ints");
                    if (ints[thread]->compute_shell(P, Q, R, S) == 0)
                        continue;  // No integrals in this shell quartet
                    computed_shells++;
                    // if (thread == 0) timer_off("JK: Ints");
                    // timer_off("compute_shell(P, Q, R, S)");

                    if (do_J) {
                        eri_index index = ((eri_index) P) * nshell * nshell * nshell;
                        index += ((eri_index) Q) * nshell * nshell;
                        index += ((eri_index) R) * nshell;
                        index += (eri_index) S;
                        computed_integrals_[thread].emplace(index);
                    }

                    const double* buffer = ints[thread]->buffer();

                    int Psize = primary_->shell(P).nfunction();
                    int Qsize = primary_->shell(Q).nfunction();
                    int Rsize = primary_->shell(R).nfunction();
                    int Ssize = primary_->shell(S).nfunction();

                    int Poff = primary_->shell(P).function_index();
                    int Qoff = primary_->shell(Q).function_index();
                    int Roff = primary_->shell(R).function_index();
                    int Soff = primary_->shell(S).function_index();

                    int Poff2 = task_offsets[P2] - task_offsets[P2start];
                    int Qoff2 = task_offsets[Q2] - task_offsets[Q2start];
                    int Roff2 = task_offsets[R2] - task_offsets[R2start];
                    int Soff2 = task_offsets[S2] - task_offsets[S2start];

                    // if (thread == 0) timer_on("JK: GEMV");
                    for (size_t ind = 0; ind < D.size(); ind++) {
                        double** Dp = D[ind]->pointer();
                        double** JTp;
                        if (do_J) {
                            JTp = JT[thread][ind]->pointer();
                        }
                        double** KTp = KT[thread][ind]->pointer();
                        const double* buffer2 = buffer;

                        if (!touched) {
                            if (do_J) {
                                ::memset((void*)JTp[0L * max_task], '\0', dPsize * dQsize * sizeof(double));
                                ::memset((void*)JTp[1L * max_task], '\0', dRsize * dSsize * sizeof(double));
                            }
                            ::memset((void*)KTp[0L * max_task], '\0', dPsize * dRsize * sizeof(double));
                            ::memset((void*)KTp[1L * max_task], '\0', dPsize * dSsize * sizeof(double));
                            ::memset((void*)KTp[2L * max_task], '\0', dQsize * dRsize * sizeof(double));
                            ::memset((void*)KTp[3L * max_task], '\0', dQsize * dSsize * sizeof(double));
                            if (!lr_symmetric_) {
                                ::memset((void*)KTp[4L * max_task], '\0', dRsize * dPsize * sizeof(double));
                                ::memset((void*)KTp[5L * max_task], '\0', dSsize * dPsize * sizeof(double));
                                ::memset((void*)KTp[6L * max_task], '\0', dRsize * dQsize * sizeof(double));
                                ::memset((void*)KTp[7L * max_task], '\0', dSsize * dQsize * sizeof(double));
                            }
                        }

                        double* J1p;
                        double* J2p;
                        if (do_J) {
                            J1p = JTp[0L * max_task];
                            J2p = JTp[1L * max_task];
                        }
                        double* K1p = KTp[0L * max_task];
                        double* K2p = KTp[1L * max_task];
                        double* K3p = KTp[2L * max_task];
                        double* K4p = KTp[3L * max_task];
                        double* K5p;
                        double* K6p;
                        double* K7p;
                        double* K8p;
                        if (!lr_symmetric_) {
                            K5p = KTp[4L * max_task];
                            K6p = KTp[5L * max_task];
                            K7p = KTp[6L * max_task];
                            K8p = KTp[7L * max_task];
                        }

                        double prefactor = 1.0;
                        if (P == Q) prefactor *= 0.5;
                        if (R == S) prefactor *= 0.5;
                        if (P == R && Q == S) prefactor *= 0.5;

                        for (int p = 0; p < Psize; p++) {
                            for (int q = 0; q < Qsize; q++) {
                                for (int r = 0; r < Rsize; r++) {
                                    for (int s = 0; s < Ssize; s++) {
                                        if (do_J) {
                                            J1p[(p + Poff2) * dQsize + q + Qoff2] +=
                                                prefactor * (Dp[r + Roff][s + Soff] + Dp[s + Soff][r + Roff]) *
                                                (*buffer2);
                                            J2p[(r + Roff2) * dSsize + s + Soff2] +=
                                                prefactor * (Dp[p + Poff][q + Qoff] + Dp[q + Qoff][p + Poff]) *
                                                (*buffer2);
                                        }
                                        K1p[(p + Poff2) * dRsize + r + Roff2] +=
                                            prefactor * (Dp[q + Qoff][s + Soff]) * (*buffer2);
                                        K2p[(p + Poff2) * dSsize + s + Soff2] +=
                                            prefactor * (Dp[q + Qoff][r + Roff]) * (*buffer2);
                                        K3p[(q + Qoff2) * dRsize + r + Roff2] +=
                                            prefactor * (Dp[p + Poff][s + Soff]) * (*buffer2);
                                        K4p[(q + Qoff2) * dSsize + s + Soff2] +=
                                            prefactor * (Dp[p + Poff][r + Roff]) * (*buffer2);
                                        if (!lr_symmetric_) {
                                            K5p[(r + Roff2) * dPsize + p + Poff2] +=
                                                prefactor * (Dp[s + Soff][q + Qoff]) * (*buffer2);
                                            K6p[(s + Soff2) * dPsize + p + Poff2] +=
                                                prefactor * (Dp[r + Roff][q + Qoff]) * (*buffer2);
                                            K7p[(r + Roff2) * dQsize + q + Qoff2] +=
                                                prefactor * (Dp[s + Soff][p + Poff]) * (*buffer2);
                                            K8p[(s + Soff2) * dQsize + q + Qoff2] +=
                                                prefactor * (Dp[r + Roff][p + Poff]) * (*buffer2);
                                        }

                                        buffer2++;
                                    }
                                }
                            }
                        }
                    }
                    touched = true;
                // if (thread == 0) timer_off("JK: GEMV");
                }
            }
        }

        // => Master shell quartet loops <= //

        if (!touched) continue;

        // => Stripe out <= //

        // if (thread == 0) timer_on("JK: Atomic");
        for (size_t ind = 0; ind < D.size(); ind++) {
            double** JTp;
            double** Jp;
            if (do_J) {
                JTp = JT[thread][ind]->pointer();
                Jp = J[ind]->pointer();
            }
            double** KTp = KT[thread][ind]->pointer();
            double** Kp = K[ind]->pointer();

            double* J1p;
            double* J2p;
            if (do_J) {
                J1p = JTp[0L * max_task];
                J2p = JTp[1L * max_task];
            }
            double* K1p = KTp[0L * max_task];
            double* K2p = KTp[1L * max_task];
            double* K3p = KTp[2L * max_task];
            double* K4p = KTp[3L * max_task];
            double* K5p;
            double* K6p;
            double* K7p;
            double* K8p;
            if (!lr_symmetric_) {
                K5p = KTp[4L * max_task];
                K6p = KTp[5L * max_task];
                K7p = KTp[6L * max_task];
                K8p = KTp[7L * max_task];
            }

            if (do_J) {
                
                // > J_PQ < //

                for (int P2 = 0; P2 < nPtask; P2++) {
                    for (const int Q : PQ_stripeout[P2]) {
                        int P = task_shells[P2start + P2];
                        // int Q = task_shells[Q2start + Q2];
                        int Q2 = Q - Qstart;

                        int Psize = primary_->shell(P).nfunction();
                        int Qsize = primary_->shell(Q).nfunction();
                        int Poff = primary_->shell(P).function_index();
                        int Qoff = primary_->shell(Q).function_index();
                        int Poff2 = task_offsets[P2 + P2start] - task_offsets[P2start];
                        int Qoff2 = task_offsets[Q2 + Q2start] - task_offsets[Q2start];
                        for (int p = 0; p < Psize; p++) {
                            for (int q = 0; q < Qsize; q++) {
#pragma omp atomic
                                Jp[p + Poff][q + Qoff] += J1p[(p + Poff2) * dQsize + q + Qoff2];
                            }
                        }
                    }
                }

                // > J_RS < //

                for (int R2 = 0; R2 < nRtask; R2++) {
                    for (const int S : RS_stripeout[R2]) {
                        int R = task_shells[R2start + R2];
                        // int S = task_shells[S2start + S2];
                        int S2 = S - Sstart;

                        int Rsize = primary_->shell(R).nfunction();
                        int Ssize = primary_->shell(S).nfunction();
                        int Roff = primary_->shell(R).function_index();
                        int Soff = primary_->shell(S).function_index();
                        int Roff2 = task_offsets[R2 + R2start] - task_offsets[R2start];
                        int Soff2 = task_offsets[S2 + S2start] - task_offsets[S2start];
                        for (int r = 0; r < Rsize; r++) {
                            for (int s = 0; s < Ssize; s++) {
#pragma omp atomic
                                Jp[r + Roff][s + Soff] += J2p[(r + Roff2) * dSsize + s + Soff2];
                            }
                        }
                    }
                }
                // end J
            }

            // > K_PR < //

            for (int P2 = 0; P2 < nPtask; P2++) {
                for (const int R : PR_stripeout[P2]) {
                    int P = task_shells[P2start + P2];
                    // int R = task_shells[R2start + R2];
                    int R2 = R - Rstart;

                    int Psize = primary_->shell(P).nfunction();
                    int Rsize = primary_->shell(R).nfunction();
                    int Poff = primary_->shell(P).function_index();
                    int Roff = primary_->shell(R).function_index();

                    int Poff2 = task_offsets[P2 + P2start] - task_offsets[P2start];
                    int Roff2 = task_offsets[R2 + R2start] - task_offsets[R2start];
                    for (int p = 0; p < Psize; p++) {
                        for (int r = 0; r < Rsize; r++) {
#pragma omp atomic
                            Kp[p + Poff][r + Roff] += K1p[(p + Poff2) * dRsize + r + Roff2];
                            if (!lr_symmetric_) {
#pragma omp atomic
                                Kp[r + Roff][p + Poff] += K5p[(r + Roff2) * dPsize + p + Poff2];
                            }
                        }
                    }
                }
            }

            // > K_PS < //

            for (int P2 = 0; P2 < nPtask; P2++) {
                for (const int S : PS_stripeout[P2]) {
                    int P = task_shells[P2start + P2];
                    // int S = task_shells[S2start + S2];
                    int S2 = S - Sstart;

                    int Psize = primary_->shell(P).nfunction();
                    int Ssize = primary_->shell(S).nfunction();
                    int Poff = primary_->shell(P).function_index();
                    int Soff = primary_->shell(S).function_index();

                    int Poff2 = task_offsets[P2 + P2start] - task_offsets[P2start];
                    int Soff2 = task_offsets[S2 + S2start] - task_offsets[S2start];
                    for (int p = 0; p < Psize; p++) {
                        for (int s = 0; s < Ssize; s++) {
#pragma omp atomic
                            Kp[p + Poff][s + Soff] += K2p[(p + Poff2) * dSsize + s + Soff2];
                            if (!lr_symmetric_) {
#pragma omp atomic
                                Kp[s + Soff][p + Poff] += K6p[(s + Soff2) * dPsize + p + Poff2];
                            }
                        }
                    }
                }
            }

            // > K_QR < //

            for (int Q2 = 0; Q2 < nQtask; Q2++) {
                for (const int R : QR_stripeout[Q2]) {
                    int Q = task_shells[Q2start + Q2];
                    // int R = task_shells[R2start + R2];
                    int R2 = R - Rstart;

                    int Qsize = primary_->shell(Q).nfunction();
                    int Rsize = primary_->shell(R).nfunction();
                    int Qoff = primary_->shell(Q).function_index();
                    int Roff = primary_->shell(R).function_index();

                    int Qoff2 = task_offsets[Q2 + Q2start] - task_offsets[Q2start];
                    int Roff2 = task_offsets[R2 + R2start] - task_offsets[R2start];
                    for (int q = 0; q < Qsize; q++) {
                        for (int r = 0; r < Rsize; r++) {
#pragma omp atomic
                            Kp[q + Qoff][r + Roff] += K3p[(q + Qoff2) * dRsize + r + Roff2];
                            if (!lr_symmetric_) {
#pragma omp atomic
                                Kp[r + Roff][q + Qoff] += K7p[(r + Roff2) * dQsize + q + Qoff2];
                            }
                        }
                    }
                }
            }

            // > K_QS < //

            for (int Q2 = 0; Q2 < nQtask; Q2++) {
                for (const int S : QS_stripeout[Q2]) {
                    int Q = task_shells[Q2start + Q2];
                    // int S = task_shells[S2start + S2];
                    int S2 = S - Sstart;

                    int Qsize = primary_->shell(Q).nfunction();
                    int Ssize = primary_->shell(S).nfunction();
                    int Qoff = primary_->shell(Q).function_index();
                    int Soff = primary_->shell(S).function_index();

                    int Qoff2 = task_offsets[Q2 + Q2start] - task_offsets[Q2start];
                    int Soff2 = task_offsets[S2 + S2start] - task_offsets[S2start];
                    for (int q = 0; q < Qsize; q++) {
                        for (int s = 0; s < Ssize; s++) {
#pragma omp atomic
                            Kp[q + Qoff][s + Soff] += K4p[(q + Qoff2) * dSsize + s + Soff2];
                            if (!lr_symmetric_) {
#pragma omp atomic
                                Kp[s + Soff][q + Qoff] += K8p[(s + Soff2) * dQsize + q + Qoff2];
                            }
                        }
                    }
                }
            }

        }  // End stripe out
        // if (thread == 0) timer_off("JK: Atomic");

    }  // End master task list

    if (lr_symmetric_) {
        for (auto Kmat : K) {
            Kmat->scale(2.0);
            Kmat->hermitivitize();
        }
    }

    if (bench_) {
        auto mode = std::ostream::app;
        auto printer = PsiOutStream("bench.dat", mode);
        size_t ntri = nshell * (nshell + 1L) / 2L;
        size_t possible_shells = ntri * (ntri + 1L) / 2L;
        printer.Printf("(linK) Computed %20zu Shell Quartets out of %20zu, (%11.3E ratio)\n", computed_shells,
                        possible_shells, computed_shells / (double)possible_shells);
    }
    timer_off("build_linK()");
}

}  // namespace psi<|MERGE_RESOLUTION|>--- conflicted
+++ resolved
@@ -480,13 +480,6 @@
         }
     }
 
-<<<<<<< HEAD
-    // for (int N = 0; N < D_ao_.size(); N++) {
-    //    J_[N]->print_out();
-    // }
-
-    iteration_ += 1;
-=======
     if (incfock_) {
         timer_on("DirectJK: INCFOCK Postprocessing");
         incfock_postiter();
@@ -494,7 +487,7 @@
     }
 
     if (initial_iteration_) initial_iteration_ = false;
->>>>>>> 53a13879
+
 }
 void DirectJK::postiterations() {}
 
