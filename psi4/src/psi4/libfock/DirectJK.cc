/*
 * @BEGIN LICENSE
 *
 * Psi4: an open-source quantum chemistry software package
 *
 * Copyright (c) 2007-2021 The Psi4 Developers.
 *
 * The copyrights for code used from other parties are included in
 * the corresponding files.
 *
 * This file is part of Psi4.
 *
 * Psi4 is free software; you can redistribute it and/or modify
 * it under the terms of the GNU Lesser General Public License as published by
 * the Free Software Foundation, version 3.
 *
 * Psi4 is distributed in the hope that it will be useful,
 * but WITHOUT ANY WARRANTY; without even the implied warranty of
 * MERCHANTABILITY or FITNESS FOR A PARTICULAR PURPOSE.  See the
 * GNU Lesser General Public License for more details.
 *
 * You should have received a copy of the GNU Lesser General Public License along
 * with Psi4; if not, write to the Free Software Foundation, Inc.,
 * 51 Franklin Street, Fifth Floor, Boston, MA 02110-1301 USA.
 *
 * @END LICENSE
 */

#include "psi4/lib3index/3index.h"
#include "psi4/libpsio/psio.hpp"
#include "psi4/libpsio/psio.h"
#include "psi4/libpsio/aiohandler.h"
#include "psi4/libqt/qt.h"
#include "psi4/psi4-dec.h"
#include "psi4/psifiles.h"
#include "psi4/libiwl/iwl.hpp"
#include "jk.h"
#include "psi4/libmints/matrix.h"
#include "psi4/libmints/basisset.h"
#include "psi4/libmints/molecule.h"
#include "psi4/libmints/twobody.h"
#include "psi4/libmints/integral.h"
#include "psi4/lib3index/cholesky.h"
#include "psi4/libfmm/fmm_tree.h"
#include "psi4/libpsi4util/process.h"
#include "psi4/liboptions/liboptions.h"

#include <algorithm>
#include <limits>
#include <sstream>
#include <map>
#include <unordered_set>
#include "psi4/libpsi4util/PsiOutStream.h"
#ifdef _OPENMP
#include <omp.h>
#include "psi4/libpsi4util/process.h"
#endif

#ifdef USING_BrianQC

#include <use_brian_wrapper.h>
#include <brian_macros.h>
#include <brian_common.h>
#include <brian_scf.h>
#include <brian_cphf.h>

extern void checkBrian();
extern BrianCookie brianCookie;
extern bool brianEnable;
extern bool brianEnableDFT;
extern bool brianCPHFFlag;
extern bool brianCPHFLeftSideFlag;
extern brianInt brianRestrictionType;

#endif

using namespace psi;

namespace psi {

DirectJK::DirectJK(std::shared_ptr<BasisSet> primary, Options& options) : JK(primary), options_(options) { common_init(); }
DirectJK::~DirectJK() {}
void DirectJK::common_init() {
    df_ints_num_threads_ = 1;

#ifdef _OPENMP
    df_ints_num_threads_ = Process::environment.get_n_threads();
#endif

    incfock_ = options_.get_bool("INCFOCK");
    incfock_count_ = 0;
    do_incfock_iter_ = false;
    if (options_.get_int("INCFOCK_FULL_FOCK_EVERY") <= 0) {
        throw PSIEXCEPTION("Invalid input for option INCFOCK_FULL_FOCK_EVERY (<= 0)");
    }
    density_screening_ = options_.get_str("SCREENING") == "DENSITY";
    linK_ = options_.get_bool("DO_LINK");
    linK_ints_cutoff_ = options_.get_double("LINK_INTS_TOLERANCE");
    cfmm_ = options_.get_bool("DO_CFMM");
    cfmm_order_ = options_.get_int("CFMM_ORDER");
    cfmm_grain_ = options_.get_int("CFMM_GRAIN");
    set_cutoff(options_.get_double("INTS_TOLERANCE"));
}
size_t DirectJK::memory_estimate() {
    return 0;  // Effectively
}
void DirectJK::print_header() const {
    std::string screen_type = options_.get_str("SCREENING");
    if (print_) {
        outfile->Printf("  ==> DirectJK: Integral-Direct J/K Matrices <==\n\n");

        outfile->Printf("    J tasked:          %11s\n", (do_J_ ? "Yes" : "No"));
        outfile->Printf("    K tasked:          %11s\n", (do_K_ ? "Yes" : "No"));
        outfile->Printf("    wK tasked:         %11s\n", (do_wK_ ? "Yes" : "No"));
        if (do_wK_) outfile->Printf("    Omega:             %11.3E\n", omega_);
        outfile->Printf("    Integrals threads: %11d\n", df_ints_num_threads_);
        // outfile->Printf( "    Memory [MiB]:      %11ld\n", (memory_ *8L) / (1024L * 1024L));
        outfile->Printf("    Screening Type:    %11s\n", screen_type.c_str());
        outfile->Printf("    Screening Cutoff:  %11.0E\n", cutoff_);
        outfile->Printf("    Incremental Fock:  %11s\n", incfock_ ? "Yes" : "No");
        outfile->Printf("    LinK:              %11s\n\n", linK_ ? "Yes" : "No");

        if (linK_) {
            outfile->Printf("            -------------------------------\n");
            outfile->Printf("           |      Linear Exchange (LinK)   |\n");
            outfile->Printf("           |          By: Andy Jiang       |\n");
            outfile->Printf("            -------------------------------\n");
            outfile->Printf("          **Do I get a fist-bump for this?**\n\n");
        }
    }
}
void DirectJK::preiterations() {

#ifdef USING_BrianQC
    if (brianEnable) {
        double threshold = cutoff_ * (brianCPHFFlag ? 1e-3 : 1e-0); // CPHF needs higher precision
        brianCOMSetPrecisionThresholds(&brianCookie, &threshold);
        checkBrian();
    }
#endif
}

void DirectJK::incfock_setup() {

    // The prev_D_ao_ condition is used to handle stability analysis case
    if (initial_iteration_ || prev_D_ao_.size() != D_ao_.size()) {
        initial_iteration_ = true;

        prev_D_ao_.clear();
        delta_D_ao_.clear();

        if (do_wK_) {
            prev_wK_ao_.clear();
            delta_wK_ao_.clear();
        }

        if (do_J_) {
            prev_J_ao_.clear();
            delta_J_ao_.clear();
        }

        if (do_K_) {
            prev_K_ao_.clear();
            delta_K_ao_.clear();
        }
    
        for (size_t N = 0; N < D_ao_.size(); N++) {
            prev_D_ao_.push_back(std::make_shared<Matrix>("D Prev", D_ao_[N]->nrow(), D_ao_[N]->ncol()));
            delta_D_ao_.push_back(std::make_shared<Matrix>("Delta D", D_ao_[N]->nrow(), D_ao_[N]->ncol()));

            if (do_wK_) {
                prev_wK_ao_.push_back(std::make_shared<Matrix>("wK Prev", wK_ao_[N]->nrow(), wK_ao_[N]->ncol()));
                delta_wK_ao_.push_back(std::make_shared<Matrix>("Delta wK", wK_ao_[N]->nrow(), wK_ao_[N]->ncol()));
            }
                
            if (do_J_) {
                prev_J_ao_.push_back(std::make_shared<Matrix>("J Prev", J_ao_[N]->nrow(), J_ao_[N]->ncol()));
                delta_J_ao_.push_back(std::make_shared<Matrix>("Delta J", J_ao_[N]->nrow(), J_ao_[N]->ncol()));
            }
        
            if (do_K_) {
                prev_K_ao_.push_back(std::make_shared<Matrix>("K Prev", K_ao_[N]->nrow(), K_ao_[N]->ncol()));
                delta_K_ao_.push_back(std::make_shared<Matrix>("Delta K", K_ao_[N]->nrow(), K_ao_[N]->ncol()));
            }
        }
    } else {
        for (size_t N = 0; N < D_ao_.size(); N++) {
            delta_D_ao_[N]->copy(D_ao_[N]);
            delta_D_ao_[N]->subtract(prev_D_ao_[N]);
        }
    }
}
void DirectJK::incfock_postiter() {
    if (do_incfock_iter_) {
        for (size_t N = 0; N < D_ao_.size(); N++) {

            if (do_wK_) {
                prev_wK_ao_[N]->add(delta_wK_ao_[N]);
                wK_ao_[N]->copy(prev_wK_ao_[N]);
            }

            if (do_J_) {
                prev_J_ao_[N]->add(delta_J_ao_[N]);
                J_ao_[N]->copy(prev_J_ao_[N]);
            }

            if (do_K_) {
                prev_K_ao_[N]->add(delta_K_ao_[N]);
                K_ao_[N]->copy(prev_K_ao_[N]);
            }

            prev_D_ao_[N]->copy(D_ao_[N]);
        }
    } else {
        for (size_t N = 0; N < D_ao_.size(); N++) {
            if (do_wK_) prev_wK_ao_[N]->copy(wK_ao_[N]);
            if (do_J_) prev_J_ao_[N]->copy(J_ao_[N]);
            if (do_K_) prev_K_ao_[N]->copy(K_ao_[N]);
            prev_D_ao_[N]->copy(D_ao_[N]);
        }
    }
}

void DirectJK::compute_JK() {
#ifdef USING_BrianQC
    if (brianEnable) {
        brianBool computeCoulomb = (do_J_ ? BRIAN_TRUE : BRIAN_FALSE);
        brianBool computeExchange = ((do_K_ || do_wK_) ? BRIAN_TRUE : BRIAN_FALSE);

        if (do_wK_ and not brianEnableDFT) {
            throw PSIEXCEPTION("Currently, BrianQC cannot compute range-separated exact exchange when Psi4 is handling the DFT terms");
        }

        if (not brianCPHFFlag) {
            if (!lr_symmetric_) {
                throw PSIEXCEPTION("Currently, BrianQC's non-CPHF Fock building only works with symmetric densities");
            }

            // BrianQC only computes the sum of all Coulomb contributions.
            // For ROHF, the matrices are not the alpha and beta densities, but
            // the doubly and singly occupied densities, and the weight of
            // the first Coulomb contribution must be two. Currently, we
            // achieve this by scaling the doubly occupied density
            // before building, and doing the reverse for the results.
            // We also restore the original density in case it is still needed.
            if (brianRestrictionType == BRIAN_RESTRICTION_TYPE_ROHF) {
                D_ao_[0]->scale(2.0);
            }

            double* exchangeAlpha = nullptr;
            double* exchangeBeta = nullptr;
            if (do_K_) {
                exchangeAlpha = K_ao_[0]->get_pointer();
                exchangeBeta = (D_ao_.size() > 1) ? K_ao_[1]->get_pointer() : nullptr;
            } else if (do_wK_) {
                exchangeAlpha = wK_ao_[0]->get_pointer();
                exchangeBeta = (D_ao_.size() > 1) ? wK_ao_[1]->get_pointer() : nullptr;
            }

            brianSCFBuildFockRepulsion(&brianCookie,
                &computeCoulomb,
                &computeExchange,
                D_ao_[0]->get_pointer(0),
                (D_ao_.size() > 1 ? D_ao_[1]->get_pointer() : nullptr),
                (do_J_ ? J_ao_[0]->get_pointer() : nullptr),
                exchangeAlpha,
                exchangeBeta
            );
            checkBrian();

            // BrianQC computes the sum of all Coulomb contributions into
            // J_ao_[0], so all other contributions must be zeroed out for
            // the sum to be correct. For RHF/RKS, Psi4 expects J_ao_[0]
            // to contain the alpha contribution instead of the total, so
            // we halve it.
            if (do_J_) {
                if (brianRestrictionType == BRIAN_RESTRICTION_TYPE_RHF) {
                    J_ao_[0]->scale(0.5);
                }

                for (size_t ind = 1; ind < J_ao_.size(); ind++) {
                    J_ao_[ind]->zero();
                }
            }

            if (brianRestrictionType == BRIAN_RESTRICTION_TYPE_ROHF) {
                D_ao_[0]->scale(0.5);

                if (do_J_) {
                    J_ao_[0]->scale(0.5);
                }

                if (do_K_) {
                    K_ao_[0]->scale(0.5);
                }

                if (do_wK_) {
                    wK_ao_[0]->scale(0.5);
                }
            }
        } else {
            brianInt maxSegmentSize;
            brianCPHFMaxSegmentSize(&brianCookie, &maxSegmentSize);

            brianInt densityCount = (brianRestrictionType == BRIAN_RESTRICTION_TYPE_RHF) ? 1 : 2;
            if (D_ao_.size() % densityCount != 0) {
                throw PSIEXCEPTION("Invalid number of density matrices for CPHF");
            }

            brianInt derivativeCount = D_ao_.size() / densityCount;

            for (brianInt segmentStartIndex = 0; segmentStartIndex < derivativeCount; segmentStartIndex += maxSegmentSize) {
                brianInt segmentSize = std::min(maxSegmentSize, derivativeCount - segmentStartIndex);

                std::vector<std::vector<SharedMatrix>> pseudoDensitySymmetrized(densityCount);
                std::vector<std::vector<const double*>> pseudoDensityPointers(densityCount);
                std::vector<std::vector<double*>> pseudoExchangePointers(densityCount);
                for (brianInt densityIndex = 0; densityIndex < densityCount; densityIndex++) {
                    pseudoDensitySymmetrized[densityIndex].resize(segmentSize);
                    pseudoDensityPointers[densityIndex].resize(segmentSize, nullptr);
                    pseudoExchangePointers[densityIndex].resize(segmentSize, nullptr);
                    for (brianInt i = 0; i < segmentSize; i++) {
                        // Psi4's code computing the left- and right-hand side CPHF terms use different indexing conventions
                        brianInt psi4Index = brianCPHFLeftSideFlag ? (densityIndex * derivativeCount + segmentStartIndex + i) : ((segmentStartIndex + i) * densityCount + densityIndex);

                        pseudoDensitySymmetrized[densityIndex][i] = D_ao_[psi4Index]->clone();
                        pseudoDensitySymmetrized[densityIndex][i]->add(D_ao_[psi4Index]->transpose());
                        pseudoDensitySymmetrized[densityIndex][i]->scale(0.5);
                        pseudoDensityPointers[densityIndex][i] = pseudoDensitySymmetrized[densityIndex][i]->get_pointer();

                        if (do_K_) {
                            pseudoExchangePointers[densityIndex][i] = K_ao_[psi4Index]->get_pointer();
                        } else if (do_wK_) {
                            pseudoExchangePointers[densityIndex][i] = wK_ao_[psi4Index]->get_pointer();
                        }
                    }
                }

                std::vector<double*> pseudoCoulombPointers(segmentSize, nullptr);
                for (brianInt i = 0; i < segmentSize; i++) {
                    if (do_J_) {
                        // we always write the total coulomb into the densityIndex == 0 matrix, and later divide it if necessary
                        brianInt psi4Index = brianCPHFLeftSideFlag ? (0 * derivativeCount + segmentStartIndex + i) : ((segmentStartIndex + i) * densityCount + 0);
                        pseudoCoulombPointers[i] = J_ao_[psi4Index]->get_pointer();
                    }
                }

                brianCPHFBuildRepulsion(&brianCookie,
                    &computeCoulomb,
                    &computeExchange,
                    &segmentSize,
                    pseudoDensityPointers[0].data(),
                    (densityCount > 1) ? pseudoDensityPointers[1].data() : nullptr,
                    pseudoCoulombPointers.data(),
                    pseudoExchangePointers[0].data(),
                    (densityCount > 1) ? pseudoExchangePointers[1].data() : nullptr
                );
                checkBrian();

                // BrianQC computes the sum of all Coulomb contributions into
                // J_ao_[0], so all other contributions must be zeroed out for
                // the sum to be correct. For RHF/RKS, Psi4 expects J_ao_[0]
                // to contain the alpha contribution instead of the total, so
                // we halve it.
                if (do_J_) {
                    for (brianInt i = 0; i < segmentSize; i++) {
                        if (brianRestrictionType == BRIAN_RESTRICTION_TYPE_RHF) {
                            brianInt psi4Index = brianCPHFLeftSideFlag ? (0 * derivativeCount + segmentStartIndex + i) : ((segmentStartIndex + i) * densityCount + 0);
                            J_ao_[psi4Index]->scale(0.5);
                        }

                        for (brianInt densityIndex = 1; densityIndex < densityCount; densityIndex++) {
                            brianInt psi4Index = brianCPHFLeftSideFlag ? (densityIndex * derivativeCount + segmentStartIndex + i) : ((segmentStartIndex + i) * densityCount + densityIndex);
                            J_ao_[psi4Index]->zero();
                        }
                    }
                }
            }
        }

        return;
    }
#endif

    if (incfock_) {
        timer_on("DirectJK: INCFOCK Preprocessing");
        incfock_setup();
        int reset = options_.get_int("INCFOCK_FULL_FOCK_EVERY");
        double dconv = options_.get_double("D_CONVERGENCE");
        double Dnorm = Process::environment.globals["SCF D NORM"];
        // Do IFB on this iteration?
        do_incfock_iter_ = (Dnorm >= dconv) && !initial_iteration_ && (incfock_count_ % reset != reset - 1);
        
        if (!initial_iteration_ && (Dnorm >= dconv)) incfock_count_ += 1;
        timer_off("DirectJK: INCFOCK Preprocessing");
    }

    auto factory = std::make_shared<IntegralFactory>(primary_, primary_, primary_, primary_);
    
    std::vector<SharedMatrix>& D_ref = (do_incfock_iter_ ? delta_D_ao_ : D_ao_);
    std::vector<SharedMatrix>& J_ref = (do_incfock_iter_ ? delta_J_ao_ : J_ao_);
    std::vector<SharedMatrix>& K_ref = (do_incfock_iter_ ? delta_K_ao_ : K_ao_);
    std::vector<SharedMatrix>& wK_ref = (do_incfock_iter_ ? delta_wK_ao_ : wK_ao_);

    if (do_wK_) {
        std::vector<std::shared_ptr<TwoBodyAOInt>> ints;
        for (int thread = 0; thread < df_ints_num_threads_; thread++) {
            ints.push_back(std::shared_ptr<TwoBodyAOInt>(factory->erf_eri(omega_)));
            if (density_screening_) ints[thread]->update_density(D_ref);
        }
        // TODO: Fast K algorithm
        if (do_J_) {
            build_JK(ints, D_ref, J_ref, wK_ref, true, true);
        } else {
            build_JK(ints, D_ref, J_ref, wK_ref, false, true);
        }
    }
<<<<<<< HEAD
    
=======

>>>>>>> cd9a1793
    if (do_J_ || do_K_) {
        std::vector<std::shared_ptr<TwoBodyAOInt>> ints;
        ints.push_back(std::shared_ptr<TwoBodyAOInt>(factory->eri()));
        if (density_screening_) ints[0]->update_density(D_ref);
        for (int thread = 1; thread < df_ints_num_threads_; thread++) {
            ints.push_back(std::shared_ptr<TwoBodyAOInt>(ints[0]->clone()));
        }
        if (do_J_ && do_K_) {
<<<<<<< HEAD
            if (initial_iteration_ || !linK_) {
                build_JK(ints, D_ref, J_ref, K_ref, true, true);
            } else {
                build_linK(ints, D_ref, K_ref);
                build_JK(ints, D_ref, J_ref, K_ref, true, false);
            }
        } else if (do_J_) {
            build_JK(ints, D_ref, J_ref, K_ref, true, false);
        } else {
            if (initial_iteration_ || !linK_) {
                build_JK(ints, D_ref, J_ref, K_ref, false, true);
            } else {
                build_linK(ints, D_ref, K_ref);
            }
=======
            // Linear Scaling algorithms are NOT used
            if (initial_iteration_ || !(cfmm_ || linear_exchange_)) {
                build_JK(ints, D_ref, J_ref, K_ref);
            }
            else {
                // Linear Scaling algorithms used
                if (cfmm_ && linear_exchange_) {
                    build_cfmm_J(ints, D_ref, J_ref);
                    build_linK(ints, D_ref, K_ref);
                } else if (cfmm_) {
                    build_cfmm_J(ints, D_ref, J_ref);
                    build_K(ints, D_ref, J_ref);
                } else {
                    build_J(ints, D_ref, J_ref);
                    build_linK(ints, D_ref, J_ref);
                }
            }
        } else if (do_J_) {
            build_J(ints, D_ref, J_ref);
        } else {
            build_K(ints, D_ref, K_ref);
>>>>>>> cd9a1793
        }
    }

    if (incfock_) {
        timer_on("DirectJK: INCFOCK Postprocessing");
        incfock_postiter();
        timer_off("DirectJK: INCFOCK Postprocessing");
    }

    if (initial_iteration_) initial_iteration_ = false;
}
void DirectJK::postiterations() {}

void DirectJK::build_JK(std::vector<std::shared_ptr<TwoBodyAOInt>>& ints, std::vector<SharedMatrix>& D,
                        std::vector<SharedMatrix>& J, std::vector<SharedMatrix>& K,
                        bool build_J, bool build_K) {
    
    timer_on("build_JK()");

    // => Zeroing <= //
    if (build_J) {
        for (auto Jmat : J) {
            Jmat->zero();
        }
    }
    
    if (build_K) {
        for (auto Kmat : K) {
            Kmat->zero();
        }
    }
    
    // => Sizing <= //

    int nshell = primary_->nshell();
    int nthread = df_ints_num_threads_;

    // => Task Blocking <= //

    std::vector<int> task_shells;
    std::vector<int> task_starts;

    // > Atomic Blocking < //

    int atomic_ind = -1;
    for (int P = 0; P < nshell; P++) {
        if (primary_->shell(P).ncenter() > atomic_ind) {
            task_starts.push_back(P);
            atomic_ind++;
        }
        task_shells.push_back(P);
    }
    task_starts.push_back(nshell);

    // < End Atomic Blocking > //

    size_t ntask = task_starts.size() - 1;

    std::vector<int> task_offsets;
    task_offsets.push_back(0);
    for (int P2 = 0; P2 < primary_->nshell(); P2++) {
        task_offsets.push_back(task_offsets[P2] + primary_->shell(task_shells[P2]).nfunction());
    }

    size_t max_task = 0L;
    for (size_t task = 0; task < ntask; task++) {
        size_t size = 0L;
        for (int P2 = task_starts[task]; P2 < task_starts[task + 1]; P2++) {
            size += primary_->shell(task_shells[P2]).nfunction();
        }
        max_task = (max_task >= size ? max_task : size);
    }

    if (debug_) {
        outfile->Printf("  ==> DirectJK: Task Blocking <==\n\n");
        for (size_t task = 0; task < ntask; task++) {
            outfile->Printf("  Task: %3d, Task Start: %4d, Task End: %4d\n", task, task_starts[task],
                            task_starts[task + 1]);
            for (int P2 = task_starts[task]; P2 < task_starts[task + 1]; P2++) {
                int P = task_shells[P2];
                int size = primary_->shell(P).nfunction();
                int off = primary_->shell(P).function_index();
                int off2 = task_offsets[P2];
                outfile->Printf("    Index %4d, Shell: %4d, Size: %4d, Offset: %4d, Offset2: %4d\n", P2, P, size, off,
                                off2);
            }
        }
        outfile->Printf("\n");
    }

    // => Significant Task Pairs (PQ|-style <= //

    std::vector<std::pair<int, int> > task_pairs;
    for (size_t Ptask = 0; Ptask < ntask; Ptask++) {
        for (size_t Qtask = 0; Qtask < ntask; Qtask++) {
            if (Qtask > Ptask) continue;
            bool found = false;
            for (int P2 = task_starts[Ptask]; P2 < task_starts[Ptask + 1]; P2++) {
                for (int Q2 = task_starts[Qtask]; Q2 < task_starts[Qtask + 1]; Q2++) {
                    int P = task_shells[P2];
                    int Q = task_shells[Q2];
                    if (ints[0]->shell_pair_significant(P, Q)) {
                        found = true;
                        task_pairs.push_back(std::pair<int, int>(Ptask, Qtask));
                        break;
                    }
                }
                if (found) break;
            }
        }
    }
    size_t ntask_pair = task_pairs.size();
    size_t ntask_pair2 = ntask_pair * ntask_pair;

    // => Intermediate Buffers <= //

    // Intermediate buffer for J
    std::vector<std::vector<SharedMatrix>> JT;
    if (build_J) {
        for (int thread = 0; thread < nthread; thread++) {
            std::vector<SharedMatrix> J2;
            for (size_t ind = 0; ind < D.size(); ind++) {
                J2.push_back(std::make_shared<Matrix>("JT", 2 * max_task, max_task));
            }
            JT.push_back(J2);
        }
    }

    // Intermediate buffer for K
    std::vector<std::vector<SharedMatrix>> KT;
    if (build_K) {
        for (int thread = 0; thread < nthread; thread++) {
            std::vector<SharedMatrix > K2;
            for (size_t ind = 0; ind < D.size(); ind++) {
                K2.push_back(std::make_shared<Matrix>("KT", (lr_symmetric_ ? 4 : 8) * max_task, max_task));
            }
            KT.push_back(K2);
        }
    }
    
    // => Benchmarks <= //

    size_t computed_shells = 0L;

// ==> Master Task Loop <== //

#pragma omp parallel for num_threads(nthread) schedule(dynamic) reduction(+ : computed_shells)
    for (size_t task = 0L; task < ntask_pair2; task++) {
        size_t task1 = task / ntask_pair;
        size_t task2 = task % ntask_pair;

        int Ptask = task_pairs[task1].first;
        int Qtask = task_pairs[task1].second;
        int Rtask = task_pairs[task2].first;
        int Stask = task_pairs[task2].second;

        // GOTCHA! Thought this should be RStask > PQtask, but
        // H2/3-21G: Task (10|11) gives valid quartets (30|22) and (31|22)
        // This is an artifact that multiple shells on each task allow
        // for for the Ptask's index to possibly trump any RStask pair,
        // regardless of Qtask's index
        if (Rtask > Ptask) continue;

        // printf("Task: %2d %2d %2d %2d\n", Ptask, Qtask, Rtask, Stask);

        int nPtask = task_starts[Ptask + 1] - task_starts[Ptask];
        int nQtask = task_starts[Qtask + 1] - task_starts[Qtask];
        int nRtask = task_starts[Rtask + 1] - task_starts[Rtask];
        int nStask = task_starts[Stask + 1] - task_starts[Stask];

        int P2start = task_starts[Ptask];
        int Q2start = task_starts[Qtask];
        int R2start = task_starts[Rtask];
        int S2start = task_starts[Stask];

        int dPsize = task_offsets[P2start + nPtask] - task_offsets[P2start];
        int dQsize = task_offsets[Q2start + nQtask] - task_offsets[Q2start];
        int dRsize = task_offsets[R2start + nRtask] - task_offsets[R2start];
        int dSsize = task_offsets[S2start + nStask] - task_offsets[S2start];

        int thread = 0;
#ifdef _OPENMP
        thread = omp_get_thread_num();
#endif

        // => Master shell quartet loops <= //

        bool touched = false;
        for (int P2 = P2start; P2 < P2start + nPtask; P2++) {
            for (int Q2 = Q2start; Q2 < Q2start + nQtask; Q2++) {
                if (Q2 > P2) continue;
                int P = task_shells[P2];
                int Q = task_shells[Q2];
                if (!ints[0]->shell_pair_significant(P, Q)) continue;
                for (int R2 = R2start; R2 < R2start + nRtask; R2++) {
                    for (int S2 = S2start; S2 < S2start + nStask; S2++) {
                        if (S2 > R2) continue;
                        int R = task_shells[R2];
                        int S = task_shells[S2];
                        if (R2 * nshell + S2 > P2 * nshell + Q2) continue;
                        if (!ints[0]->shell_pair_significant(R, S)) continue;
                        if (!ints[0]->shell_significant(P, Q, R, S)) continue;

                        // printf("Quartet: %2d %2d %2d %2d\n", P, Q, R, S);
                        // if (thread == 0) timer_on("JK: Ints");
                        if (ints[thread]->compute_shell(P, Q, R, S) == 0)
                            continue;  // No integrals in this shell quartet
                        computed_shells++;
                        // if (thread == 0) timer_off("JK: Ints");

                        const double* buffer = ints[thread]->buffer();

                        int Psize = primary_->shell(P).nfunction();
                        int Qsize = primary_->shell(Q).nfunction();
                        int Rsize = primary_->shell(R).nfunction();
                        int Ssize = primary_->shell(S).nfunction();

                        int Poff = primary_->shell(P).function_index();
                        int Qoff = primary_->shell(Q).function_index();
                        int Roff = primary_->shell(R).function_index();
                        int Soff = primary_->shell(S).function_index();

                        int Poff2 = task_offsets[P2] - task_offsets[P2start];
                        int Qoff2 = task_offsets[Q2] - task_offsets[Q2start];
                        int Roff2 = task_offsets[R2] - task_offsets[R2start];
                        int Soff2 = task_offsets[S2] - task_offsets[S2start];

                        // if (thread == 0) timer_on("JK: GEMV");
                        for (size_t ind = 0; ind < D.size(); ind++) {
                            double** Dp = D[ind]->pointer();
                            double** JTp; 
                            if (build_J) JTp = JT[thread][ind]->pointer();
                            double** KTp;
                            if (build_K) KTp = KT[thread][ind]->pointer();
                            const double* buffer2 = buffer;

                            if (!touched) {
                                if (build_J) {
                                    ::memset((void*)JTp[0L * max_task], '\0', dPsize * dQsize * sizeof(double));
                                    ::memset((void*)JTp[1L * max_task], '\0', dRsize * dSsize * sizeof(double));
                                }

                                if (build_K) {
                                    ::memset((void*)KTp[0L * max_task], '\0', dPsize * dRsize * sizeof(double));
                                    ::memset((void*)KTp[1L * max_task], '\0', dPsize * dSsize * sizeof(double));
                                    ::memset((void*)KTp[2L * max_task], '\0', dQsize * dRsize * sizeof(double));
                                    ::memset((void*)KTp[3L * max_task], '\0', dQsize * dSsize * sizeof(double));
                                    if (!lr_symmetric_) {
                                        ::memset((void*)KTp[4L * max_task], '\0', dRsize * dPsize * sizeof(double));
                                        ::memset((void*)KTp[5L * max_task], '\0', dSsize * dPsize * sizeof(double));
                                        ::memset((void*)KTp[6L * max_task], '\0', dRsize * dQsize * sizeof(double));
                                        ::memset((void*)KTp[7L * max_task], '\0', dSsize * dQsize * sizeof(double));
                                    }
                                }
                            }

                            // Intermediate Contraction Pointers
                            double* J1p;
                            double* J2p;
                            double* K1p;
                            double* K2p;
                            double* K3p;
                            double* K4p;
                            double* K5p;
                            double* K6p;
                            double* K7p;
                            double* K8p;

                            if (build_J) {
                                J1p = JTp[0L * max_task];
                                J2p = JTp[1L * max_task];
                            }

                            if (build_K) {
                                K1p = KTp[0L * max_task];
                                K2p = KTp[1L * max_task];
                                K3p = KTp[2L * max_task];
                                K4p = KTp[3L * max_task];
                                if (!lr_symmetric_) {
                                    K5p = KTp[4L * max_task];
                                    K6p = KTp[5L * max_task];
                                    K7p = KTp[6L * max_task];
                                    K8p = KTp[7L * max_task];
                                }
                            }

                            double prefactor = 1.0;
                            if (P == Q) prefactor *= 0.5;
                            if (R == S) prefactor *= 0.5;
                            if (P == R && Q == S) prefactor *= 0.5;

                            for (int p = 0; p < Psize; p++) {
                                for (int q = 0; q < Qsize; q++) {
                                    for (int r = 0; r < Rsize; r++) {
                                        for (int s = 0; s < Ssize; s++) {
                                            if (build_J) {
                                                J1p[(p + Poff2) * dQsize + q + Qoff2] +=
                                                    prefactor * (Dp[r + Roff][s + Soff] + Dp[s + Soff][r + Roff]) *
                                                    (*buffer2);
                                                J2p[(r + Roff2) * dSsize + s + Soff2] +=
                                                    prefactor * (Dp[p + Poff][q + Qoff] + Dp[q + Qoff][p + Poff]) *
                                                    (*buffer2);
                                            }

                                            if (build_K) {
                                                K1p[(p + Poff2) * dRsize + r + Roff2] +=
                                                    prefactor * (Dp[q + Qoff][s + Soff]) * (*buffer2);
                                                K2p[(p + Poff2) * dSsize + s + Soff2] +=
                                                    prefactor * (Dp[q + Qoff][r + Roff]) * (*buffer2);
                                                K3p[(q + Qoff2) * dRsize + r + Roff2] +=
                                                    prefactor * (Dp[p + Poff][s + Soff]) * (*buffer2);
                                                K4p[(q + Qoff2) * dSsize + s + Soff2] +=
                                                    prefactor * (Dp[p + Poff][r + Roff]) * (*buffer2);
                                                if (!lr_symmetric_) {
                                                    K5p[(r + Roff2) * dPsize + p + Poff2] +=
                                                        prefactor * (Dp[s + Soff][q + Qoff]) * (*buffer2);
                                                    K6p[(s + Soff2) * dPsize + p + Poff2] +=
                                                        prefactor * (Dp[r + Roff][q + Qoff]) * (*buffer2);
                                                    K7p[(r + Roff2) * dQsize + q + Qoff2] +=
                                                        prefactor * (Dp[s + Soff][p + Poff]) * (*buffer2);
                                                    K8p[(s + Soff2) * dQsize + q + Qoff2] +=
                                                        prefactor * (Dp[r + Roff][p + Poff]) * (*buffer2);
                                                }
                                            }
                                            buffer2++;
                                        }
                                    }
                                }
                            }
                        }
                        touched = true;
                        // if (thread == 0) timer_off("JK: GEMV");
                    }
                }
            }
        }  // End Shell Quartets

        if (!touched) continue;

        // => Stripe out <= //

        // if (thread == 0) timer_on("JK: Atomic");
        for (size_t ind = 0; ind < D.size(); ind++) {
            double** JTp;
            double** KTp;
            double** Jp;
            double** Kp;

            if (build_J) {
                JTp = JT[thread][ind]->pointer();
                Jp = J[ind]->pointer();
            }
            
            if (build_K) {
                KTp = KT[thread][ind]->pointer();
                Kp = K[ind]->pointer();
            }

            double* J1p;
            double* J2p;
            double* K1p;
            double* K2p;
            double* K3p;
            double* K4p;
            double* K5p;
            double* K6p;
            double* K7p;
            double* K8p;

            if (build_J) {
                J1p = JTp[0L * max_task];
                J2p = JTp[1L * max_task];
            }

            if (build_K) {
                K1p = KTp[0L * max_task];
                K2p = KTp[1L * max_task];
                K3p = KTp[2L * max_task];
                K4p = KTp[3L * max_task];
                if (!lr_symmetric_) {
                    K5p = KTp[4L * max_task];
                    K6p = KTp[5L * max_task];
                    K7p = KTp[6L * max_task];
                    K8p = KTp[7L * max_task];
                }
            }

            if (build_J) {

                // > J_PQ < //

                for (int P2 = 0; P2 < nPtask; P2++) {
                    for (int Q2 = 0; Q2 < nQtask; Q2++) {
                        int P = task_shells[P2start + P2];
                        int Q = task_shells[Q2start + Q2];
                        int Psize = primary_->shell(P).nfunction();
                        int Qsize = primary_->shell(Q).nfunction();
                        int Poff = primary_->shell(P).function_index();
                        int Qoff = primary_->shell(Q).function_index();
                        int Poff2 = task_offsets[P2 + P2start] - task_offsets[P2start];
                        int Qoff2 = task_offsets[Q2 + Q2start] - task_offsets[Q2start];
                        for (int p = 0; p < Psize; p++) {
                            for (int q = 0; q < Qsize; q++) {
#pragma omp atomic
                                Jp[p + Poff][q + Qoff] += J1p[(p + Poff2) * dQsize + q + Qoff2];
                            }
                        }
                    }
                }

                // > J_RS < //

                for (int R2 = 0; R2 < nRtask; R2++) {
                    for (int S2 = 0; S2 < nStask; S2++) {
                        int R = task_shells[R2start + R2];
                        int S = task_shells[S2start + S2];
                        int Rsize = primary_->shell(R).nfunction();
                        int Ssize = primary_->shell(S).nfunction();
                        int Roff = primary_->shell(R).function_index();
                        int Soff = primary_->shell(S).function_index();
                        int Roff2 = task_offsets[R2 + R2start] - task_offsets[R2start];
                        int Soff2 = task_offsets[S2 + S2start] - task_offsets[S2start];
                        for (int r = 0; r < Rsize; r++) {
                            for (int s = 0; s < Ssize; s++) {
#pragma omp atomic
                                Jp[r + Roff][s + Soff] += J2p[(r + Roff2) * dSsize + s + Soff2];
                            }
                        }
                    }
                }
            }

            if (build_K) {

                // > K_PR < //

                for (int P2 = 0; P2 < nPtask; P2++) {
                    for (int R2 = 0; R2 < nRtask; R2++) {
                        int P = task_shells[P2start + P2];
                        int R = task_shells[R2start + R2];
                        int Psize = primary_->shell(P).nfunction();
                        int Rsize = primary_->shell(R).nfunction();
                        int Poff = primary_->shell(P).function_index();
                        int Roff = primary_->shell(R).function_index();
                        int Poff2 = task_offsets[P2 + P2start] - task_offsets[P2start];
                        int Roff2 = task_offsets[R2 + R2start] - task_offsets[R2start];
                        for (int p = 0; p < Psize; p++) {
                            for (int r = 0; r < Rsize; r++) {
#pragma omp atomic
                                Kp[p + Poff][r + Roff] += K1p[(p + Poff2) * dRsize + r + Roff2];
                                if (!lr_symmetric_) {
#pragma omp atomic
                                    Kp[r + Roff][p + Poff] += K5p[(r + Roff2) * dPsize + p + Poff2];
                                }
                            }
                        }
                    }
                }

                // > K_PS < //

                for (int P2 = 0; P2 < nPtask; P2++) {
                    for (int S2 = 0; S2 < nStask; S2++) {
                        int P = task_shells[P2start + P2];
                        int S = task_shells[S2start + S2];
                        int Psize = primary_->shell(P).nfunction();
                        int Ssize = primary_->shell(S).nfunction();
                        int Poff = primary_->shell(P).function_index();
                        int Soff = primary_->shell(S).function_index();
                        int Poff2 = task_offsets[P2 + P2start] - task_offsets[P2start];
                        int Soff2 = task_offsets[S2 + S2start] - task_offsets[S2start];
                        for (int p = 0; p < Psize; p++) {
                            for (int s = 0; s < Ssize; s++) {
#pragma omp atomic
                                Kp[p + Poff][s + Soff] += K2p[(p + Poff2) * dSsize + s + Soff2];
                                if (!lr_symmetric_) {
#pragma omp atomic
                                    Kp[s + Soff][p + Poff] += K6p[(s + Soff2) * dPsize + p + Poff2];
                                }
                            }
                        }
                    }
                }

                // > K_QR < //

                for (int Q2 = 0; Q2 < nQtask; Q2++) {
                    for (int R2 = 0; R2 < nRtask; R2++) {
                        int Q = task_shells[Q2start + Q2];
                        int R = task_shells[R2start + R2];
                        int Qsize = primary_->shell(Q).nfunction();
                        int Rsize = primary_->shell(R).nfunction();
                        int Qoff = primary_->shell(Q).function_index();
                        int Roff = primary_->shell(R).function_index();
                        int Qoff2 = task_offsets[Q2 + Q2start] - task_offsets[Q2start];
                        int Roff2 = task_offsets[R2 + R2start] - task_offsets[R2start];
                        for (int q = 0; q < Qsize; q++) {
                            for (int r = 0; r < Rsize; r++) {
#pragma omp atomic
                                Kp[q + Qoff][r + Roff] += K3p[(q + Qoff2) * dRsize + r + Roff2];
                                if (!lr_symmetric_) {
#pragma omp atomic
                                    Kp[r + Roff][q + Qoff] += K7p[(r + Roff2) * dQsize + q + Qoff2];
                                }
                            }
                        }
                    }
                }

                // > K_QS < //

                for (int Q2 = 0; Q2 < nQtask; Q2++) {
                    for (int S2 = 0; S2 < nStask; S2++) {
                        int Q = task_shells[Q2start + Q2];
                        int S = task_shells[S2start + S2];
                        int Qsize = primary_->shell(Q).nfunction();
                        int Ssize = primary_->shell(S).nfunction();
                        int Qoff = primary_->shell(Q).function_index();
                        int Soff = primary_->shell(S).function_index();
                        int Qoff2 = task_offsets[Q2 + Q2start] - task_offsets[Q2start];
                        int Soff2 = task_offsets[S2 + S2start] - task_offsets[S2start];
                        for (int q = 0; q < Qsize; q++) {
                            for (int s = 0; s < Ssize; s++) {
#pragma omp atomic
                                Kp[q + Qoff][s + Soff] += K4p[(q + Qoff2) * dSsize + s + Soff2];
                                if (!lr_symmetric_) {
#pragma omp atomic
                                    Kp[s + Soff][q + Qoff] += K8p[(s + Soff2) * dQsize + q + Qoff2];
                                }
                            }
                        }
                    }
                }
            }

        }  // End stripe out
        // if (thread == 0) timer_off("JK: Atomic");

    }  // End master task list

    if (build_J) {
        for (auto Jmat : J) {
            Jmat->scale(2.0);
            Jmat->hermitivitize();
        }
    }

    if (build_K && lr_symmetric_) {
        for (auto Kmat : K) {
            Kmat->scale(2.0);
            Kmat->hermitivitize();
        }
    }

    if (bench_) {
        auto mode = std::ostream::app;
        auto printer = PsiOutStream("bench.dat", mode);
        size_t ntri = nshell * (nshell + 1L) / 2L;
        size_t possible_shells = ntri * (ntri + 1L) / 2L;
        printer.Printf("Computed %20zu Shell Quartets out of %20zu, (%11.3E ratio)\n", computed_shells,
                        possible_shells, computed_shells / (double)possible_shells);
    }
    timer_off("build_JK()");
}

<<<<<<< HEAD
=======
void DirectJK::build_K(std::vector<std::shared_ptr<TwoBodyAOInt>>& ints, std::vector<std::shared_ptr<Matrix>>& D,
                        std::vector<std::shared_ptr<Matrix>>& K) {
    
    timer_on("build_K()");

    // => Zeroing <= //

    for (size_t ind = 0; ind < K.size(); ind++) {
        K[ind]->zero();
    }

    // => Sizing <= //

    int nshell = primary_->nshell();
    int nthread = df_ints_num_threads_;

    // => Task Blocking <= //

    std::vector<int> task_shells;
    std::vector<int> task_starts;

    // > Atomic Blocking < //

    int atomic_ind = -1;
    for (int P = 0; P < nshell; P++) {
        if (primary_->shell(P).ncenter() > atomic_ind) {
            task_starts.push_back(P);
            atomic_ind++;
        }
        task_shells.push_back(P);
    }
    task_starts.push_back(nshell);

    // < End Atomic Blocking > //

    size_t ntask = task_starts.size() - 1;

    std::vector<int> task_offsets;
    task_offsets.push_back(0);
    for (int P2 = 0; P2 < primary_->nshell(); P2++) {
        task_offsets.push_back(task_offsets[P2] + primary_->shell(task_shells[P2]).nfunction());
    }

    size_t max_task = 0L;
    for (size_t task = 0; task < ntask; task++) {
        size_t size = 0L;
        for (int P2 = task_starts[task]; P2 < task_starts[task + 1]; P2++) {
            size += primary_->shell(task_shells[P2]).nfunction();
        }
        max_task = (max_task >= size ? max_task : size);
    }

    if (debug_) {
        outfile->Printf("  ==> DirectJK: Task Blocking <==\n\n");
        for (size_t task = 0; task < ntask; task++) {
            outfile->Printf("  Task: %3d, Task Start: %4d, Task End: %4d\n", task, task_starts[task],
                            task_starts[task + 1]);
            for (int P2 = task_starts[task]; P2 < task_starts[task + 1]; P2++) {
                int P = task_shells[P2];
                int size = primary_->shell(P).nfunction();
                int off = primary_->shell(P).function_index();
                int off2 = task_offsets[P2];
                outfile->Printf("    Index %4d, Shell: %4d, Size: %4d, Offset: %4d, Offset2: %4d\n", P2, P, size, off,
                                off2);
            }
        }
        outfile->Printf("\n");
    }

    // => Significant Task Pairs (PQ|-style <= //

    std::vector<std::pair<int, int> > task_pairs;
    for (size_t Ptask = 0; Ptask < ntask; Ptask++) {
        for (size_t Qtask = 0; Qtask < ntask; Qtask++) {
            if (Qtask > Ptask) continue;
            bool found = false;
            for (int P2 = task_starts[Ptask]; P2 < task_starts[Ptask + 1]; P2++) {
                for (int Q2 = task_starts[Qtask]; Q2 < task_starts[Qtask + 1]; Q2++) {
                    int P = task_shells[P2];
                    int Q = task_shells[Q2];
                    if (ints[0]->shell_pair_significant(P, Q)) {
                        found = true;
                        task_pairs.push_back(std::pair<int, int>(Ptask, Qtask));
                        break;
                    }
                }
                if (found) break;
            }
        }
    }
    size_t ntask_pair = task_pairs.size();
    size_t ntask_pair2 = ntask_pair * ntask_pair;

    // => Intermediate Buffers <= //

    std::vector<std::vector<std::shared_ptr<Matrix> > > JKT;
    for (int thread = 0; thread < nthread; thread++) {
        std::vector<std::shared_ptr<Matrix> > JK2;
        for (size_t ind = 0; ind < D.size(); ind++) {
            JK2.push_back(std::make_shared<Matrix>("JKT (K only)", (lr_symmetric_ ? 4 : 8) * max_task, max_task));
        }
        JKT.push_back(JK2);
    }

    // => Benchmarks <= //

    size_t computed_shells = 0L;

// ==> Master Task Loop <== //

#pragma omp parallel for num_threads(nthread) schedule(dynamic) reduction(+ : computed_shells)
    for (size_t task = 0L; task < ntask_pair2; task++) {
        size_t task1 = task / ntask_pair;
        size_t task2 = task % ntask_pair;

        int Ptask = task_pairs[task1].first;
        int Qtask = task_pairs[task1].second;
        int Rtask = task_pairs[task2].first;
        int Stask = task_pairs[task2].second;

        // GOTCHA! Thought this should be RStask > PQtask, but
        // H2/3-21G: Task (10|11) gives valid quartets (30|22) and (31|22)
        // This is an artifact that multiple shells on each task allow
        // for for the Ptask's index to possibly trump any RStask pair,
        // regardless of Qtask's index
        if (Rtask > Ptask) continue;

        // printf("Task: %2d %2d %2d %2d\n", Ptask, Qtask, Rtask, Stask);

        int nPtask = task_starts[Ptask + 1] - task_starts[Ptask];
        int nQtask = task_starts[Qtask + 1] - task_starts[Qtask];
        int nRtask = task_starts[Rtask + 1] - task_starts[Rtask];
        int nStask = task_starts[Stask + 1] - task_starts[Stask];

        int P2start = task_starts[Ptask];
        int Q2start = task_starts[Qtask];
        int R2start = task_starts[Rtask];
        int S2start = task_starts[Stask];

        int dPsize = task_offsets[P2start + nPtask] - task_offsets[P2start];
        int dQsize = task_offsets[Q2start + nQtask] - task_offsets[Q2start];
        int dRsize = task_offsets[R2start + nRtask] - task_offsets[R2start];
        int dSsize = task_offsets[S2start + nStask] - task_offsets[S2start];

        int thread = 0;
#ifdef _OPENMP
        thread = omp_get_thread_num();
#endif

        // => Master shell quartet loops <= //

        bool touched = false;
        for (int P2 = P2start; P2 < P2start + nPtask; P2++) {
            for (int Q2 = Q2start; Q2 < Q2start + nQtask; Q2++) {
                if (Q2 > P2) continue;
                int P = task_shells[P2];
                int Q = task_shells[Q2];
                if (!ints[0]->shell_pair_significant(P, Q)) continue;
                for (int R2 = R2start; R2 < R2start + nRtask; R2++) {
                    for (int S2 = S2start; S2 < S2start + nStask; S2++) {
                        if (S2 > R2) continue;
                        int R = task_shells[R2];
                        int S = task_shells[S2];
                        if (R2 * nshell + S2 > P2 * nshell + Q2) continue;
                        if (!ints[0]->shell_pair_significant(R, S)) continue;
                        if (!ints[0]->shell_significant(P, Q, R, S)) continue;

                        // printf("Quartet: %2d %2d %2d %2d\n", P, Q, R, S);
                        // if (thread == 0) timer_on("JK: Ints");
                        if (ints[thread]->compute_shell(P, Q, R, S) == 0)
                            continue;  // No integrals in this shell quartet
                        computed_shells++;
                        // if (thread == 0) timer_off("JK: Ints");

                        const double* buffer = ints[thread]->buffer();

                        int Psize = primary_->shell(P).nfunction();
                        int Qsize = primary_->shell(Q).nfunction();
                        int Rsize = primary_->shell(R).nfunction();
                        int Ssize = primary_->shell(S).nfunction();

                        int Poff = primary_->shell(P).function_index();
                        int Qoff = primary_->shell(Q).function_index();
                        int Roff = primary_->shell(R).function_index();
                        int Soff = primary_->shell(S).function_index();

                        int Poff2 = task_offsets[P2] - task_offsets[P2start];
                        int Qoff2 = task_offsets[Q2] - task_offsets[Q2start];
                        int Roff2 = task_offsets[R2] - task_offsets[R2start];
                        int Soff2 = task_offsets[S2] - task_offsets[S2start];

                        // if (thread == 0) timer_on("JK: GEMV");
                        for (size_t ind = 0; ind < D.size(); ind++) {
                            double** Dp = D[ind]->pointer();
                            double** JKTp = JKT[thread][ind]->pointer();
                            const double* buffer2 = buffer;

                            if (!touched) {
                                ::memset((void*)JKTp[0L * max_task], '\0', dPsize * dRsize * sizeof(double));
                                ::memset((void*)JKTp[1L * max_task], '\0', dPsize * dSsize * sizeof(double));
                                ::memset((void*)JKTp[2L * max_task], '\0', dQsize * dRsize * sizeof(double));
                                ::memset((void*)JKTp[3L * max_task], '\0', dQsize * dSsize * sizeof(double));
                                if (!lr_symmetric_) {
                                    ::memset((void*)JKTp[4L * max_task], '\0', dRsize * dPsize * sizeof(double));
                                    ::memset((void*)JKTp[5L * max_task], '\0', dSsize * dPsize * sizeof(double));
                                    ::memset((void*)JKTp[6L * max_task], '\0', dRsize * dQsize * sizeof(double));
                                    ::memset((void*)JKTp[7L * max_task], '\0', dSsize * dQsize * sizeof(double));
                                }
                            }

                            double* K1p = JKTp[0L * max_task];
                            double* K2p = JKTp[1L * max_task];
                            double* K3p = JKTp[2L * max_task];
                            double* K4p = JKTp[3L * max_task];
                            double* K5p;
                            double* K6p;
                            double* K7p;
                            double* K8p;
                            if (!lr_symmetric_) {
                                K5p = JKTp[4L * max_task];
                                K6p = JKTp[5L * max_task];
                                K7p = JKTp[6L * max_task];
                                K8p = JKTp[7L * max_task];
                            }

                            double prefactor = 1.0;
                            if (P == Q) prefactor *= 0.5;
                            if (R == S) prefactor *= 0.5;
                            if (P == R && Q == S) prefactor *= 0.5;

                            for (int p = 0; p < Psize; p++) {
                                for (int q = 0; q < Qsize; q++) {
                                    for (int r = 0; r < Rsize; r++) {
                                        for (int s = 0; s < Ssize; s++) {
                                            K1p[(p + Poff2) * dRsize + r + Roff2] +=
                                                prefactor * (Dp[q + Qoff][s + Soff]) * (*buffer2);
                                            K2p[(p + Poff2) * dSsize + s + Soff2] +=
                                                prefactor * (Dp[q + Qoff][r + Roff]) * (*buffer2);
                                            K3p[(q + Qoff2) * dRsize + r + Roff2] +=
                                                prefactor * (Dp[p + Poff][s + Soff]) * (*buffer2);
                                            K4p[(q + Qoff2) * dSsize + s + Soff2] +=
                                                prefactor * (Dp[p + Poff][r + Roff]) * (*buffer2);
                                            if (!lr_symmetric_) {
                                                K5p[(r + Roff2) * dPsize + p + Poff2] +=
                                                    prefactor * (Dp[s + Soff][q + Qoff]) * (*buffer2);
                                                K6p[(s + Soff2) * dPsize + p + Poff2] +=
                                                    prefactor * (Dp[r + Roff][q + Qoff]) * (*buffer2);
                                                K7p[(r + Roff2) * dQsize + q + Qoff2] +=
                                                    prefactor * (Dp[s + Soff][p + Poff]) * (*buffer2);
                                                K8p[(s + Soff2) * dQsize + q + Qoff2] +=
                                                    prefactor * (Dp[r + Roff][p + Poff]) * (*buffer2);
                                            }
                                            buffer2++;
                                        }
                                    }
                                }
                            }
                        }
                        touched = true;
                        // if (thread == 0) timer_off("JK: GEMV");
                    }
                }
            }
        }  // End Shell Quartets

        if (!touched) continue;

        // => Stripe out <= //

        // if (thread == 0) timer_on("JK: Atomic");
        for (size_t ind = 0; ind < D.size(); ind++) {
            double** JKTp = JKT[thread][ind]->pointer();
            double** Kp = K[ind]->pointer();

            double* K1p = JKTp[0L * max_task];
            double* K2p = JKTp[1L * max_task];
            double* K3p = JKTp[2L * max_task];
            double* K4p = JKTp[3L * max_task];
            double* K5p;
            double* K6p;
            double* K7p;
            double* K8p;
            if (!lr_symmetric_) {
                K5p = JKTp[4L * max_task];
                K6p = JKTp[5L * max_task];
                K7p = JKTp[6L * max_task];
                K8p = JKTp[7L * max_task];
            }

            // > K_PR < //

            for (int P2 = 0; P2 < nPtask; P2++) {
                for (int R2 = 0; R2 < nRtask; R2++) {
                    int P = task_shells[P2start + P2];
                    int R = task_shells[R2start + R2];
                    int Psize = primary_->shell(P).nfunction();
                    int Rsize = primary_->shell(R).nfunction();
                    int Poff = primary_->shell(P).function_index();
                    int Roff = primary_->shell(R).function_index();
                    int Poff2 = task_offsets[P2 + P2start] - task_offsets[P2start];
                    int Roff2 = task_offsets[R2 + R2start] - task_offsets[R2start];
                    for (int p = 0; p < Psize; p++) {
                        for (int r = 0; r < Rsize; r++) {
#pragma omp atomic
                            Kp[p + Poff][r + Roff] += K1p[(p + Poff2) * dRsize + r + Roff2];
                            if (!lr_symmetric_) {
#pragma omp atomic
                                Kp[r + Roff][p + Poff] += K5p[(r + Roff2) * dPsize + p + Poff2];
                            }
                        }
                    }
                }
            }

            // > K_PS < //

            for (int P2 = 0; P2 < nPtask; P2++) {
                for (int S2 = 0; S2 < nStask; S2++) {
                    int P = task_shells[P2start + P2];
                    int S = task_shells[S2start + S2];
                    int Psize = primary_->shell(P).nfunction();
                    int Ssize = primary_->shell(S).nfunction();
                    int Poff = primary_->shell(P).function_index();
                    int Soff = primary_->shell(S).function_index();
                    int Poff2 = task_offsets[P2 + P2start] - task_offsets[P2start];
                    int Soff2 = task_offsets[S2 + S2start] - task_offsets[S2start];
                    for (int p = 0; p < Psize; p++) {
                        for (int s = 0; s < Ssize; s++) {
#pragma omp atomic
                            Kp[p + Poff][s + Soff] += K2p[(p + Poff2) * dSsize + s + Soff2];
                            if (!lr_symmetric_) {
#pragma omp atomic
                                Kp[s + Soff][p + Poff] += K6p[(s + Soff2) * dPsize + p + Poff2];
                            }
                        }
                    }
                }
            }

            // > K_QR < //

            for (int Q2 = 0; Q2 < nQtask; Q2++) {
                for (int R2 = 0; R2 < nRtask; R2++) {
                    int Q = task_shells[Q2start + Q2];
                    int R = task_shells[R2start + R2];
                    int Qsize = primary_->shell(Q).nfunction();
                    int Rsize = primary_->shell(R).nfunction();
                    int Qoff = primary_->shell(Q).function_index();
                    int Roff = primary_->shell(R).function_index();
                    int Qoff2 = task_offsets[Q2 + Q2start] - task_offsets[Q2start];
                    int Roff2 = task_offsets[R2 + R2start] - task_offsets[R2start];
                    for (int q = 0; q < Qsize; q++) {
                        for (int r = 0; r < Rsize; r++) {
#pragma omp atomic
                            Kp[q + Qoff][r + Roff] += K3p[(q + Qoff2) * dRsize + r + Roff2];
                            if (!lr_symmetric_) {
#pragma omp atomic
                                Kp[r + Roff][q + Qoff] += K7p[(r + Roff2) * dQsize + q + Qoff2];
                            }
                        }
                    }
                }
            }

            // > K_QS < //

            for (int Q2 = 0; Q2 < nQtask; Q2++) {
                for (int S2 = 0; S2 < nStask; S2++) {
                    int Q = task_shells[Q2start + Q2];
                    int S = task_shells[S2start + S2];
                    int Qsize = primary_->shell(Q).nfunction();
                    int Ssize = primary_->shell(S).nfunction();
                    int Qoff = primary_->shell(Q).function_index();
                    int Soff = primary_->shell(S).function_index();
                    int Qoff2 = task_offsets[Q2 + Q2start] - task_offsets[Q2start];
                    int Soff2 = task_offsets[S2 + S2start] - task_offsets[S2start];
                    for (int q = 0; q < Qsize; q++) {
                        for (int s = 0; s < Ssize; s++) {
#pragma omp atomic
                            Kp[q + Qoff][s + Soff] += K4p[(q + Qoff2) * dSsize + s + Soff2];
                            if (!lr_symmetric_) {
#pragma omp atomic
                                Kp[s + Soff][q + Qoff] += K8p[(s + Soff2) * dQsize + q + Qoff2];
                            }
                        }
                    }
                }
            }

        }  // End stripe out
        // if (thread == 0) timer_off("JK: Atomic");

    }  // End master task list

    if (lr_symmetric_) {
        for (size_t ind = 0; ind < D.size(); ind++) {
            K[ind]->scale(2.0);
            K[ind]->hermitivitize();
        }
    }

    if (bench_) {
        auto mode = std::ostream::app;
        auto printer = std::make_shared<PsiOutStream>("bench.dat", mode);
        size_t ntri = nshell * (nshell + 1L) / 2L;
        size_t possible_shells = ntri * (ntri + 1L) / 2L;
        printer->Printf("Computed %20zu Shell Quartets out of %20zu, (%11.3E ratio)\n", computed_shells,
                        possible_shells, computed_shells / (double)possible_shells);
    }
    timer_off("build_K()");
}

void DirectJK::build_cfmm_J(std::vector<std::shared_ptr<TwoBodyAOInt> >& ints, std::vector<std::shared_ptr<Matrix> >& D,
                    std::vector<std::shared_ptr<Matrix> >& J) {
    
    timer_on("build_cfmm_J()");

    std::shared_ptr<CFMMTree> tree = std::make_shared<CFMMTree>(primary_, ints, D, J, cfmm_grain_, cfmm_order_);
    tree->build_J();

    timer_off("build_cfmm_J()");
}

>>>>>>> cd9a1793
bool linK_sort_helper(const std::tuple<int, double>& t1, const std::tuple<int, double>& t2) {
    return std::get<1>(t1) > std::get<1>(t2);
}

void DirectJK::build_linK(std::vector<std::shared_ptr<TwoBodyAOInt>>& ints, std::vector<SharedMatrix>& D,
                  std::vector<SharedMatrix>& K) {

    timer_on("build_linK()");

    // => Zeroing <= //

    for (auto Kmat : K) {
        Kmat->zero();
    }

    // => Sizing <= //

    int nshell = primary_->nshell();
    int nthread = df_ints_num_threads_;

    // => Task Blocking <= //

    std::vector<int> task_shells;
    std::vector<int> task_starts;

    // => Atomic Blocking <= //

    int atomic_ind = -1;
    for (int P = 0; P < nshell; P++) {
        if (primary_->shell(P).ncenter() > atomic_ind) {
            task_starts.push_back(P);
            atomic_ind++;
        }
        task_shells.push_back(P);
    }
    task_starts.push_back(nshell);

    // => End Atomic Blocking <= //

    size_t ntask = task_starts.size() - 1;

    std::vector<int> task_offsets;
    task_offsets.push_back(0);
    for (int P2 = 0; P2 < primary_->nshell(); P2++) {
        task_offsets.push_back(task_offsets[P2] + primary_->shell(task_shells[P2]).nfunction());
    }

    size_t max_task = 0L;
    for (size_t task = 0; task < ntask; task++) {
        size_t size = 0L;
        for (int P2 = 0; P2 < task_starts[task + 1]; P2++) {
            size += primary_->shell(task_shells[P2]).nfunction();
        }
        max_task = (max_task >= size ? max_task : size);
    }

    if (debug_) {
        outfile->Printf("  ==> DirectJK: Task Blocking <==\n\n");
        for (size_t task = 0; task < ntask; task++) {
            outfile->Printf("  Task: %3d, Task Start: %4d, Task End: %4d\n", task, task_starts[task],
                            task_starts[task + 1]);
            for (int P2 = task_starts[task]; P2 < task_starts[task + 1]; P2++) {
                int P = task_shells[P2];
                int size = primary_->shell(P).nfunction();
                int off = primary_->shell(P).function_index();
                int off2 = task_offsets[P2];
                outfile->Printf("    Index %4d, Shell: %4d, Size: %4d, Offset: %4d, Offset2: %4d\n", P2, P, size, off,
                                off2);
            }
        }
        outfile->Printf("\n");
    }

    // => Significant Task Pairs (PQ|-style <= //

    std::vector<std::pair<int, int>> task_pairs;
    for (size_t Ptask = 0; Ptask < ntask; Ptask++) {
        for (size_t Qtask = 0; Qtask < ntask; Qtask++) {
            if (Qtask > Ptask) continue;
            bool found = false;
            for (int P2 = task_starts[Ptask]; P2 < task_starts[Ptask + 1]; P2++) {
                for (int Q2 = task_starts[Qtask]; Q2 < task_starts[Qtask + 1]; Q2++) {
                    int P = task_shells[P2];
                    int Q = task_shells[Q2];
                    if (ints[0]->shell_pair_significant(P, Q)) {
                        found = true;
                        task_pairs.push_back(std::pair<int, int>(Ptask, Qtask));
                        break;
                    }
                }
                if (found) break;
            }
        }
    }

    size_t ntask_pair = task_pairs.size();
    size_t ntask_pair2 = ntask_pair * ntask_pair;

    // => Intermediate Buffers <= //

    std::vector<std::vector<SharedMatrix>> KT;
    for (int thread = 0; thread < nthread; thread++) {
        std::vector<SharedMatrix> K2;
        for (size_t ind = 0; ind < D.size(); ind++) {
            K2.push_back(std::make_shared<Matrix>("KT (linK)", (lr_symmetric_ ? 4 : 8) * max_task, max_task));
        }
        KT.push_back(K2);
    }

    // => Benchmarks <= //

    size_t computed_shells = 0L;

// ==> Master Task Loop <== //

#pragma omp parallel for num_threads(nthread) schedule(dynamic) reduction(+ : computed_shells)
    for (size_t task = 0L; task < ntask_pair2; task++) {
        size_t task1 = task / ntask_pair;
        size_t task2 = task % ntask_pair;

        int Ptask = task_pairs[task1].first;
        int Qtask = task_pairs[task1].second;
        int Rtask = task_pairs[task2].first;
        int Stask = task_pairs[task2].second;

        // GOTCHA! Thought this should be RStask > PQtask, but
        // H2/3-21G: Task (10|11) gives valid quartets (30|22) and (31|22)
        // This is an artifact that multiple shells on each task allow
        // for for the Ptask's index to possibly trump any RStask pair,
        // regardless of Qtask's index
        if (Rtask > Ptask) continue;

        // printf("Task: %2d %2d %2d %2d\n", Ptask, Qtask, Rtask, Stask);

        int nPtask = task_starts[Ptask + 1] - task_starts[Ptask];
        int nQtask = task_starts[Qtask + 1] - task_starts[Qtask];
        int nRtask = task_starts[Rtask + 1] - task_starts[Rtask];
        int nStask = task_starts[Stask + 1] - task_starts[Stask];

        int P2start = task_starts[Ptask];
        int Q2start = task_starts[Qtask];
        int R2start = task_starts[Rtask];
        int S2start = task_starts[Stask];

        int Pstart = task_shells[P2start];
        int Qstart = task_shells[Q2start];
        int Rstart = task_shells[R2start];
        int Sstart = task_shells[S2start];

        // Number of basis functions per atom
        int dPsize = task_offsets[P2start + nPtask] - task_offsets[P2start];
        int dQsize = task_offsets[Q2start + nQtask] - task_offsets[Q2start];
        int dRsize = task_offsets[R2start + nRtask] - task_offsets[R2start];
        int dSsize = task_offsets[S2start + nStask] - task_offsets[S2start];

        int thread = 0;
#ifdef _OPENMP
        thread = omp_get_thread_num();
#endif

        // Used in the first pre-screening iteration loops
        std::vector<std::vector<int>> PR_sig_shells(nPtask);
        std::vector<std::vector<int>> PS_sig_shells(nPtask);
        std::vector<std::vector<int>> QR_sig_shells(nQtask);
        std::vector<std::vector<int>> QS_sig_shells(nQtask);

        // Shell ceilings are max value of (U*|U*) for shell U
        std::vector<double> shell_ceiling_P(nPtask, 0.0);
        std::vector<double> shell_ceiling_Q(nQtask, 0.0);
        std::vector<double> shell_ceiling_R(nRtask, 0.0);
        std::vector<double> shell_ceiling_S(nStask, 0.0);

        // P and Q shell ceilings max(P*|P*) and max(Q*|Q*)
        for (int P2 = P2start; P2 < P2start + nPtask; P2++) {
            int P = task_shells[P2];
            int dP = P - Pstart;
            for (int Q2 = Q2start; Q2 < Q2start + nQtask; Q2++) {
                int Q = task_shells[Q2];
                int dQ = Q - Qstart;
                double val = std::sqrt(ints[0]->shell_ceiling2(P, Q, P, Q));
                shell_ceiling_P[dP] = std::max(shell_ceiling_P[dP], val);
                shell_ceiling_Q[dQ] = std::max(shell_ceiling_Q[dQ], val);
            }
        }

        // R and S shell ceilings max(R*|R*) and max(S*|S*)
        for (int R2 = R2start; R2 < R2start + nRtask; R2++) {
            int R = task_shells[R2];
            int dR = R - Rstart;
            for (int S2 = S2start; S2 < S2start + nStask; S2++) {
                int S = task_shells[S2];
                int dS = S - Sstart;
                double val = std::sqrt(ints[0]->shell_ceiling2(R, S, R, S));
                shell_ceiling_R[dR] = std::max(shell_ceiling_R[dR], val);
                shell_ceiling_S[dS] = std::max(shell_ceiling_S[dS], val);
            }
        }

        // PR significant shells (joined by density matrix)
        for (int P2 = P2start; P2 < P2start + nPtask; P2++) {
            int P = task_shells[P2];
            int dP = P - Pstart;
            std::vector<std::tuple<int, double>> temp;
            for (int R2 = R2start; R2 < R2start + nRtask; R2++) {
                int R = task_shells[R2];
                int dR = R - Rstart;
                double D_max = std::max(D_max, ints[0]->shell_pair_max_density(P, R));
                double screen_val = D_max * shell_ceiling_P[dP] * shell_ceiling_R[dR];
                if (screen_val >= linK_ints_cutoff_) {
                    temp.push_back(std::tuple<int, double>(R, screen_val));
                }
            }

            std::sort(&(temp[0]), &(temp[0]) + temp.size(), linK_sort_helper);

            for (int ind = 0; ind < temp.size(); ind++) {
                const std::tuple<int, double> &shell = temp[ind];
                PR_sig_shells[dP].push_back(std::get<0>(shell));
            }
        }

        // PS significant shells
        for (int P2 = P2start; P2 < P2start + nPtask; P2++) {
            int P = task_shells[P2];
            int dP = P - Pstart;
            std::vector<std::tuple<int, double>> temp;
            for (int S2 = S2start; S2 < S2start + nStask; S2++) {
                int S = task_shells[S2];
                int dS = S - Sstart;
                double D_max = std::max(D_max, ints[0]->shell_pair_max_density(P, S));
                double screen_val = D_max * shell_ceiling_P[dP] * shell_ceiling_S[dS];
                if (screen_val > linK_ints_cutoff_) {
                    temp.push_back(std::tuple<int, double>(S, screen_val));
                }
            }

            std::sort(&(temp[0]), &(temp[0]) + temp.size(), linK_sort_helper);

            for (int ind = 0; ind < temp.size(); ind++) {
                const std::tuple<int, double> &shell = temp[ind];
                PS_sig_shells[dP].push_back(std::get<0>(shell));
            }
        }

        // QR significant shells
        for (int Q2 = Q2start; Q2 < Q2start + nQtask; Q2++) {
            int Q = task_shells[Q2];
            int dQ = Q - Qstart;
            std::vector<std::tuple<int, double>> temp;
            for (int R2 = R2start; R2 < R2start + nRtask; R2++) {
                int R = task_shells[R2];
                int dR = R - Rstart;
                double D_max = std::max(D_max, ints[0]->shell_pair_max_density(Q, R));
                double screen_val = D_max * shell_ceiling_Q[dQ] * shell_ceiling_R[dR];
                if (screen_val > linK_ints_cutoff_) {
                    temp.push_back(std::tuple<int, double>(R, screen_val));
                }
            }

            std::sort(&(temp[0]), &(temp[0]) + temp.size(), linK_sort_helper);

            for (int ind = 0; ind < temp.size(); ind++) {
                const std::tuple<int, double> &shell = temp[ind];
                QR_sig_shells[dQ].push_back(std::get<0>(shell));
            }
        }

        // QS significant shells
        for (int Q2 = Q2start; Q2 < Q2start + nQtask; Q2++) {
            int Q = task_shells[Q2];
            int dQ = Q - Qstart;
            std::vector<std::tuple<int, double>> temp;
            for (int S2 = S2start; S2 < S2start + nStask; S2++) {
                int S = task_shells[S2];
                int dS = S - Sstart;
                double D_max = std::max(D_max, ints[0]->shell_pair_max_density(Q, S));
                double screen_val = D_max * shell_ceiling_Q[dQ] * shell_ceiling_S[dS];
                if (screen_val > linK_ints_cutoff_) {
                    temp.push_back(std::tuple<int, double>(S, screen_val));
                }
            }

            std::sort(&(temp[0]), &(temp[0]) + temp.size(), linK_sort_helper);

            for (int ind = 0; ind < temp.size(); ind++) {
                const std::tuple<int, double> &shell = temp[ind];
                QS_sig_shells[dQ].push_back(std::get<0>(shell));
            }
        }

        // Used in the second pre-screening iteration loop (and later used in the stripeout)
        std::vector<std::unordered_set<int>> PR_stripeout(nPtask);
        std::vector<std::unordered_set<int>> PS_stripeout(nPtask);
        std::vector<std::unordered_set<int>> QR_stripeout(nQtask);
        std::vector<std::unordered_set<int>> QS_stripeout(nQtask);

        bool touched = false;
        for (int P2 = P2start; P2 < P2start + nPtask; P2++) {
            for (int Q2 = Q2start; Q2 < Q2start + nQtask; Q2++) {

                if (Q2 > P2) continue;

                int P = task_shells[P2];
                int Q = task_shells[Q2];

                int dP = P - Pstart;
                int dQ = Q - Qstart;

                // Significant ket shell pairs RS for bra shell pair PQ
                std::unordered_set<int> PQ_sig_RS;

                // Form ML_P (Oschenfeld Fig. 1)
                for (int R2 = 0; R2 < PR_sig_shells[dP].size(); R2++) {
                    int count = 0;
                    for (int S2 = 0; S2 < PS_sig_shells[dP].size(); S2++) {
                        int R = PR_sig_shells[dP][R2];
                        int S = PS_sig_shells[dP][S2];
                        int dR = R - Rstart;
                        int dS = S - Sstart;

                        double screen_val = ints[0]->shell_pair_max_density(P, R) * std::sqrt(ints[0]->shell_ceiling2(P, Q, R, S));

                        if (screen_val >= linK_ints_cutoff_) {
                            count += 1;
                            if (S > R) continue;
                            if (R * nshell + S > P * nshell + Q) continue;
                            if (!PR_stripeout[dP].count(R)) PR_stripeout[dP].emplace(R);
                            if (!PS_stripeout[dP].count(S)) PS_stripeout[dP].emplace(S);
                            if (PQ_sig_RS.count(R * nshell + S)) continue;
                            PQ_sig_RS.emplace(R * nshell + S);
                        }
                        else break;
                    }
                    if (count == 0) break;
                }

                // Form ML_Q
                for (int R2 = 0; R2 < QR_sig_shells[dQ].size(); R2++) {
                    int count = 0;
                    for (int S2 = 0; S2 < QS_sig_shells[dQ].size(); S2++) {
                        int R = QR_sig_shells[dQ][R2];
                        int S = QS_sig_shells[dQ][S2];
                        int dR = R - Rstart;
                        int dS = S - Sstart;

                        double screen_val = ints[0]->shell_pair_max_density(Q, R) * std::sqrt(ints[0]->shell_ceiling2(P, Q, R, S));

                        if (screen_val >= linK_ints_cutoff_) {
                            count += 1;
                            if (S > R) continue;
                            if (R * nshell + S > P * nshell + Q) continue;
                            if (!QR_stripeout[dQ].count(R)) QR_stripeout[dQ].emplace(R);
                            if (!QS_stripeout[dQ].count(S)) QS_stripeout[dQ].emplace(S);
                            if (PQ_sig_RS.count(R * nshell + S)) continue;
                            PQ_sig_RS.emplace(R * nshell + S);
                        }
                        else break;
                    }
                    if (count == 0) break;
                }

                // Loop over significant RS pairs
                for (const int RS2 : PQ_sig_RS) {

                    int R = RS2 / nshell;
                    int S = RS2 % nshell;
                    int R2 = R;
                    int S2 = S;

                    if (S > R) continue;
                    if (R * nshell + S > P * nshell + Q) continue;

                    if (!ints[0]->shell_pair_significant(R, S)) continue;
                    if (!ints[0]->shell_significant(P, Q, R, S)) continue;

                    // printf("Quartet: %2d %2d %2d %2d\n", P, Q, R, S);
                    // timer_on("compute_shell(P, Q, R, S)");
                    // if (thread == 0) timer_on("JK: Ints");
                    if (ints[thread]->compute_shell(P, Q, R, S) == 0)
                        continue;  // No integrals in this shell quartet
                    computed_shells++;
                    // if (thread == 0) timer_off("JK: Ints");
                    // timer_off("compute_shell(P, Q, R, S)");

                    const double* buffer = ints[thread]->buffer();

                    int Psize = primary_->shell(P).nfunction();
                    int Qsize = primary_->shell(Q).nfunction();
                    int Rsize = primary_->shell(R).nfunction();
                    int Ssize = primary_->shell(S).nfunction();

                    int Poff = primary_->shell(P).function_index();
                    int Qoff = primary_->shell(Q).function_index();
                    int Roff = primary_->shell(R).function_index();
                    int Soff = primary_->shell(S).function_index();

                    int Poff2 = task_offsets[P2] - task_offsets[P2start];
                    int Qoff2 = task_offsets[Q2] - task_offsets[Q2start];
                    int Roff2 = task_offsets[R2] - task_offsets[R2start];
                    int Soff2 = task_offsets[S2] - task_offsets[S2start];

                    // if (thread == 0) timer_on("JK: GEMV");
                    for (size_t ind = 0; ind < D.size(); ind++) {
                        double** Dp = D[ind]->pointer();
                        double** KTp = KT[thread][ind]->pointer();
                        const double* buffer2 = buffer;

                        if (!touched) {
                            ::memset((void*)KTp[0L * max_task], '\0', dPsize * dRsize * sizeof(double));
                            ::memset((void*)KTp[1L * max_task], '\0', dPsize * dSsize * sizeof(double));
                            ::memset((void*)KTp[2L * max_task], '\0', dQsize * dRsize * sizeof(double));
                            ::memset((void*)KTp[3L * max_task], '\0', dQsize * dSsize * sizeof(double));
                            if (!lr_symmetric_) {
                                ::memset((void*)KTp[4L * max_task], '\0', dRsize * dPsize * sizeof(double));
                                ::memset((void*)KTp[5L * max_task], '\0', dSsize * dPsize * sizeof(double));
                                ::memset((void*)KTp[6L * max_task], '\0', dRsize * dQsize * sizeof(double));
                                ::memset((void*)KTp[7L * max_task], '\0', dSsize * dQsize * sizeof(double));
                            }
                        }

                        double* K1p = KTp[0L * max_task];
                        double* K2p = KTp[1L * max_task];
                        double* K3p = KTp[2L * max_task];
                        double* K4p = KTp[3L * max_task];
                        double* K5p;
                        double* K6p;
                        double* K7p;
                        double* K8p;
                        if (!lr_symmetric_) {
                            K5p = KTp[4L * max_task];
                            K6p = KTp[5L * max_task];
                            K7p = KTp[6L * max_task];
                            K8p = KTp[7L * max_task];
                        }

                        double prefactor = 1.0;
                        if (P == Q) prefactor *= 0.5;
                        if (R == S) prefactor *= 0.5;
                        if (P == R && Q == S) prefactor *= 0.5;

                        for (int p = 0; p < Psize; p++) {
                            for (int q = 0; q < Qsize; q++) {
                                for (int r = 0; r < Rsize; r++) {
                                    for (int s = 0; s < Ssize; s++) {

                                        K1p[(p + Poff2) * dRsize + r + Roff2] +=
                                            prefactor * (Dp[q + Qoff][s + Soff]) * (*buffer2);
                                        K2p[(p + Poff2) * dSsize + s + Soff2] +=
                                            prefactor * (Dp[q + Qoff][r + Roff]) * (*buffer2);
                                        K3p[(q + Qoff2) * dRsize + r + Roff2] +=
                                            prefactor * (Dp[p + Poff][s + Soff]) * (*buffer2);
                                        K4p[(q + Qoff2) * dSsize + s + Soff2] +=
                                            prefactor * (Dp[p + Poff][r + Roff]) * (*buffer2);
                                        if (!lr_symmetric_) {
                                            K5p[(r + Roff2) * dPsize + p + Poff2] +=
                                                prefactor * (Dp[s + Soff][q + Qoff]) * (*buffer2);
                                            K6p[(s + Soff2) * dPsize + p + Poff2] +=
                                                prefactor * (Dp[r + Roff][q + Qoff]) * (*buffer2);
                                            K7p[(r + Roff2) * dQsize + q + Qoff2] +=
                                                prefactor * (Dp[s + Soff][p + Poff]) * (*buffer2);
                                            K8p[(s + Soff2) * dQsize + q + Qoff2] +=
                                                prefactor * (Dp[r + Roff][p + Poff]) * (*buffer2);
                                        }

                                        buffer2++;
                                    }
                                }
                            }
                        }
                    }
                    touched = true;
                // if (thread == 0) timer_off("JK: GEMV");
                }
            }
        }

        // => Master shell quartet loops <= //

        if (!touched) continue;

        // => Stripe out <= //

        // if (thread == 0) timer_on("JK: Atomic");
        for (size_t ind = 0; ind < D.size(); ind++) {
            double** KTp = KT[thread][ind]->pointer();
            double** Kp = K[ind]->pointer();

            double* K1p = KTp[0L * max_task];
            double* K2p = KTp[1L * max_task];
            double* K3p = KTp[2L * max_task];
            double* K4p = KTp[3L * max_task];
            double* K5p;
            double* K6p;
            double* K7p;
            double* K8p;
            if (!lr_symmetric_) {
                K5p = KTp[4L * max_task];
                K6p = KTp[5L * max_task];
                K7p = KTp[6L * max_task];
                K8p = KTp[7L * max_task];
            }

            // > K_PR < //

            for (int P2 = 0; P2 < nPtask; P2++) {
                for (const int R : PR_stripeout[P2]) {
                    int P = task_shells[P2start + P2];
                    // int R = task_shells[R2start + R2];
                    int R2 = R - Rstart;

                    int Psize = primary_->shell(P).nfunction();
                    int Rsize = primary_->shell(R).nfunction();
                    int Poff = primary_->shell(P).function_index();
                    int Roff = primary_->shell(R).function_index();

                    int Poff2 = task_offsets[P2 + P2start] - task_offsets[P2start];
                    int Roff2 = task_offsets[R2 + R2start] - task_offsets[R2start];
                    for (int p = 0; p < Psize; p++) {
                        for (int r = 0; r < Rsize; r++) {
#pragma omp atomic
                            Kp[p + Poff][r + Roff] += K1p[(p + Poff2) * dRsize + r + Roff2];
                            if (!lr_symmetric_) {
#pragma omp atomic
                                Kp[r + Roff][p + Poff] += K5p[(r + Roff2) * dPsize + p + Poff2];
                            }
                        }
                    }
                }
            }

            // > K_PS < //

            for (int P2 = 0; P2 < nPtask; P2++) {
                for (const int S : PS_stripeout[P2]) {
                    int P = task_shells[P2start + P2];
                    // int S = task_shells[S2start + S2];
                    int S2 = S - Sstart;

                    int Psize = primary_->shell(P).nfunction();
                    int Ssize = primary_->shell(S).nfunction();
                    int Poff = primary_->shell(P).function_index();
                    int Soff = primary_->shell(S).function_index();

                    int Poff2 = task_offsets[P2 + P2start] - task_offsets[P2start];
                    int Soff2 = task_offsets[S2 + S2start] - task_offsets[S2start];
                    for (int p = 0; p < Psize; p++) {
                        for (int s = 0; s < Ssize; s++) {
#pragma omp atomic
                            Kp[p + Poff][s + Soff] += K2p[(p + Poff2) * dSsize + s + Soff2];
                            if (!lr_symmetric_) {
#pragma omp atomic
                                Kp[s + Soff][p + Poff] += K6p[(s + Soff2) * dPsize + p + Poff2];
                            }
                        }
                    }
                }
            }

            // > K_QR < //

            for (int Q2 = 0; Q2 < nQtask; Q2++) {
                for (const int R : QR_stripeout[Q2]) {
                    int Q = task_shells[Q2start + Q2];
                    // int R = task_shells[R2start + R2];
                    int R2 = R - Rstart;

                    int Qsize = primary_->shell(Q).nfunction();
                    int Rsize = primary_->shell(R).nfunction();
                    int Qoff = primary_->shell(Q).function_index();
                    int Roff = primary_->shell(R).function_index();

                    int Qoff2 = task_offsets[Q2 + Q2start] - task_offsets[Q2start];
                    int Roff2 = task_offsets[R2 + R2start] - task_offsets[R2start];
                    for (int q = 0; q < Qsize; q++) {
                        for (int r = 0; r < Rsize; r++) {
#pragma omp atomic
                            Kp[q + Qoff][r + Roff] += K3p[(q + Qoff2) * dRsize + r + Roff2];
                            if (!lr_symmetric_) {
#pragma omp atomic
                                Kp[r + Roff][q + Qoff] += K7p[(r + Roff2) * dQsize + q + Qoff2];
                            }
                        }
                    }
                }
            }

            // > K_QS < //

            for (int Q2 = 0; Q2 < nQtask; Q2++) {
                for (const int S : QS_stripeout[Q2]) {
                    int Q = task_shells[Q2start + Q2];
                    // int S = task_shells[S2start + S2];
                    int S2 = S - Sstart;

                    int Qsize = primary_->shell(Q).nfunction();
                    int Ssize = primary_->shell(S).nfunction();
                    int Qoff = primary_->shell(Q).function_index();
                    int Soff = primary_->shell(S).function_index();

                    int Qoff2 = task_offsets[Q2 + Q2start] - task_offsets[Q2start];
                    int Soff2 = task_offsets[S2 + S2start] - task_offsets[S2start];
                    for (int q = 0; q < Qsize; q++) {
                        for (int s = 0; s < Ssize; s++) {
#pragma omp atomic
                            Kp[q + Qoff][s + Soff] += K4p[(q + Qoff2) * dSsize + s + Soff2];
                            if (!lr_symmetric_) {
#pragma omp atomic
                                Kp[s + Soff][q + Qoff] += K8p[(s + Soff2) * dQsize + q + Qoff2];
                            }
                        }
                    }
                }
            }

        }  // End stripe out
        // if (thread == 0) timer_off("JK: Atomic");

    }  // End master task list

    if (lr_symmetric_) {
        for (auto Kmat : K) {
            Kmat->scale(2.0);
            Kmat->hermitivitize();
        }
    }

    if (bench_) {
        auto mode = std::ostream::app;
        auto printer = PsiOutStream("bench.dat", mode);
        size_t ntri = nshell * (nshell + 1L) / 2L;
        size_t possible_shells = ntri * (ntri + 1L) / 2L;
        printer.Printf("(linK) Computed %20zu Shell Quartets out of %20zu, (%11.3E ratio)\n", computed_shells,
                        possible_shells, computed_shells / (double)possible_shells);
    }
    timer_off("build_linK()");
}

}  // namespace psi<|MERGE_RESOLUTION|>--- conflicted
+++ resolved
@@ -415,11 +415,8 @@
             build_JK(ints, D_ref, J_ref, wK_ref, false, true);
         }
     }
-<<<<<<< HEAD
     
-=======
-
->>>>>>> cd9a1793
+
     if (do_J_ || do_K_) {
         std::vector<std::shared_ptr<TwoBodyAOInt>> ints;
         ints.push_back(std::shared_ptr<TwoBodyAOInt>(factory->eri()));
@@ -428,7 +425,6 @@
             ints.push_back(std::shared_ptr<TwoBodyAOInt>(ints[0]->clone()));
         }
         if (do_J_ && do_K_) {
-<<<<<<< HEAD
             if (initial_iteration_ || !linK_) {
                 build_JK(ints, D_ref, J_ref, K_ref, true, true);
             } else {
@@ -443,29 +439,6 @@
             } else {
                 build_linK(ints, D_ref, K_ref);
             }
-=======
-            // Linear Scaling algorithms are NOT used
-            if (initial_iteration_ || !(cfmm_ || linear_exchange_)) {
-                build_JK(ints, D_ref, J_ref, K_ref);
-            }
-            else {
-                // Linear Scaling algorithms used
-                if (cfmm_ && linear_exchange_) {
-                    build_cfmm_J(ints, D_ref, J_ref);
-                    build_linK(ints, D_ref, K_ref);
-                } else if (cfmm_) {
-                    build_cfmm_J(ints, D_ref, J_ref);
-                    build_K(ints, D_ref, J_ref);
-                } else {
-                    build_J(ints, D_ref, J_ref);
-                    build_linK(ints, D_ref, J_ref);
-                }
-            }
-        } else if (do_J_) {
-            build_J(ints, D_ref, J_ref);
-        } else {
-            build_K(ints, D_ref, K_ref);
->>>>>>> cd9a1793
         }
     }
 
@@ -1031,420 +1004,6 @@
     timer_off("build_JK()");
 }
 
-<<<<<<< HEAD
-=======
-void DirectJK::build_K(std::vector<std::shared_ptr<TwoBodyAOInt>>& ints, std::vector<std::shared_ptr<Matrix>>& D,
-                        std::vector<std::shared_ptr<Matrix>>& K) {
-    
-    timer_on("build_K()");
-
-    // => Zeroing <= //
-
-    for (size_t ind = 0; ind < K.size(); ind++) {
-        K[ind]->zero();
-    }
-
-    // => Sizing <= //
-
-    int nshell = primary_->nshell();
-    int nthread = df_ints_num_threads_;
-
-    // => Task Blocking <= //
-
-    std::vector<int> task_shells;
-    std::vector<int> task_starts;
-
-    // > Atomic Blocking < //
-
-    int atomic_ind = -1;
-    for (int P = 0; P < nshell; P++) {
-        if (primary_->shell(P).ncenter() > atomic_ind) {
-            task_starts.push_back(P);
-            atomic_ind++;
-        }
-        task_shells.push_back(P);
-    }
-    task_starts.push_back(nshell);
-
-    // < End Atomic Blocking > //
-
-    size_t ntask = task_starts.size() - 1;
-
-    std::vector<int> task_offsets;
-    task_offsets.push_back(0);
-    for (int P2 = 0; P2 < primary_->nshell(); P2++) {
-        task_offsets.push_back(task_offsets[P2] + primary_->shell(task_shells[P2]).nfunction());
-    }
-
-    size_t max_task = 0L;
-    for (size_t task = 0; task < ntask; task++) {
-        size_t size = 0L;
-        for (int P2 = task_starts[task]; P2 < task_starts[task + 1]; P2++) {
-            size += primary_->shell(task_shells[P2]).nfunction();
-        }
-        max_task = (max_task >= size ? max_task : size);
-    }
-
-    if (debug_) {
-        outfile->Printf("  ==> DirectJK: Task Blocking <==\n\n");
-        for (size_t task = 0; task < ntask; task++) {
-            outfile->Printf("  Task: %3d, Task Start: %4d, Task End: %4d\n", task, task_starts[task],
-                            task_starts[task + 1]);
-            for (int P2 = task_starts[task]; P2 < task_starts[task + 1]; P2++) {
-                int P = task_shells[P2];
-                int size = primary_->shell(P).nfunction();
-                int off = primary_->shell(P).function_index();
-                int off2 = task_offsets[P2];
-                outfile->Printf("    Index %4d, Shell: %4d, Size: %4d, Offset: %4d, Offset2: %4d\n", P2, P, size, off,
-                                off2);
-            }
-        }
-        outfile->Printf("\n");
-    }
-
-    // => Significant Task Pairs (PQ|-style <= //
-
-    std::vector<std::pair<int, int> > task_pairs;
-    for (size_t Ptask = 0; Ptask < ntask; Ptask++) {
-        for (size_t Qtask = 0; Qtask < ntask; Qtask++) {
-            if (Qtask > Ptask) continue;
-            bool found = false;
-            for (int P2 = task_starts[Ptask]; P2 < task_starts[Ptask + 1]; P2++) {
-                for (int Q2 = task_starts[Qtask]; Q2 < task_starts[Qtask + 1]; Q2++) {
-                    int P = task_shells[P2];
-                    int Q = task_shells[Q2];
-                    if (ints[0]->shell_pair_significant(P, Q)) {
-                        found = true;
-                        task_pairs.push_back(std::pair<int, int>(Ptask, Qtask));
-                        break;
-                    }
-                }
-                if (found) break;
-            }
-        }
-    }
-    size_t ntask_pair = task_pairs.size();
-    size_t ntask_pair2 = ntask_pair * ntask_pair;
-
-    // => Intermediate Buffers <= //
-
-    std::vector<std::vector<std::shared_ptr<Matrix> > > JKT;
-    for (int thread = 0; thread < nthread; thread++) {
-        std::vector<std::shared_ptr<Matrix> > JK2;
-        for (size_t ind = 0; ind < D.size(); ind++) {
-            JK2.push_back(std::make_shared<Matrix>("JKT (K only)", (lr_symmetric_ ? 4 : 8) * max_task, max_task));
-        }
-        JKT.push_back(JK2);
-    }
-
-    // => Benchmarks <= //
-
-    size_t computed_shells = 0L;
-
-// ==> Master Task Loop <== //
-
-#pragma omp parallel for num_threads(nthread) schedule(dynamic) reduction(+ : computed_shells)
-    for (size_t task = 0L; task < ntask_pair2; task++) {
-        size_t task1 = task / ntask_pair;
-        size_t task2 = task % ntask_pair;
-
-        int Ptask = task_pairs[task1].first;
-        int Qtask = task_pairs[task1].second;
-        int Rtask = task_pairs[task2].first;
-        int Stask = task_pairs[task2].second;
-
-        // GOTCHA! Thought this should be RStask > PQtask, but
-        // H2/3-21G: Task (10|11) gives valid quartets (30|22) and (31|22)
-        // This is an artifact that multiple shells on each task allow
-        // for for the Ptask's index to possibly trump any RStask pair,
-        // regardless of Qtask's index
-        if (Rtask > Ptask) continue;
-
-        // printf("Task: %2d %2d %2d %2d\n", Ptask, Qtask, Rtask, Stask);
-
-        int nPtask = task_starts[Ptask + 1] - task_starts[Ptask];
-        int nQtask = task_starts[Qtask + 1] - task_starts[Qtask];
-        int nRtask = task_starts[Rtask + 1] - task_starts[Rtask];
-        int nStask = task_starts[Stask + 1] - task_starts[Stask];
-
-        int P2start = task_starts[Ptask];
-        int Q2start = task_starts[Qtask];
-        int R2start = task_starts[Rtask];
-        int S2start = task_starts[Stask];
-
-        int dPsize = task_offsets[P2start + nPtask] - task_offsets[P2start];
-        int dQsize = task_offsets[Q2start + nQtask] - task_offsets[Q2start];
-        int dRsize = task_offsets[R2start + nRtask] - task_offsets[R2start];
-        int dSsize = task_offsets[S2start + nStask] - task_offsets[S2start];
-
-        int thread = 0;
-#ifdef _OPENMP
-        thread = omp_get_thread_num();
-#endif
-
-        // => Master shell quartet loops <= //
-
-        bool touched = false;
-        for (int P2 = P2start; P2 < P2start + nPtask; P2++) {
-            for (int Q2 = Q2start; Q2 < Q2start + nQtask; Q2++) {
-                if (Q2 > P2) continue;
-                int P = task_shells[P2];
-                int Q = task_shells[Q2];
-                if (!ints[0]->shell_pair_significant(P, Q)) continue;
-                for (int R2 = R2start; R2 < R2start + nRtask; R2++) {
-                    for (int S2 = S2start; S2 < S2start + nStask; S2++) {
-                        if (S2 > R2) continue;
-                        int R = task_shells[R2];
-                        int S = task_shells[S2];
-                        if (R2 * nshell + S2 > P2 * nshell + Q2) continue;
-                        if (!ints[0]->shell_pair_significant(R, S)) continue;
-                        if (!ints[0]->shell_significant(P, Q, R, S)) continue;
-
-                        // printf("Quartet: %2d %2d %2d %2d\n", P, Q, R, S);
-                        // if (thread == 0) timer_on("JK: Ints");
-                        if (ints[thread]->compute_shell(P, Q, R, S) == 0)
-                            continue;  // No integrals in this shell quartet
-                        computed_shells++;
-                        // if (thread == 0) timer_off("JK: Ints");
-
-                        const double* buffer = ints[thread]->buffer();
-
-                        int Psize = primary_->shell(P).nfunction();
-                        int Qsize = primary_->shell(Q).nfunction();
-                        int Rsize = primary_->shell(R).nfunction();
-                        int Ssize = primary_->shell(S).nfunction();
-
-                        int Poff = primary_->shell(P).function_index();
-                        int Qoff = primary_->shell(Q).function_index();
-                        int Roff = primary_->shell(R).function_index();
-                        int Soff = primary_->shell(S).function_index();
-
-                        int Poff2 = task_offsets[P2] - task_offsets[P2start];
-                        int Qoff2 = task_offsets[Q2] - task_offsets[Q2start];
-                        int Roff2 = task_offsets[R2] - task_offsets[R2start];
-                        int Soff2 = task_offsets[S2] - task_offsets[S2start];
-
-                        // if (thread == 0) timer_on("JK: GEMV");
-                        for (size_t ind = 0; ind < D.size(); ind++) {
-                            double** Dp = D[ind]->pointer();
-                            double** JKTp = JKT[thread][ind]->pointer();
-                            const double* buffer2 = buffer;
-
-                            if (!touched) {
-                                ::memset((void*)JKTp[0L * max_task], '\0', dPsize * dRsize * sizeof(double));
-                                ::memset((void*)JKTp[1L * max_task], '\0', dPsize * dSsize * sizeof(double));
-                                ::memset((void*)JKTp[2L * max_task], '\0', dQsize * dRsize * sizeof(double));
-                                ::memset((void*)JKTp[3L * max_task], '\0', dQsize * dSsize * sizeof(double));
-                                if (!lr_symmetric_) {
-                                    ::memset((void*)JKTp[4L * max_task], '\0', dRsize * dPsize * sizeof(double));
-                                    ::memset((void*)JKTp[5L * max_task], '\0', dSsize * dPsize * sizeof(double));
-                                    ::memset((void*)JKTp[6L * max_task], '\0', dRsize * dQsize * sizeof(double));
-                                    ::memset((void*)JKTp[7L * max_task], '\0', dSsize * dQsize * sizeof(double));
-                                }
-                            }
-
-                            double* K1p = JKTp[0L * max_task];
-                            double* K2p = JKTp[1L * max_task];
-                            double* K3p = JKTp[2L * max_task];
-                            double* K4p = JKTp[3L * max_task];
-                            double* K5p;
-                            double* K6p;
-                            double* K7p;
-                            double* K8p;
-                            if (!lr_symmetric_) {
-                                K5p = JKTp[4L * max_task];
-                                K6p = JKTp[5L * max_task];
-                                K7p = JKTp[6L * max_task];
-                                K8p = JKTp[7L * max_task];
-                            }
-
-                            double prefactor = 1.0;
-                            if (P == Q) prefactor *= 0.5;
-                            if (R == S) prefactor *= 0.5;
-                            if (P == R && Q == S) prefactor *= 0.5;
-
-                            for (int p = 0; p < Psize; p++) {
-                                for (int q = 0; q < Qsize; q++) {
-                                    for (int r = 0; r < Rsize; r++) {
-                                        for (int s = 0; s < Ssize; s++) {
-                                            K1p[(p + Poff2) * dRsize + r + Roff2] +=
-                                                prefactor * (Dp[q + Qoff][s + Soff]) * (*buffer2);
-                                            K2p[(p + Poff2) * dSsize + s + Soff2] +=
-                                                prefactor * (Dp[q + Qoff][r + Roff]) * (*buffer2);
-                                            K3p[(q + Qoff2) * dRsize + r + Roff2] +=
-                                                prefactor * (Dp[p + Poff][s + Soff]) * (*buffer2);
-                                            K4p[(q + Qoff2) * dSsize + s + Soff2] +=
-                                                prefactor * (Dp[p + Poff][r + Roff]) * (*buffer2);
-                                            if (!lr_symmetric_) {
-                                                K5p[(r + Roff2) * dPsize + p + Poff2] +=
-                                                    prefactor * (Dp[s + Soff][q + Qoff]) * (*buffer2);
-                                                K6p[(s + Soff2) * dPsize + p + Poff2] +=
-                                                    prefactor * (Dp[r + Roff][q + Qoff]) * (*buffer2);
-                                                K7p[(r + Roff2) * dQsize + q + Qoff2] +=
-                                                    prefactor * (Dp[s + Soff][p + Poff]) * (*buffer2);
-                                                K8p[(s + Soff2) * dQsize + q + Qoff2] +=
-                                                    prefactor * (Dp[r + Roff][p + Poff]) * (*buffer2);
-                                            }
-                                            buffer2++;
-                                        }
-                                    }
-                                }
-                            }
-                        }
-                        touched = true;
-                        // if (thread == 0) timer_off("JK: GEMV");
-                    }
-                }
-            }
-        }  // End Shell Quartets
-
-        if (!touched) continue;
-
-        // => Stripe out <= //
-
-        // if (thread == 0) timer_on("JK: Atomic");
-        for (size_t ind = 0; ind < D.size(); ind++) {
-            double** JKTp = JKT[thread][ind]->pointer();
-            double** Kp = K[ind]->pointer();
-
-            double* K1p = JKTp[0L * max_task];
-            double* K2p = JKTp[1L * max_task];
-            double* K3p = JKTp[2L * max_task];
-            double* K4p = JKTp[3L * max_task];
-            double* K5p;
-            double* K6p;
-            double* K7p;
-            double* K8p;
-            if (!lr_symmetric_) {
-                K5p = JKTp[4L * max_task];
-                K6p = JKTp[5L * max_task];
-                K7p = JKTp[6L * max_task];
-                K8p = JKTp[7L * max_task];
-            }
-
-            // > K_PR < //
-
-            for (int P2 = 0; P2 < nPtask; P2++) {
-                for (int R2 = 0; R2 < nRtask; R2++) {
-                    int P = task_shells[P2start + P2];
-                    int R = task_shells[R2start + R2];
-                    int Psize = primary_->shell(P).nfunction();
-                    int Rsize = primary_->shell(R).nfunction();
-                    int Poff = primary_->shell(P).function_index();
-                    int Roff = primary_->shell(R).function_index();
-                    int Poff2 = task_offsets[P2 + P2start] - task_offsets[P2start];
-                    int Roff2 = task_offsets[R2 + R2start] - task_offsets[R2start];
-                    for (int p = 0; p < Psize; p++) {
-                        for (int r = 0; r < Rsize; r++) {
-#pragma omp atomic
-                            Kp[p + Poff][r + Roff] += K1p[(p + Poff2) * dRsize + r + Roff2];
-                            if (!lr_symmetric_) {
-#pragma omp atomic
-                                Kp[r + Roff][p + Poff] += K5p[(r + Roff2) * dPsize + p + Poff2];
-                            }
-                        }
-                    }
-                }
-            }
-
-            // > K_PS < //
-
-            for (int P2 = 0; P2 < nPtask; P2++) {
-                for (int S2 = 0; S2 < nStask; S2++) {
-                    int P = task_shells[P2start + P2];
-                    int S = task_shells[S2start + S2];
-                    int Psize = primary_->shell(P).nfunction();
-                    int Ssize = primary_->shell(S).nfunction();
-                    int Poff = primary_->shell(P).function_index();
-                    int Soff = primary_->shell(S).function_index();
-                    int Poff2 = task_offsets[P2 + P2start] - task_offsets[P2start];
-                    int Soff2 = task_offsets[S2 + S2start] - task_offsets[S2start];
-                    for (int p = 0; p < Psize; p++) {
-                        for (int s = 0; s < Ssize; s++) {
-#pragma omp atomic
-                            Kp[p + Poff][s + Soff] += K2p[(p + Poff2) * dSsize + s + Soff2];
-                            if (!lr_symmetric_) {
-#pragma omp atomic
-                                Kp[s + Soff][p + Poff] += K6p[(s + Soff2) * dPsize + p + Poff2];
-                            }
-                        }
-                    }
-                }
-            }
-
-            // > K_QR < //
-
-            for (int Q2 = 0; Q2 < nQtask; Q2++) {
-                for (int R2 = 0; R2 < nRtask; R2++) {
-                    int Q = task_shells[Q2start + Q2];
-                    int R = task_shells[R2start + R2];
-                    int Qsize = primary_->shell(Q).nfunction();
-                    int Rsize = primary_->shell(R).nfunction();
-                    int Qoff = primary_->shell(Q).function_index();
-                    int Roff = primary_->shell(R).function_index();
-                    int Qoff2 = task_offsets[Q2 + Q2start] - task_offsets[Q2start];
-                    int Roff2 = task_offsets[R2 + R2start] - task_offsets[R2start];
-                    for (int q = 0; q < Qsize; q++) {
-                        for (int r = 0; r < Rsize; r++) {
-#pragma omp atomic
-                            Kp[q + Qoff][r + Roff] += K3p[(q + Qoff2) * dRsize + r + Roff2];
-                            if (!lr_symmetric_) {
-#pragma omp atomic
-                                Kp[r + Roff][q + Qoff] += K7p[(r + Roff2) * dQsize + q + Qoff2];
-                            }
-                        }
-                    }
-                }
-            }
-
-            // > K_QS < //
-
-            for (int Q2 = 0; Q2 < nQtask; Q2++) {
-                for (int S2 = 0; S2 < nStask; S2++) {
-                    int Q = task_shells[Q2start + Q2];
-                    int S = task_shells[S2start + S2];
-                    int Qsize = primary_->shell(Q).nfunction();
-                    int Ssize = primary_->shell(S).nfunction();
-                    int Qoff = primary_->shell(Q).function_index();
-                    int Soff = primary_->shell(S).function_index();
-                    int Qoff2 = task_offsets[Q2 + Q2start] - task_offsets[Q2start];
-                    int Soff2 = task_offsets[S2 + S2start] - task_offsets[S2start];
-                    for (int q = 0; q < Qsize; q++) {
-                        for (int s = 0; s < Ssize; s++) {
-#pragma omp atomic
-                            Kp[q + Qoff][s + Soff] += K4p[(q + Qoff2) * dSsize + s + Soff2];
-                            if (!lr_symmetric_) {
-#pragma omp atomic
-                                Kp[s + Soff][q + Qoff] += K8p[(s + Soff2) * dQsize + q + Qoff2];
-                            }
-                        }
-                    }
-                }
-            }
-
-        }  // End stripe out
-        // if (thread == 0) timer_off("JK: Atomic");
-
-    }  // End master task list
-
-    if (lr_symmetric_) {
-        for (size_t ind = 0; ind < D.size(); ind++) {
-            K[ind]->scale(2.0);
-            K[ind]->hermitivitize();
-        }
-    }
-
-    if (bench_) {
-        auto mode = std::ostream::app;
-        auto printer = std::make_shared<PsiOutStream>("bench.dat", mode);
-        size_t ntri = nshell * (nshell + 1L) / 2L;
-        size_t possible_shells = ntri * (ntri + 1L) / 2L;
-        printer->Printf("Computed %20zu Shell Quartets out of %20zu, (%11.3E ratio)\n", computed_shells,
-                        possible_shells, computed_shells / (double)possible_shells);
-    }
-    timer_off("build_K()");
-}
-
 void DirectJK::build_cfmm_J(std::vector<std::shared_ptr<TwoBodyAOInt> >& ints, std::vector<std::shared_ptr<Matrix> >& D,
                     std::vector<std::shared_ptr<Matrix> >& J) {
     
@@ -1456,7 +1015,6 @@
     timer_off("build_cfmm_J()");
 }
 
->>>>>>> cd9a1793
 bool linK_sort_helper(const std::tuple<int, double>& t1, const std::tuple<int, double>& t2) {
     return std::get<1>(t1) > std::get<1>(t2);
 }
