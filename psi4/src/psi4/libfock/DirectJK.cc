/*
 * @BEGIN LICENSE
 *
 * Psi4: an open-source quantum chemistry software package
 *
 * Copyright (c) 2007-2021 The Psi4 Developers.
 *
 * The copyrights for code used from other parties are included in
 * the corresponding files.
 *
 * This file is part of Psi4.
 *
 * Psi4 is free software; you can redistribute it and/or modify
 * it under the terms of the GNU Lesser General Public License as published by
 * the Free Software Foundation, version 3.
 *
 * Psi4 is distributed in the hope that it will be useful,
 * but WITHOUT ANY WARRANTY; without even the implied warranty of
 * MERCHANTABILITY or FITNESS FOR A PARTICULAR PURPOSE.  See the
 * GNU Lesser General Public License for more details.
 *
 * You should have received a copy of the GNU Lesser General Public License along
 * with Psi4; if not, write to the Free Software Foundation, Inc.,
 * 51 Franklin Street, Fifth Floor, Boston, MA 02110-1301 USA.
 *
 * @END LICENSE
 */

#include "psi4/lib3index/3index.h"
#include "psi4/libpsio/psio.hpp"
#include "psi4/libpsio/psio.h"
#include "psi4/libpsio/aiohandler.h"
#include "psi4/libqt/qt.h"
#include "psi4/psi4-dec.h"
#include "psi4/psifiles.h"
#include "psi4/libiwl/iwl.hpp"
#include "jk.h"
#include "psi4/libmints/matrix.h"
#include "psi4/libmints/basisset.h"
#include "psi4/libmints/molecule.h"
#include "psi4/libmints/twobody.h"
#include "psi4/libmints/integral.h"
#include "psi4/lib3index/cholesky.h"
#include "psi4/libpsi4util/process.h"
#include "psi4/liboptions/liboptions.h"

#include <algorithm>
#include <limits>
#include <sstream>
#include <set>
#include "psi4/libpsi4util/PsiOutStream.h"
#ifdef _OPENMP
#include <omp.h>
#include "psi4/libpsi4util/process.h"
#endif

#ifdef USING_BrianQC

#include <use_brian_wrapper.h>
#include <brian_macros.h>
#include <brian_common.h>
#include <brian_scf.h>
#include <brian_cphf.h>

extern void checkBrian();
extern BrianCookie brianCookie;
extern bool brianEnable;
extern bool brianEnableDFT;
extern bool brianCPHFFlag;
extern bool brianCPHFLeftSideFlag;
extern brianInt brianRestrictionType;

#endif

using namespace psi;

namespace psi {

DirectJK::DirectJK(std::shared_ptr<BasisSet> primary) : JK(primary) { common_init(); }
DirectJK::~DirectJK() {}
void DirectJK::common_init() {
    df_ints_num_threads_ = 1;
#ifdef _OPENMP
    df_ints_num_threads_ = Process::environment.get_n_threads();
#endif
}
size_t DirectJK::memory_estimate() {
    return 0;  // Effectively
}
void DirectJK::print_header() const {
    if (print_) {
        outfile->Printf("  ==> DirectJK: Integral-Direct J/K Matrices <==\n\n");

        outfile->Printf("    J tasked:          %11s\n", (do_J_ ? "Yes" : "No"));
        outfile->Printf("    K tasked:          %11s\n", (do_K_ ? "Yes" : "No"));
        outfile->Printf("    wK tasked:         %11s\n", (do_wK_ ? "Yes" : "No"));
        if (do_wK_) outfile->Printf("    Omega:             %11.3E\n", omega_);
        outfile->Printf("    Integrals threads: %11d\n", df_ints_num_threads_);
        // outfile->Printf( "    Memory [MiB]:      %11ld\n", (memory_ *8L) / (1024L * 1024L));
        outfile->Printf("    Schwarz Cutoff:    %11.0E\n\n", cutoff_);
    }
}
void DirectJK::preiterations() {
#ifdef USING_BrianQC
    if (brianEnable) {
        double threshold = cutoff_ * (brianCPHFFlag ? 1e-3 : 1e-0); // CPHF needs higher precision
        brianCOMSetPrecisionThresholds(&brianCookie, &threshold);
        checkBrian();
    }
#endif
}

void DirectJK::compute_JK() {
#ifdef USING_BrianQC
    if (brianEnable) {
        brianBool computeCoulomb = (do_J_ ? BRIAN_TRUE : BRIAN_FALSE);
        brianBool computeExchange = ((do_K_ || do_wK_) ? BRIAN_TRUE : BRIAN_FALSE);

        if (do_wK_ and not brianEnableDFT) {
            throw PSIEXCEPTION("Currently, BrianQC cannot compute range-separated exact exchange when Psi4 is handling the DFT terms");
        }

        if (not brianCPHFFlag) {
            if (!lr_symmetric_) {
                throw PSIEXCEPTION("Currently, BrianQC's non-CPHF Fock building only works with symmetric densities");
            }

            // BrianQC only computes the sum of all Coulomb contributions.
            // For ROHF, the matrices are not the alpha and beta densities, but
            // the doubly and singly occupied densities, and the weight of
            // the first Coulomb contribution must be two. Currently, we
            // achieve this by scaling the doubly occupied density
            // before building, and doing the reverse for the results.
            // We also restore the original density in case it is still needed.
            if (brianRestrictionType == BRIAN_RESTRICTION_TYPE_ROHF) {
                D_ao_[0]->scale(2.0);
            }

            double* exchangeAlpha = nullptr;
            double* exchangeBeta = nullptr;
            if (do_K_) {
                exchangeAlpha = K_ao_[0]->get_pointer();
                exchangeBeta = (D_ao_.size() > 1) ? K_ao_[1]->get_pointer() : nullptr;
            } else if (do_wK_) {
                exchangeAlpha = wK_ao_[0]->get_pointer();
                exchangeBeta = (D_ao_.size() > 1) ? wK_ao_[1]->get_pointer() : nullptr;
            }

            brianSCFBuildFockRepulsion(&brianCookie,
                &computeCoulomb,
                &computeExchange,
                D_ao_[0]->get_pointer(0),
                (D_ao_.size() > 1 ? D_ao_[1]->get_pointer() : nullptr),
                (do_J_ ? J_ao_[0]->get_pointer() : nullptr),
                exchangeAlpha,
                exchangeBeta
            );
            checkBrian();

            // BrianQC computes the sum of all Coulomb contributions into
            // J_ao_[0], so all other contributions must be zeroed out for
            // the sum to be correct. For RHF/RKS, Psi4 expects J_ao_[0]
            // to contain the alpha contribution instead of the total, so
            // we halve it.
            if (do_J_) {
                if (brianRestrictionType == BRIAN_RESTRICTION_TYPE_RHF) {
                    J_ao_[0]->scale(0.5);
                }

                for (size_t ind = 1; ind < J_ao_.size(); ind++) {
                    J_ao_[ind]->zero();
                }
            }

            if (brianRestrictionType == BRIAN_RESTRICTION_TYPE_ROHF) {
                D_ao_[0]->scale(0.5);

                if (do_J_) {
                    J_ao_[0]->scale(0.5);
                }

                if (do_K_) {
                    K_ao_[0]->scale(0.5);
                }

                if (do_wK_) {
                    wK_ao_[0]->scale(0.5);
                }
            }
        } else {
            brianInt maxSegmentSize;
            brianCPHFMaxSegmentSize(&brianCookie, &maxSegmentSize);

            brianInt densityCount = (brianRestrictionType == BRIAN_RESTRICTION_TYPE_RHF) ? 1 : 2;
            if (D_ao_.size() % densityCount != 0) {
                throw PSIEXCEPTION("Invalid number of density matrices for CPHF");
            }

            brianInt derivativeCount = D_ao_.size() / densityCount;

            for (brianInt segmentStartIndex = 0; segmentStartIndex < derivativeCount; segmentStartIndex += maxSegmentSize) {
                brianInt segmentSize = std::min(maxSegmentSize, derivativeCount - segmentStartIndex);

                std::vector<std::vector<std::shared_ptr<Matrix>>> pseudoDensitySymmetrized(densityCount);
                std::vector<std::vector<const double*>> pseudoDensityPointers(densityCount);
                std::vector<std::vector<double*>> pseudoExchangePointers(densityCount);
                for (brianInt densityIndex = 0; densityIndex < densityCount; densityIndex++) {
                    pseudoDensitySymmetrized[densityIndex].resize(segmentSize);
                    pseudoDensityPointers[densityIndex].resize(segmentSize, nullptr);
                    pseudoExchangePointers[densityIndex].resize(segmentSize, nullptr);
                    for (brianInt i = 0; i < segmentSize; i++) {
                        // Psi4's code computing the left- and right-hand side CPHF terms use different indexing conventions
                        brianInt psi4Index = brianCPHFLeftSideFlag ? (densityIndex * derivativeCount + segmentStartIndex + i) : ((segmentStartIndex + i) * densityCount + densityIndex);

                        pseudoDensitySymmetrized[densityIndex][i] = D_ao_[psi4Index]->clone();
                        pseudoDensitySymmetrized[densityIndex][i]->add(D_ao_[psi4Index]->transpose());
                        pseudoDensitySymmetrized[densityIndex][i]->scale(0.5);
                        pseudoDensityPointers[densityIndex][i] = pseudoDensitySymmetrized[densityIndex][i]->get_pointer();

                        if (do_K_) {
                            pseudoExchangePointers[densityIndex][i] = K_ao_[psi4Index]->get_pointer();
                        } else if (do_wK_) {
                            pseudoExchangePointers[densityIndex][i] = wK_ao_[psi4Index]->get_pointer();
                        }
                    }
                }

                std::vector<double*> pseudoCoulombPointers(segmentSize, nullptr);
                for (brianInt i = 0; i < segmentSize; i++) {
                    if (do_J_) {
                        // we always write the total coulomb into the densityIndex == 0 matrix, and later divide it if necessary
                        brianInt psi4Index = brianCPHFLeftSideFlag ? (0 * derivativeCount + segmentStartIndex + i) : ((segmentStartIndex + i) * densityCount + 0);
                        pseudoCoulombPointers[i] = J_ao_[psi4Index]->get_pointer();
                    }
                }

                brianCPHFBuildRepulsion(&brianCookie,
                    &computeCoulomb,
                    &computeExchange,
                    &segmentSize,
                    pseudoDensityPointers[0].data(),
                    (densityCount > 1) ? pseudoDensityPointers[1].data() : nullptr,
                    pseudoCoulombPointers.data(),
                    pseudoExchangePointers[0].data(),
                    (densityCount > 1) ? pseudoExchangePointers[1].data() : nullptr
                );
                checkBrian();

                // BrianQC computes the sum of all Coulomb contributions into
                // J_ao_[0], so all other contributions must be zeroed out for
                // the sum to be correct. For RHF/RKS, Psi4 expects J_ao_[0]
                // to contain the alpha contribution instead of the total, so
                // we halve it.
                if (do_J_) {
                    for (brianInt i = 0; i < segmentSize; i++) {
                        if (brianRestrictionType == BRIAN_RESTRICTION_TYPE_RHF) {
                            brianInt psi4Index = brianCPHFLeftSideFlag ? (0 * derivativeCount + segmentStartIndex + i) : ((segmentStartIndex + i) * densityCount + 0);
                            J_ao_[psi4Index]->scale(0.5);
                        }

                        for (brianInt densityIndex = 1; densityIndex < densityCount; densityIndex++) {
                            brianInt psi4Index = brianCPHFLeftSideFlag ? (densityIndex * derivativeCount + segmentStartIndex + i) : ((segmentStartIndex + i) * densityCount + densityIndex);
                            J_ao_[psi4Index]->zero();
                        }
                    }
                }
            }
        }

        return;
    }
#endif

    auto factory = std::make_shared<IntegralFactory>(primary_, primary_, primary_, primary_);
    
<<<<<<< HEAD
    double Dnorm = Process::environment.globals["SCF RMS D"];

    Options& options = Process::environment.options;
    double Dconv = options.get_double("D_CONVERGENCE");
    double ifb_d_conv = options.get_double("IFB_D_CONVERGENCE");

    if (ifb_ && (iteration_ == 0 || D_prev_.size() != D_ao_.size())) {

        iteration_ = 0;

        D_prev_.clear();
        del_D_.clear();

        if (do_wK_) {
            wK_prev_.clear();
            del_wK_.clear();
        }

        if (do_J_) {
            J_prev_.clear();
            del_J_.clear();
        }

        if (do_K_) {
            K_prev_.clear();
            del_K_.clear();
        }
    
        for (size_t N = 0; N < D_ao_.size(); N++) {
            D_prev_.push_back(std::make_shared<Matrix>("D Prev", D_ao_[N]->nrow(), D_ao_[N]->ncol()));
            del_D_.push_back(std::make_shared<Matrix>("Delta D", D_ao_[N]->nrow(), D_ao_[N]->ncol()));

            if (do_wK_) {
                wK_prev_.push_back(std::make_shared<Matrix>("wK Prev", wK_ao_[N]->nrow(), wK_ao_[N]->ncol()));
                del_wK_.push_back(std::make_shared<Matrix>("Delta wK", wK_ao_[N]->nrow(), wK_ao_[N]->ncol()));
            }
                
            if (do_J_) {
                J_prev_.push_back(std::make_shared<Matrix>("J Prev", J_ao_[N]->nrow(), J_ao_[N]->ncol()));
                del_J_.push_back(std::make_shared<Matrix>("Delta J", J_ao_[N]->nrow(), J_ao_[N]->ncol()));
            }
            if (do_K_) {
                K_prev_.push_back(std::make_shared<Matrix>("K Prev", K_ao_[N]->nrow(), K_ao_[N]->ncol()));
                del_K_.push_back(std::make_shared<Matrix>("Delta K", K_ao_[N]->nrow(), K_ao_[N]->ncol()));
            }
        }
    }
    
    if (ifb_ && iteration_ >= 1) {
        for (size_t N = 0; N < D_ao_.size(); N++) {
            del_D_[N]->copy(D_ao_[N]);
            del_D_[N]->subtract(D_prev_[N]);
        }
    }

    // Do IFB on this iteration?
    bool do_ifb_iteration = ifb_ && (iteration_ >= 1) && (Dnorm > ifb_d_conv);
    
    std::vector<SharedMatrix>& D_ref = (do_ifb_iteration ? del_D_ : D_ao_);
    std::vector<SharedMatrix>& J_ref = (do_ifb_iteration ? del_J_ : J_ao_);
    std::vector<SharedMatrix>& K_ref = (do_ifb_iteration ? del_K_ : K_ao_);
    std::vector<SharedMatrix>& wK_ref = (do_ifb_iteration ? del_wK_ : wK_ao_);
=======
    Options& options = Process::environment.options;
    bool dens_screen = options.get_bool("SCF_DENSITY_SCREENING");
    bool do_linK = options.get_bool("SCF_DO_LINK");
    
    std::vector<SharedMatrix> del_D;
    del_D.resize(D_ao_.size());

    if (incr_fock_) {
        for (size_t N = 0; N < D_ao_.size(); N++) {
            del_D[N] = D_ao_[N]->clone();
            del_D[N]->subtract(D_ao_prev_[N]);
        }
    }

    std::vector<SharedMatrix>& D_ref = (incr_fock_ ? del_D : D_ao_);
>>>>>>> 7a3efa51

    if (do_wK_) {
        std::vector<std::shared_ptr<TwoBodyAOInt>> ints;
        for (int thread = 0; thread < df_ints_num_threads_; thread++) {
            ints.push_back(std::shared_ptr<TwoBodyAOInt>(factory->erf_eri(omega_)));
<<<<<<< HEAD
            if (density_screening_) ints[thread]->update_density(D_ao_);
=======
            if (dens_screen) ints[thread]->update_density(D_ref);
>>>>>>> 7a3efa51
        }
        // TODO: Fast K algorithm
        if (do_J_) {
<<<<<<< HEAD
            build_JK(ints, D_ref, J_ref, wK_ref);
=======
            build_JK(ints, D_ref, J_ao_, wK_ao_);
>>>>>>> 7a3efa51
        } else {
            std::vector<std::shared_ptr<Matrix>> temp;
            for (size_t i = 0; i < D_ao_.size(); i++) {
                temp.push_back(std::make_shared<Matrix>("temp", primary_->nbf(), primary_->nbf()));
            }
<<<<<<< HEAD
            build_JK(ints, D_ref, temp, wK_ref);
=======
            build_JK(ints, D_ref, temp, wK_ao_);
>>>>>>> 7a3efa51
        }
    }

    if (do_J_ || do_K_) {
        std::vector<std::shared_ptr<TwoBodyAOInt>> ints;
        ints.push_back(std::shared_ptr<TwoBodyAOInt>(factory->eri()));
<<<<<<< HEAD
        if (density_screening_) ints[0]->update_density(D_ref);
        for (int thread = 1; thread < df_ints_num_threads_; thread++) {
            ints.push_back(std::shared_ptr<TwoBodyAOInt>(ints[0]->clone()));
            if (density_screening_) ints[thread]->update_density(D_ref);
=======
        if (dens_screen) ints[0]->update_density(D_ref);
        for (int thread = 1; thread < df_ints_num_threads_; thread++) {
            ints.push_back(std::shared_ptr<TwoBodyAOInt>(ints[0]->clone()));
            if (dens_screen) ints[thread]->update_density(D_ref);
>>>>>>> 7a3efa51
        }
        if (do_J_ && do_K_) {
<<<<<<< HEAD
            build_JK(ints, D_ref, J_ref, K_ref);
=======
            if (!do_linK) {
                build_JK(ints, D_ref, J_ao_, K_ao_);
            } else {
                if (iteration_ == 0) {
                    build_JK(ints, D_ref, J_ao_, K_ao_);
                } else {
                    build_J(ints, D_ref, J_ao_);
                    build_K(ints, D_ref, K_ao_);
                    // outfile->Printf("\tLIVIE IS SO COOL!!!\n");
                }
            }
>>>>>>> 7a3efa51
        } else if (do_J_) {
            std::vector<std::shared_ptr<Matrix>> temp;
            for (size_t i = 0; i < D_ao_.size(); i++) {
                temp.push_back(std::make_shared<Matrix>("temp", primary_->nbf(), primary_->nbf()));
            }
<<<<<<< HEAD
            build_JK(ints, D_ref, J_ref, temp);
=======
            build_JK(ints, D_ref, J_ao_, temp);
>>>>>>> 7a3efa51
        } else {
            std::vector<std::shared_ptr<Matrix>> temp;
            for (size_t i = 0; i < D_ao_.size(); i++) {
                temp.push_back(std::make_shared<Matrix>("temp", primary_->nbf(), primary_->nbf()));
            }
<<<<<<< HEAD
            build_JK(ints, D_ref, temp, K_ref);
        }
    }

    // Incremental Fock Build Code
    if (ifb_) {
        if (do_ifb_iteration) { // RMS D greater than 1.0e-5
            for (size_t N = 0; N < D_ao_.size(); N++) {

                if (do_wK_) {
                    wK_prev_[N]->add(del_wK_[N]);
                    wK_ao_[N]->copy(wK_prev_[N]);
                }

                if (do_J_) {
                    J_prev_[N]->add(del_J_[N]);
                    J_ao_[N]->copy(J_prev_[N]);
                }

                if (do_K_) {
                    K_prev_[N]->add(del_K_[N]);
                    K_ao_[N]->copy(K_prev_[N]);
                }

                D_prev_[N]->copy(D_ao_[N]);
            }
        } else { // RMS D less than 1.0e-5
            for (size_t N = 0; N < D_ao_.size(); N++) {
                if (do_wK_) wK_prev_[N]->copy(wK_ao_[N]);
                if (do_J_) J_prev_[N]->copy(J_ao_[N]);
                if (do_K_) K_prev_[N]->copy(K_ao_[N]);
                D_prev_[N]->copy(D_ao_[N]);
            }
=======
            build_JK(ints, D_ref, temp, K_ao_);
>>>>>>> 7a3efa51
        }
    }
    
    iteration_ += 1;
<<<<<<< HEAD
=======
    
>>>>>>> 7a3efa51
}
void DirectJK::postiterations() {}

bool linK_sort_helper(const std::tuple<double, int>& t1, const std::tuple<double, int>& t2) {
    return std::get<0>(t1) > std::get<0>(t2);
}

void DirectJK::build_JK(std::vector<std::shared_ptr<TwoBodyAOInt>>& ints, std::vector<std::shared_ptr<Matrix>>& D,
                        std::vector<std::shared_ptr<Matrix>>& J, std::vector<std::shared_ptr<Matrix>>& K) {
    
    timer_on("build_JK()");
    
    Options& options = Process::environment.options;
    bool dens_screen = options.get_bool("SCF_DENSITY_SCREENING");

    // => Zeroing <= //
    for (size_t ind = 0; ind < J.size(); ind++) {
        J[ind]->zero();
    }
    for (size_t ind = 0; ind < K.size(); ind++) {
        K[ind]->zero();
    }
    // => Sizing <= //

    int nshell = primary_->nshell();
    int nthread = df_ints_num_threads_;

    // => Task Blocking <= //

    std::vector<int> task_shells;
    std::vector<int> task_starts;

    // > Atomic Blocking < //

    int atomic_ind = -1;
    for (int P = 0; P < nshell; P++) {
        if (primary_->shell(P).ncenter() > atomic_ind) {
            task_starts.push_back(P);
            atomic_ind++;
        }
        task_shells.push_back(P);
    }
    task_starts.push_back(nshell);

    // < End Atomic Blocking > //

    size_t ntask = task_starts.size() - 1;

    std::vector<int> task_offsets;
    task_offsets.push_back(0);
    for (int P2 = 0; P2 < primary_->nshell(); P2++) {
        task_offsets.push_back(task_offsets[P2] + primary_->shell(task_shells[P2]).nfunction());
    }

    size_t max_task = 0L;
    for (size_t task = 0; task < ntask; task++) {
        size_t size = 0L;
        for (int P2 = task_starts[task]; P2 < task_starts[task + 1]; P2++) {
            size += primary_->shell(task_shells[P2]).nfunction();
        }
        max_task = (max_task >= size ? max_task : size);
    }

    if (debug_) {
        outfile->Printf("  ==> DirectJK: Task Blocking <==\n\n");
        for (size_t task = 0; task < ntask; task++) {
            outfile->Printf("  Task: %3d, Task Start: %4d, Task End: %4d\n", task, task_starts[task],
                            task_starts[task + 1]);
            for (int P2 = task_starts[task]; P2 < task_starts[task + 1]; P2++) {
                int P = task_shells[P2];
                int size = primary_->shell(P).nfunction();
                int off = primary_->shell(P).function_index();
                int off2 = task_offsets[P2];
                outfile->Printf("    Index %4d, Shell: %4d, Size: %4d, Offset: %4d, Offset2: %4d\n", P2, P, size, off,
                                off2);
            }
        }
        outfile->Printf("\n");
    }

    // => Significant Task Pairs (PQ|-style <= //

    std::vector<std::pair<int, int> > task_pairs;
    for (size_t Ptask = 0; Ptask < ntask; Ptask++) {
        for (size_t Qtask = 0; Qtask < ntask; Qtask++) {
            if (Qtask > Ptask) continue;
            bool found = false;
            for (int P2 = task_starts[Ptask]; P2 < task_starts[Ptask + 1]; P2++) {
                for (int Q2 = task_starts[Qtask]; Q2 < task_starts[Qtask + 1]; Q2++) {
                    int P = task_shells[P2];
                    int Q = task_shells[Q2];
                    if (ints[0]->shell_pair_significant(P, Q)) {
                        found = true;
                        task_pairs.push_back(std::pair<int, int>(Ptask, Qtask));
                        break;
                    }
                }
                if (found) break;
            }
        }
    }
    size_t ntask_pair = task_pairs.size();
    size_t ntask_pair2 = ntask_pair * ntask_pair;

    // => Intermediate Buffers <= //

    std::vector<std::vector<std::shared_ptr<Matrix> > > JKT;
    for (int thread = 0; thread < nthread; thread++) {
        std::vector<std::shared_ptr<Matrix> > JK2;
        for (size_t ind = 0; ind < D.size(); ind++) {
            JK2.push_back(std::make_shared<Matrix>("JKT", (lr_symmetric_ ? 6 : 10) * max_task, max_task));
        }
        JKT.push_back(JK2);
    }

    // => Benchmarks <= //

    size_t computed_shells = 0L;

// ==> Master Task Loop <== //

#pragma omp parallel for num_threads(nthread) schedule(dynamic) reduction(+ : computed_shells)
    for (size_t task = 0L; task < ntask_pair2; task++) {
        size_t task1 = task / ntask_pair;
        size_t task2 = task % ntask_pair;

        int Ptask = task_pairs[task1].first;
        int Qtask = task_pairs[task1].second;
        int Rtask = task_pairs[task2].first;
        int Stask = task_pairs[task2].second;

        // GOTCHA! Thought this should be RStask > PQtask, but
        // H2/3-21G: Task (10|11) gives valid quartets (30|22) and (31|22)
        // This is an artifact that multiple shells on each task allow
        // for for the Ptask's index to possibly trump any RStask pair,
        // regardless of Qtask's index
        if (Rtask > Ptask) continue;

        // printf("Task: %2d %2d %2d %2d\n", Ptask, Qtask, Rtask, Stask);

        int nPtask = task_starts[Ptask + 1] - task_starts[Ptask];
        int nQtask = task_starts[Qtask + 1] - task_starts[Qtask];
        int nRtask = task_starts[Rtask + 1] - task_starts[Rtask];
        int nStask = task_starts[Stask + 1] - task_starts[Stask];

        int P2start = task_starts[Ptask];
        int Q2start = task_starts[Qtask];
        int R2start = task_starts[Rtask];
        int S2start = task_starts[Stask];

        int dPsize = task_offsets[P2start + nPtask] - task_offsets[P2start];
        int dQsize = task_offsets[Q2start + nQtask] - task_offsets[Q2start];
        int dRsize = task_offsets[R2start + nRtask] - task_offsets[R2start];
        int dSsize = task_offsets[S2start + nStask] - task_offsets[S2start];

        int thread = 0;
#ifdef _OPENMP
        thread = omp_get_thread_num();
#endif

        // => Master shell quartet loops <= //

        bool touched = false;
        for (int P2 = P2start; P2 < P2start + nPtask; P2++) {
            for (int Q2 = Q2start; Q2 < Q2start + nQtask; Q2++) {
                
                if (Q2 > P2) continue;
                int P = task_shells[P2];
                int Q = task_shells[Q2];
                if (!ints[0]->shell_pair_significant(P, Q)) continue;

                for (int R2 = R2start; R2 < R2start + nRtask; R2++) {
                    for (int S2 = S2start; S2 < S2start + nStask; S2++) {
                        if (S2 > R2) continue;
                        if (R2 * nshell + S2 > P2 * nshell + Q2) continue;
                        
                        int R = task_shells[R2];
                        int S = task_shells[S2];
                        
                        if (!ints[0]->shell_pair_significant(R, S)) continue;
                        if (dens_screen && !ints[0]->shell_significant_density(P, Q, R, S)) continue;
                        if (!ints[0]->shell_significant(P, Q, R, S)) continue;
                        if (density_screening_ && !ints[0]->shell_significant_density(P, Q, R, S)) continue;

                        // printf("Quartet: %2d %2d %2d %2d\n", P, Q, R, S);
                        // timer_on("compute_shell(P, Q, R, S)");
                        // if (thread == 0) timer_on("JK: Ints");
                        if (ints[thread]->compute_shell(P, Q, R, S) == 0)
                            continue;  // No integrals in this shell quartet
                        computed_shells++;
                        // if (thread == 0) timer_off("JK: Ints");
                        // timer_off("compute_shell(P, Q, R, S)");

                        const double* buffer = ints[thread]->buffer();

                        int Psize = primary_->shell(P).nfunction();
                        int Qsize = primary_->shell(Q).nfunction();
                        int Rsize = primary_->shell(R).nfunction();
                        int Ssize = primary_->shell(S).nfunction();

                        int Poff = primary_->shell(P).function_index();
                        int Qoff = primary_->shell(Q).function_index();
                        int Roff = primary_->shell(R).function_index();
                        int Soff = primary_->shell(S).function_index();

                        int Poff2 = task_offsets[P2] - task_offsets[P2start];
                        int Qoff2 = task_offsets[Q2] - task_offsets[Q2start];
                        int Roff2 = task_offsets[R2] - task_offsets[R2start];
                        int Soff2 = task_offsets[S2] - task_offsets[S2start];

                        // if (thread == 0) timer_on("JK: GEMV");
                        for (size_t ind = 0; ind < D.size(); ind++) {
                            double** Dp = D[ind]->pointer();
                            double** JKTp = JKT[thread][ind]->pointer();
                            const double* buffer2 = buffer;

                            if (!touched) {
                                ::memset((void*)JKTp[0L * max_task], '\0', dPsize * dQsize * sizeof(double));
                                ::memset((void*)JKTp[1L * max_task], '\0', dRsize * dSsize * sizeof(double));
                                ::memset((void*)JKTp[2L * max_task], '\0', dPsize * dRsize * sizeof(double));
                                ::memset((void*)JKTp[3L * max_task], '\0', dPsize * dSsize * sizeof(double));
                                ::memset((void*)JKTp[4L * max_task], '\0', dQsize * dRsize * sizeof(double));
                                ::memset((void*)JKTp[5L * max_task], '\0', dQsize * dSsize * sizeof(double));
                                if (!lr_symmetric_) {
                                    ::memset((void*)JKTp[6L * max_task], '\0', dRsize * dPsize * sizeof(double));
                                    ::memset((void*)JKTp[7L * max_task], '\0', dSsize * dPsize * sizeof(double));
                                    ::memset((void*)JKTp[8L * max_task], '\0', dRsize * dQsize * sizeof(double));
                                    ::memset((void*)JKTp[9L * max_task], '\0', dSsize * dQsize * sizeof(double));
                                }
                            }

                            double* J1p = JKTp[0L * max_task];
                            double* J2p = JKTp[1L * max_task];
                            double* K1p = JKTp[2L * max_task];
                            double* K2p = JKTp[3L * max_task];
                            double* K3p = JKTp[4L * max_task];
                            double* K4p = JKTp[5L * max_task];
                            double* K5p;
                            double* K6p;
                            double* K7p;
                            double* K8p;
                            if (!lr_symmetric_) {
                                K5p = JKTp[6L * max_task];
                                K6p = JKTp[7L * max_task];
                                K7p = JKTp[8L * max_task];
                                K8p = JKTp[9L * max_task];
                            }

                            double prefactor = 1.0;
                            if (P == Q) prefactor *= 0.5;
                            if (R == S) prefactor *= 0.5;
                            if (P == R && Q == S) prefactor *= 0.5;

                            for (int p = 0; p < Psize; p++) {
                                for (int q = 0; q < Qsize; q++) {
                                    for (int r = 0; r < Rsize; r++) {
                                        for (int s = 0; s < Ssize; s++) {
                                            J1p[(p + Poff2) * dQsize + q + Qoff2] +=
                                                prefactor * (Dp[r + Roff][s + Soff] + Dp[s + Soff][r + Roff]) *
                                                (*buffer2);
                                            J2p[(r + Roff2) * dSsize + s + Soff2] +=
                                                prefactor * (Dp[p + Poff][q + Qoff] + Dp[q + Qoff][p + Poff]) *
                                                (*buffer2);
                                            
                                            K1p[(p + Poff2) * dRsize + r + Roff2] +=
                                                prefactor * (Dp[q + Qoff][s + Soff]) * (*buffer2);
                                            K2p[(p + Poff2) * dSsize + s + Soff2] +=
                                                prefactor * (Dp[q + Qoff][r + Roff]) * (*buffer2);
                                            K3p[(q + Qoff2) * dRsize + r + Roff2] +=
                                                prefactor * (Dp[p + Poff][s + Soff]) * (*buffer2);
                                            K4p[(q + Qoff2) * dSsize + s + Soff2] +=
                                                prefactor * (Dp[p + Poff][r + Roff]) * (*buffer2);
                                            if (!lr_symmetric_) {
                                                K5p[(r + Roff2) * dPsize + p + Poff2] +=
                                                    prefactor * (Dp[s + Soff][q + Qoff]) * (*buffer2);
                                                K6p[(s + Soff2) * dPsize + p + Poff2] +=
                                                    prefactor * (Dp[r + Roff][q + Qoff]) * (*buffer2);
                                                K7p[(r + Roff2) * dQsize + q + Qoff2] +=
                                                    prefactor * (Dp[s + Soff][p + Poff]) * (*buffer2);
                                                K8p[(s + Soff2) * dQsize + q + Qoff2] +=
                                                    prefactor * (Dp[r + Roff][p + Poff]) * (*buffer2);
                                            }
                                            buffer2++;
                                        }
                                    }
                                }
                            }
                        }
                        touched = true;
                        // if (thread == 0) timer_off("JK: GEMV");
                    }
                }
            }
        }  // End Shell Quartets

        if (!touched) continue;

        // => Stripe out <= //

        // if (thread == 0) timer_on("JK: Atomic");
        for (size_t ind = 0; ind < D.size(); ind++) {
            double** JKTp = JKT[thread][ind]->pointer();
            double** Jp = J[ind]->pointer();
            double** Kp = K[ind]->pointer();

            double* J1p = JKTp[0L * max_task];
            double* J2p = JKTp[1L * max_task];
            double* K1p = JKTp[2L * max_task];
            double* K2p = JKTp[3L * max_task];
            double* K3p = JKTp[4L * max_task];
            double* K4p = JKTp[5L * max_task];
            double* K5p;
            double* K6p;
            double* K7p;
            double* K8p;
            if (!lr_symmetric_) {
                K5p = JKTp[6L * max_task];
                K6p = JKTp[7L * max_task];
                K7p = JKTp[8L * max_task];
                K8p = JKTp[9L * max_task];
            }
                
            // > J_PQ < //
                
            for (int P2 = 0; P2 < nPtask; P2++) {
                for (int Q2 = 0; Q2 < nQtask; Q2++) {
                    int P = task_shells[P2start + P2];
                    int Q = task_shells[Q2start + Q2];
                    int Psize = primary_->shell(P).nfunction();
                    int Qsize = primary_->shell(Q).nfunction();
                    int Poff = primary_->shell(P).function_index();
                    int Qoff = primary_->shell(Q).function_index();
                    int Poff2 = task_offsets[P2 + P2start] - task_offsets[P2start];
                    int Qoff2 = task_offsets[Q2 + Q2start] - task_offsets[Q2start];
                    for (int p = 0; p < Psize; p++) {
                        for (int q = 0; q < Qsize; q++) {
#pragma omp atomic
                            Jp[p + Poff][q + Qoff] += J1p[(p + Poff2) * dQsize + q + Qoff2];
                        }
                    }
                }
            }

            // > J_RS < //

            for (int R2 = 0; R2 < nRtask; R2++) {
                for (int S2 = 0; S2 < nStask; S2++) {
                    int R = task_shells[R2start + R2];
                    int S = task_shells[S2start + S2];
                    int Rsize = primary_->shell(R).nfunction();
                    int Ssize = primary_->shell(S).nfunction();
                    int Roff = primary_->shell(R).function_index();
                    int Soff = primary_->shell(S).function_index();
                    int Roff2 = task_offsets[R2 + R2start] - task_offsets[R2start];
                    int Soff2 = task_offsets[S2 + S2start] - task_offsets[S2start];
                    for (int r = 0; r < Rsize; r++) {
                        for (int s = 0; s < Ssize; s++) {
#pragma omp atomic
                            Jp[r + Roff][s + Soff] += J2p[(r + Roff2) * dSsize + s + Soff2];
                        }
                    }
                }
            }

            // > K_PR < //

            for (int P2 = 0; P2 < nPtask; P2++) {
                for (int R2 = 0; R2 < nRtask; R2++) {
                    int P = task_shells[P2start + P2];
                    int R = task_shells[R2start + R2];
                    int Psize = primary_->shell(P).nfunction();
                    int Rsize = primary_->shell(R).nfunction();
                    int Poff = primary_->shell(P).function_index();
                    int Roff = primary_->shell(R).function_index();
                    int Poff2 = task_offsets[P2 + P2start] - task_offsets[P2start];
                    int Roff2 = task_offsets[R2 + R2start] - task_offsets[R2start];
                    for (int p = 0; p < Psize; p++) {
                        for (int r = 0; r < Rsize; r++) {
#pragma omp atomic
                            Kp[p + Poff][r + Roff] += K1p[(p + Poff2) * dRsize + r + Roff2];
                            if (!lr_symmetric_) {
#pragma omp atomic
                                Kp[r + Roff][p + Poff] += K5p[(r + Roff2) * dPsize + p + Poff2];
                            }
                        }
                    }
                }
            }

            // > K_PS < //

            for (int P2 = 0; P2 < nPtask; P2++) {
                for (int S2 = 0; S2 < nStask; S2++) {
                    int P = task_shells[P2start + P2];
                    int S = task_shells[S2start + S2];
                    int Psize = primary_->shell(P).nfunction();
                    int Ssize = primary_->shell(S).nfunction();
                    int Poff = primary_->shell(P).function_index();
                    int Soff = primary_->shell(S).function_index();
                    int Poff2 = task_offsets[P2 + P2start] - task_offsets[P2start];
                    int Soff2 = task_offsets[S2 + S2start] - task_offsets[S2start];
                    for (int p = 0; p < Psize; p++) {
                        for (int s = 0; s < Ssize; s++) {
#pragma omp atomic
                            Kp[p + Poff][s + Soff] += K2p[(p + Poff2) * dSsize + s + Soff2];
                            if (!lr_symmetric_) {
#pragma omp atomic
                                Kp[s + Soff][p + Poff] += K6p[(s + Soff2) * dPsize + p + Poff2];
                            }
                        }
                    }
                }
            }

            // > K_QR < //

            for (int Q2 = 0; Q2 < nQtask; Q2++) {
                for (int R2 = 0; R2 < nRtask; R2++) {
                    int Q = task_shells[Q2start + Q2];
                    int R = task_shells[R2start + R2];
                    int Qsize = primary_->shell(Q).nfunction();
                    int Rsize = primary_->shell(R).nfunction();
                    int Qoff = primary_->shell(Q).function_index();
                    int Roff = primary_->shell(R).function_index();
                    int Qoff2 = task_offsets[Q2 + Q2start] - task_offsets[Q2start];
                    int Roff2 = task_offsets[R2 + R2start] - task_offsets[R2start];
                    for (int q = 0; q < Qsize; q++) {
                        for (int r = 0; r < Rsize; r++) {
#pragma omp atomic
                            Kp[q + Qoff][r + Roff] += K3p[(q + Qoff2) * dRsize + r + Roff2];
                            if (!lr_symmetric_) {
#pragma omp atomic
                                Kp[r + Roff][q + Qoff] += K7p[(r + Roff2) * dQsize + q + Qoff2];
                            }
                        }
                    }
                }
            }

            // > K_QS < //

            for (int Q2 = 0; Q2 < nQtask; Q2++) {
                for (int S2 = 0; S2 < nStask; S2++) {
                    int Q = task_shells[Q2start + Q2];
                    int S = task_shells[S2start + S2];
                    int Qsize = primary_->shell(Q).nfunction();
                    int Ssize = primary_->shell(S).nfunction();
                    int Qoff = primary_->shell(Q).function_index();
                    int Soff = primary_->shell(S).function_index();
                    int Qoff2 = task_offsets[Q2 + Q2start] - task_offsets[Q2start];
                    int Soff2 = task_offsets[S2 + S2start] - task_offsets[S2start];
                    for (int q = 0; q < Qsize; q++) {
                        for (int s = 0; s < Ssize; s++) {
#pragma omp atomic
                            Kp[q + Qoff][s + Soff] += K4p[(q + Qoff2) * dSsize + s + Soff2];
                            if (!lr_symmetric_) {
#pragma omp atomic
                                Kp[s + Soff][q + Qoff] += K8p[(s + Soff2) * dQsize + q + Qoff2];
                            }
                        }
                    }
                }
            }

        }  // End stripe out
        // if (thread == 0) timer_off("JK: Atomic");

    }  // End master task list

    for (size_t ind = 0; ind < D.size(); ind++) {
        J[ind]->scale(2.0);
        J[ind]->hermitivitize();
        if (lr_symmetric_) {
            K[ind]->scale(2.0);
            K[ind]->hermitivitize();
        }
    }

    if (bench_) {
        auto mode = std::ostream::app;
        auto printer = std::make_shared<PsiOutStream>("bench.dat", mode);
        size_t ntri = nshell * (nshell + 1L) / 2L;
        size_t possible_shells = ntri * (ntri + 1L) / 2L;
        printer->Printf("Computed %20zu Shell Quartets out of %20zu, (%11.3E ratio)\n", computed_shells,
                        possible_shells, computed_shells / (double)possible_shells);
    }
    timer_off("build_JK()");
}
    
void DirectJK::build_J(std::vector<std::shared_ptr<TwoBodyAOInt> >& ints, std::vector<std::shared_ptr<Matrix> >& D,
                  std::vector<std::shared_ptr<Matrix> >& J) {
    
    timer_on("build_J()");
    outfile->Printf("I like pineapples on pizza.\n");
    
    // Options& options = Process::environment.options;
    // bool dens_screen = options.get_bool("SCF_DENSITY_SCREENING");
    
    // => Zeroing <= //
    for (size_t ind = 0; ind < J.size(); ind++) {
        J[ind]->zero();
    }
    
    // => Sizing <= //

    int nshell = primary_->nshell();
    int nthread = df_ints_num_threads_;

    // => Task Blocking <= //

    std::vector<int> task_shells;
    std::vector<int> task_starts;

    // > Atomic Blocking < //

    int atomic_ind = -1;
    for (int P = 0; P < nshell; P++) {
        if (primary_->shell(P).ncenter() > atomic_ind) {
            task_starts.push_back(P);
            atomic_ind++;
        }
        task_shells.push_back(P);
    }
    task_starts.push_back(nshell);

    // < End Atomic Blocking > //

    size_t ntask = task_starts.size() - 1;

    std::vector<int> task_offsets;
    task_offsets.push_back(0);
    for (int P2 = 0; P2 < primary_->nshell(); P2++) {
        task_offsets.push_back(task_offsets[P2] + primary_->shell(task_shells[P2]).nfunction());
    }

    size_t max_task = 0L;
    for (size_t task = 0; task < ntask; task++) {
        size_t size = 0L;
        for (int P2 = task_starts[task]; P2 < task_starts[task + 1]; P2++) {
            size += primary_->shell(task_shells[P2]).nfunction();
        }
        max_task = (max_task >= size ? max_task : size);
    }

    if (debug_) {
        outfile->Printf("  ==> DirectJK: Task Blocking <==\n\n");
        for (size_t task = 0; task < ntask; task++) {
            outfile->Printf("  Task: %3d, Task Start: %4d, Task End: %4d\n", task, task_starts[task],
                            task_starts[task + 1]);
            for (int P2 = task_starts[task]; P2 < task_starts[task + 1]; P2++) {
                int P = task_shells[P2];
                int size = primary_->shell(P).nfunction();
                int off = primary_->shell(P).function_index();
                int off2 = task_offsets[P2];
                outfile->Printf("    Index %4d, Shell: %4d, Size: %4d, Offset: %4d, Offset2: %4d\n", P2, P, size, off,
                                off2);
            }
        }
        outfile->Printf("\n");
    }

    // => Significant Task Pairs (PQ|-style <= //

    std::vector<std::pair<int, int> > task_pairs;
    for (size_t Ptask = 0; Ptask < ntask; Ptask++) {
        for (size_t Qtask = 0; Qtask < ntask; Qtask++) {
            if (Qtask > Ptask) continue;
            bool found = false;
            for (int P2 = task_starts[Ptask]; P2 < task_starts[Ptask + 1]; P2++) {
                for (int Q2 = task_starts[Qtask]; Q2 < task_starts[Qtask + 1]; Q2++) {
                    int P = task_shells[P2];
                    int Q = task_shells[Q2];
                    if (ints[0]->shell_pair_significant(P, Q)) {
                        found = true;
                        task_pairs.push_back(std::pair<int, int>(Ptask, Qtask));
                        break;
                    }
                }
                if (found) break;
            }
        }
    }
    size_t ntask_pair = task_pairs.size();
    size_t ntask_pair2 = ntask_pair * ntask_pair;

    // => Intermediate Buffers <= //

    std::vector<std::vector<std::shared_ptr<Matrix> > > JKT;
    for (int thread = 0; thread < nthread; thread++) {
        std::vector<std::shared_ptr<Matrix> > JK2;
        for (size_t ind = 0; ind < D.size(); ind++) {
            JK2.push_back(std::make_shared<Matrix>("JKT (J only)", 2 * max_task, max_task));
        }
        JKT.push_back(JK2);
    }

    // => Benchmarks <= //

    size_t computed_shells = 0L;

// ==> Master Task Loop <== //

#pragma omp parallel for num_threads(nthread) schedule(dynamic) reduction(+ : computed_shells)
    for (size_t task = 0L; task < ntask_pair2; task++) {
        size_t task1 = task / ntask_pair;
        size_t task2 = task % ntask_pair;

        int Ptask = task_pairs[task1].first;
        int Qtask = task_pairs[task1].second;
        int Rtask = task_pairs[task2].first;
        int Stask = task_pairs[task2].second;

        // GOTCHA! Thought this should be RStask > PQtask, but
        // H2/3-21G: Task (10|11) gives valid quartets (30|22) and (31|22)
        // This is an artifact that multiple shells on each task allow
        // for for the Ptask's index to possibly trump any RStask pair,
        // regardless of Qtask's index
        if (Rtask > Ptask) continue;

        // printf("Task: %2d %2d %2d %2d\n", Ptask, Qtask, Rtask, Stask);

        int nPtask = task_starts[Ptask + 1] - task_starts[Ptask];
        int nQtask = task_starts[Qtask + 1] - task_starts[Qtask];
        int nRtask = task_starts[Rtask + 1] - task_starts[Rtask];
        int nStask = task_starts[Stask + 1] - task_starts[Stask];

        int P2start = task_starts[Ptask];
        int Q2start = task_starts[Qtask];
        int R2start = task_starts[Rtask];
        int S2start = task_starts[Stask];

        int dPsize = task_offsets[P2start + nPtask] - task_offsets[P2start];
        int dQsize = task_offsets[Q2start + nQtask] - task_offsets[Q2start];
        int dRsize = task_offsets[R2start + nRtask] - task_offsets[R2start];
        int dSsize = task_offsets[S2start + nStask] - task_offsets[S2start];

        int thread = 0;
#ifdef _OPENMP
        thread = omp_get_thread_num();
#endif

        // => Master shell quartet loops <= //

        bool touched = false;
        for (int P2 = P2start; P2 < P2start + nPtask; P2++) {
            for (int Q2 = Q2start; Q2 < Q2start + nQtask; Q2++) {
                
                if (Q2 > P2) continue;
                
                int P = task_shells[P2];
                int Q = task_shells[Q2];
                
                if (!ints[0]->shell_pair_significant(P, Q)) continue;

                for (int R2 = R2start; R2 < R2start + nRtask; R2++) {
                    for (int S2 = S2start; S2 < S2start + nStask; S2++) {
                        
                        if (S2 > R2) continue;
                        if (R2 * nshell + S2 > P2 * nshell + Q2) continue;
                        
                        int R = task_shells[R2];
                        int S = task_shells[S2];
                        
                        if (!ints[0]->shell_pair_significant(R, S)) continue;
                        if (!ints[0]->shell_significant_density_J(P, Q, R, S)) continue;
                        if (!ints[0]->shell_significant(P, Q, R, S)) continue;

                        // printf("Quartet: %2d %2d %2d %2d\n", P, Q, R, S);
                        // timer_on("compute_shell(P, Q, R, S)");
                        // if (thread == 0) timer_on("JK: Ints");
                        if (ints[thread]->compute_shell(P, Q, R, S) == 0)
                            continue;  // No integrals in this shell quartet
                        computed_shells++;
                        // if (thread == 0) timer_off("JK: Ints");
                        // timer_off("compute_shell(P, Q, R, S)");

                        const double* buffer = ints[thread]->buffer();

                        int Psize = primary_->shell(P).nfunction();
                        int Qsize = primary_->shell(Q).nfunction();
                        int Rsize = primary_->shell(R).nfunction();
                        int Ssize = primary_->shell(S).nfunction();

                        int Poff = primary_->shell(P).function_index();
                        int Qoff = primary_->shell(Q).function_index();
                        int Roff = primary_->shell(R).function_index();
                        int Soff = primary_->shell(S).function_index();

                        int Poff2 = task_offsets[P2] - task_offsets[P2start];
                        int Qoff2 = task_offsets[Q2] - task_offsets[Q2start];
                        int Roff2 = task_offsets[R2] - task_offsets[R2start];
                        int Soff2 = task_offsets[S2] - task_offsets[S2start];

                        // if (thread == 0) timer_on("JK: GEMV");
                        for (size_t ind = 0; ind < D.size(); ind++) {
                            double** Dp = D[ind]->pointer();
                            double** JKTp = JKT[thread][ind]->pointer();
                            const double* buffer2 = buffer;

                            if (!touched) {
                                ::memset((void*)JKTp[0L * max_task], '\0', dPsize * dQsize * sizeof(double));
                                ::memset((void*)JKTp[1L * max_task], '\0', dRsize * dSsize * sizeof(double));
                            }

                            double* J1p = JKTp[0L * max_task];
                            double* J2p = JKTp[1L * max_task];

                            double prefactor = 1.0;
                            if (P == Q) prefactor *= 0.5;
                            if (R == S) prefactor *= 0.5;
                            if (P == R && Q == S) prefactor *= 0.5;

                            for (int p = 0; p < Psize; p++) {
                                for (int q = 0; q < Qsize; q++) {
                                    for (int r = 0; r < Rsize; r++) {
                                        for (int s = 0; s < Ssize; s++) {
                                            
                                            J1p[(p + Poff2) * dQsize + q + Qoff2] +=
                                                prefactor * (Dp[r + Roff][s + Soff] + Dp[s + Soff][r + Roff]) *
                                                (*buffer2);
                                            J2p[(r + Roff2) * dSsize + s + Soff2] +=
                                                prefactor * (Dp[p + Poff][q + Qoff] + Dp[q + Qoff][p + Poff]) *
                                                (*buffer2);
                                            
                                            buffer2++;
                                        }
                                    }
                                }
                            }
                        }
                        touched = true;
                        // if (thread == 0) timer_off("JK: GEMV");
                    }
                }
            }
        }  // End Shell Quartets

        if (!touched) continue;

        // => Stripe out <= //

        // if (thread == 0) timer_on("JK: Atomic");
        for (size_t ind = 0; ind < D.size(); ind++) {
            double** JKTp = JKT[thread][ind]->pointer();
            double** Jp = J[ind]->pointer();

            double* J1p = JKTp[0L * max_task];
            double* J2p = JKTp[1L * max_task];
                
            // > J_PQ < //
                
            for (int P2 = 0; P2 < nPtask; P2++) {
                for (int Q2 = 0; Q2 < nQtask; Q2++) {
                    int P = task_shells[P2start + P2];
                    int Q = task_shells[Q2start + Q2];
                    int Psize = primary_->shell(P).nfunction();
                    int Qsize = primary_->shell(Q).nfunction();
                    int Poff = primary_->shell(P).function_index();
                    int Qoff = primary_->shell(Q).function_index();
                    int Poff2 = task_offsets[P2 + P2start] - task_offsets[P2start];
                    int Qoff2 = task_offsets[Q2 + Q2start] - task_offsets[Q2start];
                    for (int p = 0; p < Psize; p++) {
                        for (int q = 0; q < Qsize; q++) {
#pragma omp atomic
                            Jp[p + Poff][q + Qoff] += J1p[(p + Poff2) * dQsize + q + Qoff2];
                        }
                    }
                }
            }

            // > J_RS < //

            for (int R2 = 0; R2 < nRtask; R2++) {
                for (int S2 = 0; S2 < nStask; S2++) {
                    int R = task_shells[R2start + R2];
                    int S = task_shells[S2start + S2];
                    int Rsize = primary_->shell(R).nfunction();
                    int Ssize = primary_->shell(S).nfunction();
                    int Roff = primary_->shell(R).function_index();
                    int Soff = primary_->shell(S).function_index();
                    int Roff2 = task_offsets[R2 + R2start] - task_offsets[R2start];
                    int Soff2 = task_offsets[S2 + S2start] - task_offsets[S2start];
                    for (int r = 0; r < Rsize; r++) {
                        for (int s = 0; s < Ssize; s++) {
#pragma omp atomic
                            Jp[r + Roff][s + Soff] += J2p[(r + Roff2) * dSsize + s + Soff2];
                        }
                    }
                }
            }

        }  // End stripe out
        // if (thread == 0) timer_off("JK: Atomic");

    }  // End master task list

    for (size_t ind = 0; ind < D.size(); ind++) {
        J[ind]->scale(2.0);
        J[ind]->hermitivitize();
    }

    if (bench_) {
        auto mode = std::ostream::app;
        auto printer = std::make_shared<PsiOutStream>("bench.dat", mode);
        size_t ntri = nshell * (nshell + 1L) / 2L;
        size_t possible_shells = ntri * (ntri + 1L) / 2L;
        printer->Printf("Computed %20zu Shell Quartets out of %20zu, (%11.3E ratio)\n", computed_shells,
                        possible_shells, computed_shells / (double)possible_shells);
    }
    timer_off("build_J()");
}
    
void DirectJK::build_K(std::vector<std::shared_ptr<TwoBodyAOInt> >& ints, std::vector<std::shared_ptr<Matrix> >& D,
                  std::vector<std::shared_ptr<Matrix> >& K) {
    
    timer_on("build_K()");
    Options& options = Process::environment.options;
    bool do_linK = options.get_bool("SCF_DO_LINK");
    double linK_thresh = options.get_double("LINK_THRESHOLD");

    for (size_t ind = 0; ind < K.size(); ind++) {
        K[ind]->zero();
    }
    // => Sizing <= //

    int nshell = primary_->nshell();
    int nthread = df_ints_num_threads_;

    // => Task Blocking <= //

    std::vector<int> task_shells;
    std::vector<int> task_starts;

    // > Atomic Blocking < //

    int atomic_ind = -1;
    for (int P = 0; P < nshell; P++) {
        if (primary_->shell(P).ncenter() > atomic_ind) {
            task_starts.push_back(P);
            atomic_ind++;
        }
        task_shells.push_back(P);
    }
    task_starts.push_back(nshell);

    // < End Atomic Blocking > //

    size_t ntask = task_starts.size() - 1;

    std::vector<int> task_offsets;
    task_offsets.push_back(0);
    for (int P2 = 0; P2 < primary_->nshell(); P2++) {
        task_offsets.push_back(task_offsets[P2] + primary_->shell(task_shells[P2]).nfunction());
    }

    size_t max_task = 0L;
    for (size_t task = 0; task < ntask; task++) {
        size_t size = 0L;
        for (int P2 = task_starts[task]; P2 < task_starts[task + 1]; P2++) {
            size += primary_->shell(task_shells[P2]).nfunction();
        }
        max_task = (max_task >= size ? max_task : size);
    }

    if (debug_) {
        outfile->Printf("  ==> DirectJK: Task Blocking <==\n\n");
        for (size_t task = 0; task < ntask; task++) {
            outfile->Printf("  Task: %3d, Task Start: %4d, Task End: %4d\n", task, task_starts[task],
                            task_starts[task + 1]);
            for (int P2 = task_starts[task]; P2 < task_starts[task + 1]; P2++) {
                int P = task_shells[P2];
                int size = primary_->shell(P).nfunction();
                int off = primary_->shell(P).function_index();
                int off2 = task_offsets[P2];
                outfile->Printf("    Index %4d, Shell: %4d, Size: %4d, Offset: %4d, Offset2: %4d\n", P2, P, size, off,
                                off2);
            }
        }
        outfile->Printf("\n");
    }

    // => Significant Task Pairs (PQ|-style <= //

    std::vector<std::pair<int, int> > task_pairs;
    for (size_t Ptask = 0; Ptask < ntask; Ptask++) {
        for (size_t Qtask = 0; Qtask < ntask; Qtask++) {
            if (Qtask > Ptask) continue;
            bool found = false;
            for (int P2 = task_starts[Ptask]; P2 < task_starts[Ptask + 1]; P2++) {
                for (int Q2 = task_starts[Qtask]; Q2 < task_starts[Qtask + 1]; Q2++) {
                    int P = task_shells[P2];
                    int Q = task_shells[Q2];
                    if (ints[0]->shell_pair_significant(P, Q)) {
                        found = true;
                        task_pairs.push_back(std::pair<int, int>(Ptask, Qtask));
                        break;
                    }
                }
                if (found) break;
            }
        }
    }
    size_t ntask_pair = task_pairs.size();
    size_t ntask_pair2 = ntask_pair * ntask_pair;

    // => linK Significant Task BraKet pairs (P*|R*)-style <= //
    
    std::vector<std::vector<std::vector<int>> > linK_task_braket(ntask * ntask);
    
    // outfile->Printf("\tMr. Blue Sky!!!\n");
    
    if (do_linK) {
        for (size_t Ptask = 0; Ptask < ntask; Ptask++) {
            for (size_t Rtask = 0; Rtask < ntask; Rtask++) {
                size_t PR_task_ind = Ptask * ntask + Rtask;
                int Pstart = task_shells[task_starts[Ptask]];
                int Rstart = task_shells[task_starts[Rtask]];
                std::vector<std::vector<int> > temp;
                linK_task_braket[PR_task_ind].resize(task_starts[Ptask + 1] - task_starts[Ptask], std::vector<int>(0));
                for (int P2 = task_starts[Ptask]; P2 < task_starts[Ptask + 1]; P2++) {
                    int P = task_shells[P2];
                    // List of every R that is significant for a given P in a given task pair
                    std::vector<std::tuple<double, int>> P_sig_R;
                    for (int R2 = task_starts[Rtask]; R2 < task_starts[Rtask + 1]; R2++) {
                        int R = task_shells[R2];
                        double pair_val = ints[0]->pair_screen_linK(P, R);
                        if (pair_val > linK_thresh) {
                            P_sig_R.push_back(std::tuple<double, int>(pair_val, R));
                        }
                    }
            
                    if (P_sig_R.size() > 0) {
                        std::sort(&(P_sig_R[0]), &(P_sig_R[0]) + P_sig_R.size(), linK_sort_helper);
                    }
            
                    for (int n = 0; n < P_sig_R.size(); n++) {
                        int Rtemp = std::get<1>(P_sig_R[n]);
                        linK_task_braket[PR_task_ind][P - Pstart].push_back(Rtemp);
                    }
                    
                }
            }
        }
    }
    
    // outfile->Printf("\tPlease tell us why\n");

    // => Intermediate Buffers <= //

    std::vector<std::vector<std::shared_ptr<Matrix> > > JKT;
    for (int thread = 0; thread < nthread; thread++) {
        std::vector<std::shared_ptr<Matrix> > JK2;
        for (size_t ind = 0; ind < D.size(); ind++) {
            JK2.push_back(std::make_shared<Matrix>("JKT (K only)", (lr_symmetric_ ? 4 : 8) * max_task, max_task));
        }
        JKT.push_back(JK2);
    }

    // => Benchmarks <= //

    size_t computed_shells = 0L;

// ==> Master Task Loop <== //

#pragma omp parallel for num_threads(nthread) schedule(dynamic) reduction(+ : computed_shells)
    for (size_t task = 0L; task < ntask_pair2; task++) {
        size_t task1 = task / ntask_pair;
        size_t task2 = task % ntask_pair;

        int Ptask = task_pairs[task1].first;
        int Qtask = task_pairs[task1].second;
        int Rtask = task_pairs[task2].first;
        int Stask = task_pairs[task2].second;

        // GOTCHA! Thought this should be RStask > PQtask, but
        // H2/3-21G: Task (10|11) gives valid quartets (30|22) and (31|22)
        // This is an artifact that multiple shells on each task allow
        // for for the Ptask's index to possibly trump any RStask pair,
        // regardless of Qtask's index
        if (Rtask > Ptask) continue;

        // printf("Task: %2d %2d %2d %2d\n", Ptask, Qtask, Rtask, Stask);

        int nPtask = task_starts[Ptask + 1] - task_starts[Ptask];
        int nQtask = task_starts[Qtask + 1] - task_starts[Qtask];
        int nRtask = task_starts[Rtask + 1] - task_starts[Rtask];
        int nStask = task_starts[Stask + 1] - task_starts[Stask];

        int P2start = task_starts[Ptask];
        int Q2start = task_starts[Qtask];
        int R2start = task_starts[Rtask];
        int S2start = task_starts[Stask];
        
        int Pstart = task_shells[P2start];
        int Qstart = task_shells[Q2start];
        int Rstart = task_shells[R2start];
        int Sstart = task_shells[S2start];

        int dPsize = task_offsets[P2start + nPtask] - task_offsets[P2start];
        int dQsize = task_offsets[Q2start + nQtask] - task_offsets[Q2start];
        int dRsize = task_offsets[R2start + nRtask] - task_offsets[R2start];
        int dSsize = task_offsets[S2start + nStask] - task_offsets[S2start];

        int thread = 0;
#ifdef _OPENMP
        thread = omp_get_thread_num();
#endif
        
        auto const& linK_task_PR = linK_task_braket[Ptask * ntask + Rtask];
        auto const& linK_task_PS = linK_task_braket[Ptask * ntask + Stask];
        auto const& linK_task_QR = linK_task_braket[Qtask * ntask + Rtask];
        auto const& linK_task_QS = linK_task_braket[Qtask * ntask + Stask];
        
        // => Master shell quartet loops <= //

        bool touched = false;
        for (int P2 = P2start; P2 < P2start + nPtask; P2++) {
            for (int Q2 = Q2start; Q2 < Q2start + nQtask; Q2++) {
                
                if (Q2 > P2) continue;
                int P = task_shells[P2];
                int Q = task_shells[Q2];
                if (!ints[0]->shell_pair_significant(P, Q)) continue;
                
                int dP = P - Pstart;
                int dQ = Q - Qstart;
                
                std::vector<bool> PQ_sig_R(nRtask, false);
                std::vector<bool> PQ_sig_S(nStask, false);
                std::vector<std::vector<bool>> PQ_sig_RS(nRtask, std::vector<bool>(nStask, false));

                if (do_linK) {
                    for (int R2 = 0; R2 < linK_task_PR[dP].size(); R2++) {
                        int R = linK_task_PR[dP][R2];
                        int dR = R - Rstart;
                        int count = 0;
                        for (int S2 = 0; S2 < linK_task_PS[dP].size(); S2++) {
                            int S = linK_task_PS[dP][S2];
                            if (S > R) continue;
                            int dS = S - Sstart;
                            if (!ints[0]->shell_pair_significant(R, S)) continue;
                            double quart_val = ints[0]->quart_screen_linK(P, Q, R, S);
                            if (quart_val > linK_thresh) {
                                PQ_sig_R[dR] = true;
                                PQ_sig_S[dS] = true;
                                PQ_sig_RS[dR][dS] = true;
                                count++;
                            }
                        }
                        if (count == 0) break;
                    }

                    for (int R2 = 0; R2 < linK_task_QR[dQ].size(); R2++) {
                        int R = linK_task_QR[dQ][R2];
                        int dR = R - Rstart;
                        int count = 0;
                        for (int S2 = 0; S2 < linK_task_QS[dQ].size(); S2++) {
                            int S = linK_task_QS[dQ][S2];
                            if (S > R) continue;
                            int dS = S - Sstart;
                            if (!ints[0]->shell_pair_significant(R, S)) continue;
                            double quart_val = ints[0]->quart_screen_linK(P, Q, R, S);
                            if (quart_val > linK_thresh) {
                                PQ_sig_R[dR] = true;
                                PQ_sig_S[dS] = true;
                                PQ_sig_RS[dR][dS] = true;
                                count++;
                            }
                        }
                        if (count == 0) break;
                    }
                }
                
                std::vector<std::pair<int, int> > linK_RS_pairs;
                
                for (int dR = 0; dR < nRtask; dR++) {
                    for (int dS = 0; dS < nStask; dS++) {
                        if (dS + Sstart > dR + Rstart) continue;
                        if (PQ_sig_RS[dR][dS]) {
                            linK_RS_pairs.push_back(std::pair<int, int>(dR + Rstart, dS + Sstart));
                        }
                    }
                }
                
                for (int RS = 0; RS < linK_RS_pairs.size(); RS++) {
                    
                    {
                        int R = linK_RS_pairs[RS].first;
                        int S = linK_RS_pairs[RS].second;
                        int R2 = R;
                        int S2 = S;
                        
                        if (S > R) continue;
                        if (R * nshell + S > P * nshell + Q) continue;
                        if (!ints[0]->shell_pair_significant(R, S)) continue;
                        
                        if (!ints[0]->shell_significant_density_K(P, Q, R, S)) continue;
                        if (!ints[0]->shell_significant(P, Q, R, S)) continue;

                        // printf("Quartet: %2d %2d %2d %2d\n", P, Q, R, S);
                        // timer_on("compute_shell(P, Q, R, S)");
                        // if (thread == 0) timer_on("JK: Ints");
                        if (ints[thread]->compute_shell(P, Q, R, S) == 0)
                            continue;  // No integrals in this shell quartet
                        computed_shells++;
                        // if (thread == 0) timer_off("JK: Ints");
                        // timer_off("compute_shell(P, Q, R, S)");

                        const double* buffer = ints[thread]->buffer();

                        int Psize = primary_->shell(P).nfunction();
                        int Qsize = primary_->shell(Q).nfunction();
                        int Rsize = primary_->shell(R).nfunction();
                        int Ssize = primary_->shell(S).nfunction();

                        int Poff = primary_->shell(P).function_index();
                        int Qoff = primary_->shell(Q).function_index();
                        int Roff = primary_->shell(R).function_index();
                        int Soff = primary_->shell(S).function_index();

                        int Poff2 = task_offsets[P2] - task_offsets[P2start];
                        int Qoff2 = task_offsets[Q2] - task_offsets[Q2start];
                        int Roff2 = task_offsets[R2] - task_offsets[R2start];
                        int Soff2 = task_offsets[S2] - task_offsets[S2start];

                        // if (thread == 0) timer_on("JK: GEMV");
                        for (size_t ind = 0; ind < D.size(); ind++) {
                            double** Dp = D[ind]->pointer();
                            double** JKTp = JKT[thread][ind]->pointer();
                            const double* buffer2 = buffer;

                            if (!touched) {
                                ::memset((void*)JKTp[0L * max_task], '\0', dPsize * dRsize * sizeof(double));
                                ::memset((void*)JKTp[1L * max_task], '\0', dPsize * dSsize * sizeof(double));
                                ::memset((void*)JKTp[2L * max_task], '\0', dQsize * dRsize * sizeof(double));
                                ::memset((void*)JKTp[3L * max_task], '\0', dQsize * dSsize * sizeof(double));
                                if (!lr_symmetric_) {
                                    ::memset((void*)JKTp[4L * max_task], '\0', dRsize * dPsize * sizeof(double));
                                    ::memset((void*)JKTp[5L * max_task], '\0', dSsize * dPsize * sizeof(double));
                                    ::memset((void*)JKTp[6L * max_task], '\0', dRsize * dQsize * sizeof(double));
                                    ::memset((void*)JKTp[7L * max_task], '\0', dSsize * dQsize * sizeof(double));
                                }
                            }

                            double* K1p = JKTp[0L * max_task];
                            double* K2p = JKTp[1L * max_task];
                            double* K3p = JKTp[2L * max_task];
                            double* K4p = JKTp[3L * max_task];
                            double* K5p;
                            double* K6p;
                            double* K7p;
                            double* K8p;
                            if (!lr_symmetric_) {
                                K5p = JKTp[4L * max_task];
                                K6p = JKTp[5L * max_task];
                                K7p = JKTp[6L * max_task];
                                K8p = JKTp[7L * max_task];
                            }

                            double prefactor = 1.0;
                            if (P == Q) prefactor *= 0.5;
                            if (R == S) prefactor *= 0.5;
                            if (P == R && Q == S) prefactor *= 0.5;

                            for (int p = 0; p < Psize; p++) {
                                for (int q = 0; q < Qsize; q++) {
                                    for (int r = 0; r < Rsize; r++) {
                                        for (int s = 0; s < Ssize; s++) {
                                            
                                            K1p[(p + Poff2) * dRsize + r + Roff2] +=
                                                prefactor * (Dp[q + Qoff][s + Soff]) * (*buffer2);
                                            K2p[(p + Poff2) * dSsize + s + Soff2] +=
                                                prefactor * (Dp[q + Qoff][r + Roff]) * (*buffer2);
                                            K3p[(q + Qoff2) * dRsize + r + Roff2] +=
                                                prefactor * (Dp[p + Poff][s + Soff]) * (*buffer2);
                                            K4p[(q + Qoff2) * dSsize + s + Soff2] +=
                                                prefactor * (Dp[p + Poff][r + Roff]) * (*buffer2);
                                            if (!lr_symmetric_) {
                                                K5p[(r + Roff2) * dPsize + p + Poff2] +=
                                                    prefactor * (Dp[s + Soff][q + Qoff]) * (*buffer2);
                                                K6p[(s + Soff2) * dPsize + p + Poff2] +=
                                                    prefactor * (Dp[r + Roff][q + Qoff]) * (*buffer2);
                                                K7p[(r + Roff2) * dQsize + q + Qoff2] +=
                                                    prefactor * (Dp[s + Soff][p + Poff]) * (*buffer2);
                                                K8p[(s + Soff2) * dQsize + q + Qoff2] +=
                                                    prefactor * (Dp[r + Roff][p + Poff]) * (*buffer2);
                                            }
                                            
                                            buffer2++;
                                        }
                                    }
                                }
                            }
                        }
                        touched = true;
                        // if (thread == 0) timer_off("JK: GEMV");
                    }
                }
            }
        }  // End Shell Quartets

        if (!touched) continue;

        // => Stripe out <= //

        // if (thread == 0) timer_on("JK: Atomic");
        for (size_t ind = 0; ind < D.size(); ind++) {
            double** JKTp = JKT[thread][ind]->pointer();
            double** Kp = K[ind]->pointer();

            double* K1p = JKTp[0L * max_task];
            double* K2p = JKTp[1L * max_task];
            double* K3p = JKTp[2L * max_task];
            double* K4p = JKTp[3L * max_task];
            double* K5p;
            double* K6p;
            double* K7p;
            double* K8p;
            if (!lr_symmetric_) {
                K5p = JKTp[4L * max_task];
                K6p = JKTp[5L * max_task];
                K7p = JKTp[6L * max_task];
                K8p = JKTp[7L * max_task];
            }

            // > K_PR < //

            for (int P2 = 0; P2 < nPtask; P2++) {
                for (int R2 = 0; R2 < nRtask; R2++) {
                    int P = task_shells[P2start + P2];
                    int R = task_shells[R2start + R2];
                    int Psize = primary_->shell(P).nfunction();
                    int Rsize = primary_->shell(R).nfunction();
                    int Poff = primary_->shell(P).function_index();
                    int Roff = primary_->shell(R).function_index();
                    int Poff2 = task_offsets[P2 + P2start] - task_offsets[P2start];
                    int Roff2 = task_offsets[R2 + R2start] - task_offsets[R2start];
                    for (int p = 0; p < Psize; p++) {
                        for (int r = 0; r < Rsize; r++) {
#pragma omp atomic
                            Kp[p + Poff][r + Roff] += K1p[(p + Poff2) * dRsize + r + Roff2];
                            if (!lr_symmetric_) {
#pragma omp atomic
                                Kp[r + Roff][p + Poff] += K5p[(r + Roff2) * dPsize + p + Poff2];
                            }
                        }
                    }
                }
            }

            // > K_PS < //

            for (int P2 = 0; P2 < nPtask; P2++) {
                for (int S2 = 0; S2 < nStask; S2++) {
                    int P = task_shells[P2start + P2];
                    int S = task_shells[S2start + S2];
                    int Psize = primary_->shell(P).nfunction();
                    int Ssize = primary_->shell(S).nfunction();
                    int Poff = primary_->shell(P).function_index();
                    int Soff = primary_->shell(S).function_index();
                    int Poff2 = task_offsets[P2 + P2start] - task_offsets[P2start];
                    int Soff2 = task_offsets[S2 + S2start] - task_offsets[S2start];
                    for (int p = 0; p < Psize; p++) {
                        for (int s = 0; s < Ssize; s++) {
#pragma omp atomic
                            Kp[p + Poff][s + Soff] += K2p[(p + Poff2) * dSsize + s + Soff2];
                            if (!lr_symmetric_) {
#pragma omp atomic
                                Kp[s + Soff][p + Poff] += K6p[(s + Soff2) * dPsize + p + Poff2];
                            }
                        }
                    }
                }
            }

            // > K_QR < //

            for (int Q2 = 0; Q2 < nQtask; Q2++) {
                for (int R2 = 0; R2 < nRtask; R2++) {
                    int Q = task_shells[Q2start + Q2];
                    int R = task_shells[R2start + R2];
                    int Qsize = primary_->shell(Q).nfunction();
                    int Rsize = primary_->shell(R).nfunction();
                    int Qoff = primary_->shell(Q).function_index();
                    int Roff = primary_->shell(R).function_index();
                    int Qoff2 = task_offsets[Q2 + Q2start] - task_offsets[Q2start];
                    int Roff2 = task_offsets[R2 + R2start] - task_offsets[R2start];
                    for (int q = 0; q < Qsize; q++) {
                        for (int r = 0; r < Rsize; r++) {
#pragma omp atomic
                            Kp[q + Qoff][r + Roff] += K3p[(q + Qoff2) * dRsize + r + Roff2];
                            if (!lr_symmetric_) {
#pragma omp atomic
                                Kp[r + Roff][q + Qoff] += K7p[(r + Roff2) * dQsize + q + Qoff2];
                            }
                        }
                    }
                }
            }

            // > K_QS < //

            for (int Q2 = 0; Q2 < nQtask; Q2++) {
                for (int S2 = 0; S2 < nStask; S2++) {
                    int Q = task_shells[Q2start + Q2];
                    int S = task_shells[S2start + S2];
                    int Qsize = primary_->shell(Q).nfunction();
                    int Ssize = primary_->shell(S).nfunction();
                    int Qoff = primary_->shell(Q).function_index();
                    int Soff = primary_->shell(S).function_index();
                    int Qoff2 = task_offsets[Q2 + Q2start] - task_offsets[Q2start];
                    int Soff2 = task_offsets[S2 + S2start] - task_offsets[S2start];
                    for (int q = 0; q < Qsize; q++) {
                        for (int s = 0; s < Ssize; s++) {
#pragma omp atomic
                            Kp[q + Qoff][s + Soff] += K4p[(q + Qoff2) * dSsize + s + Soff2];
                            if (!lr_symmetric_) {
#pragma omp atomic
                                Kp[s + Soff][q + Qoff] += K8p[(s + Soff2) * dQsize + q + Qoff2];
                            }
                        }
                    }
                }
            }

        }  // End stripe out
        // if (thread == 0) timer_off("JK: Atomic");

    }  // End master task list

    if (lr_symmetric_) {
        for (size_t ind = 0; ind < D.size(); ind++) {
            K[ind]->scale(2.0);
            K[ind]->hermitivitize();
        }
    }

    if (bench_) {
        auto mode = std::ostream::app;
        auto printer = std::make_shared<PsiOutStream>("bench.dat", mode);
        size_t ntri = nshell * (nshell + 1L) / 2L;
        size_t possible_shells = ntri * (ntri + 1L) / 2L;
        printer->Printf("Computed %20zu Shell Quartets out of %20zu, (%11.3E ratio)\n", computed_shells,
                        possible_shells, computed_shells / (double)possible_shells);
    }
    timer_off("build_K()");
}

}  // namespace psi<|MERGE_RESOLUTION|>--- conflicted
+++ resolved
@@ -273,13 +273,14 @@
 
     auto factory = std::make_shared<IntegralFactory>(primary_, primary_, primary_, primary_);
     
-<<<<<<< HEAD
     double Dnorm = Process::environment.globals["SCF RMS D"];
 
     Options& options = Process::environment.options;
     double Dconv = options.get_double("D_CONVERGENCE");
     double ifb_d_conv = options.get_double("IFB_D_CONVERGENCE");
-
+    bool linK = options.get_bool("SCF_DO_LINK");
+  
+  
     if (ifb_ && (iteration_ == 0 || D_prev_.size() != D_ao_.size())) {
 
         iteration_ = 0;
@@ -336,101 +337,53 @@
     std::vector<SharedMatrix>& J_ref = (do_ifb_iteration ? del_J_ : J_ao_);
     std::vector<SharedMatrix>& K_ref = (do_ifb_iteration ? del_K_ : K_ao_);
     std::vector<SharedMatrix>& wK_ref = (do_ifb_iteration ? del_wK_ : wK_ao_);
-=======
-    Options& options = Process::environment.options;
-    bool dens_screen = options.get_bool("SCF_DENSITY_SCREENING");
-    bool do_linK = options.get_bool("SCF_DO_LINK");
-    
-    std::vector<SharedMatrix> del_D;
-    del_D.resize(D_ao_.size());
-
-    if (incr_fock_) {
-        for (size_t N = 0; N < D_ao_.size(); N++) {
-            del_D[N] = D_ao_[N]->clone();
-            del_D[N]->subtract(D_ao_prev_[N]);
-        }
-    }
-
-    std::vector<SharedMatrix>& D_ref = (incr_fock_ ? del_D : D_ao_);
->>>>>>> 7a3efa51
 
     if (do_wK_) {
         std::vector<std::shared_ptr<TwoBodyAOInt>> ints;
         for (int thread = 0; thread < df_ints_num_threads_; thread++) {
             ints.push_back(std::shared_ptr<TwoBodyAOInt>(factory->erf_eri(omega_)));
-<<<<<<< HEAD
-            if (density_screening_) ints[thread]->update_density(D_ao_);
-=======
             if (dens_screen) ints[thread]->update_density(D_ref);
->>>>>>> 7a3efa51
         }
         // TODO: Fast K algorithm
         if (do_J_) {
-<<<<<<< HEAD
             build_JK(ints, D_ref, J_ref, wK_ref);
-=======
-            build_JK(ints, D_ref, J_ao_, wK_ao_);
->>>>>>> 7a3efa51
         } else {
             std::vector<std::shared_ptr<Matrix>> temp;
             for (size_t i = 0; i < D_ao_.size(); i++) {
                 temp.push_back(std::make_shared<Matrix>("temp", primary_->nbf(), primary_->nbf()));
             }
-<<<<<<< HEAD
             build_JK(ints, D_ref, temp, wK_ref);
-=======
-            build_JK(ints, D_ref, temp, wK_ao_);
->>>>>>> 7a3efa51
         }
     }
 
     if (do_J_ || do_K_) {
         std::vector<std::shared_ptr<TwoBodyAOInt>> ints;
         ints.push_back(std::shared_ptr<TwoBodyAOInt>(factory->eri()));
-<<<<<<< HEAD
         if (density_screening_) ints[0]->update_density(D_ref);
         for (int thread = 1; thread < df_ints_num_threads_; thread++) {
             ints.push_back(std::shared_ptr<TwoBodyAOInt>(ints[0]->clone()));
             if (density_screening_) ints[thread]->update_density(D_ref);
-=======
-        if (dens_screen) ints[0]->update_density(D_ref);
-        for (int thread = 1; thread < df_ints_num_threads_; thread++) {
-            ints.push_back(std::shared_ptr<TwoBodyAOInt>(ints[0]->clone()));
-            if (dens_screen) ints[thread]->update_density(D_ref);
->>>>>>> 7a3efa51
-        }
-        if (do_J_ && do_K_) {
-<<<<<<< HEAD
+        }
+        if (linK) {
+            if (iteration_ == 0) {
+                build_JK(ints, D_ref, J_ref, K_ref);
+            } else {
+                build_J(ints, D_ref, J_ref);
+                build_K(ints, D_ref, K_ref);
+            }
+        } else if (do_J_ && do_K_) {
             build_JK(ints, D_ref, J_ref, K_ref);
-=======
-            if (!do_linK) {
-                build_JK(ints, D_ref, J_ao_, K_ao_);
-            } else {
-                if (iteration_ == 0) {
-                    build_JK(ints, D_ref, J_ao_, K_ao_);
-                } else {
-                    build_J(ints, D_ref, J_ao_);
-                    build_K(ints, D_ref, K_ao_);
-                    // outfile->Printf("\tLIVIE IS SO COOL!!!\n");
-                }
-            }
->>>>>>> 7a3efa51
         } else if (do_J_) {
             std::vector<std::shared_ptr<Matrix>> temp;
             for (size_t i = 0; i < D_ao_.size(); i++) {
                 temp.push_back(std::make_shared<Matrix>("temp", primary_->nbf(), primary_->nbf()));
             }
-<<<<<<< HEAD
             build_JK(ints, D_ref, J_ref, temp);
-=======
-            build_JK(ints, D_ref, J_ao_, temp);
->>>>>>> 7a3efa51
         } else {
             std::vector<std::shared_ptr<Matrix>> temp;
             for (size_t i = 0; i < D_ao_.size(); i++) {
                 temp.push_back(std::make_shared<Matrix>("temp", primary_->nbf(), primary_->nbf()));
             }
-<<<<<<< HEAD
             build_JK(ints, D_ref, temp, K_ref);
         }
     }
@@ -464,17 +417,10 @@
                 if (do_K_) K_prev_[N]->copy(K_ao_[N]);
                 D_prev_[N]->copy(D_ao_[N]);
             }
-=======
-            build_JK(ints, D_ref, temp, K_ao_);
->>>>>>> 7a3efa51
         }
     }
     
     iteration_ += 1;
-<<<<<<< HEAD
-=======
-    
->>>>>>> 7a3efa51
 }
 void DirectJK::postiterations() {}
 
