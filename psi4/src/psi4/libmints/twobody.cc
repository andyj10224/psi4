/*
 * @BEGIN LICENSE
 *
 * Psi4: an open-source quantum chemistry software package
 *
 * Copyright (c) 2007-2021 The Psi4 Developers.
 *
 * The copyrights for code used from other parties are included in
 * the corresponding files.
 *
 * This file is part of Psi4.
 *
 * Psi4 is free software; you can redistribute it and/or modify
 * it under the terms of the GNU Lesser General Public License as published by
 * the Free Software Foundation, version 3.
 *
 * Psi4 is distributed in the hope that it will be useful,
 * but WITHOUT ANY WARRANTY; without even the implied warranty of
 * MERCHANTABILITY or FITNESS FOR A PARTICULAR PURPOSE.  See the
 * GNU Lesser General Public License for more details.
 *
 * You should have received a copy of the GNU Lesser General Public License along
 * with Psi4; if not, write to the Free Software Foundation, Inc.,
 * 51 Franklin Street, Fifth Floor, Boston, MA 02110-1301 USA.
 *
 * @END LICENSE
 */

#include <algorithm>
#include <stdexcept>
#include "psi4/libqt/qt.h"
#include "psi4/libmints/twobody.h"
#include "psi4/libmints/integral.h"
#include "psi4/libmints/basisset.h"
#include "psi4/libmints/molecule.h"
#include "psi4/libpsi4util/process.h"

#include "libint2/shell.h"

;
using namespace psi;

static void transform2e_1(int, SphericalTransformIter &, double *, double *, int);
static void transform2e_2(int, SphericalTransformIter &, double *, double *, int, int, int);
static void transform2e_3(int, SphericalTransformIter &, double *, double *, int, int, int);
static void transform2e_4(int, SphericalTransformIter &, double *, double *, int, int);

TwoBodyAOInt::TwoBodyAOInt(const IntegralFactory *intsfactory, int deriv)
    : integral_(intsfactory),
      original_bs1_(integral_->basis1()),
      original_bs2_(integral_->basis2()),
      original_bs3_(integral_->basis3()),
      original_bs4_(integral_->basis4()),
      bs1_(original_bs1_),
      bs2_(original_bs2_),
      bs3_(original_bs3_),
      bs4_(original_bs4_),
      target_full_(nullptr),
      target_(nullptr),
      source_full_(nullptr),
      source_(nullptr),
      deriv_(deriv) {
    // The derived classes allocate this memory.
    tformbuf_ = nullptr;
    natom_ = original_bs1_->molecule()->natom();  // This assumes the 4 bases come from the same molecule.

    // Figure out how equivalent
    bra_same_ = (original_bs1_ == original_bs2_);
    ket_same_ = (original_bs3_ == original_bs4_);
    braket_same_ = (original_bs1_ == original_bs3_ && original_bs2_ == original_bs4_);

    // Setup sieve data
    screening_threshold_ = Process::environment.options.get_double("INTS_TOLERANCE");
    auto screentype = Process::environment.options.get_str("SCREENING");
    if (screentype == "SCHWARZ")
        screening_type_ = ScreeningType::Schwarz;
    else if (screentype == "CSAM")
        screening_type_ = ScreeningType::CSAM;
    else if (screentype == "DENSITY")
        screening_type_ = ScreeningType::Density;
    else
        throw PSIEXCEPTION("Unknown screening type " + screentype + " in TwoBodyAOInt()");
    
    if (screening_threshold_ == 0.0) screening_type_ = ScreeningType::None;

}

TwoBodyAOInt::TwoBodyAOInt(const TwoBodyAOInt &rhs) : TwoBodyAOInt(rhs.integral_, rhs.deriv_) {
    buffers_.resize(rhs.buffers_.size());
    blocks12_ = rhs.blocks12_;
    blocks34_ = rhs.blocks34_;
    bra_same_ = rhs.bra_same_;
    ket_same_ = rhs.ket_same_;
    braket_same_ = rhs.braket_same_;
    screening_threshold_ = rhs.screening_threshold_;
    screening_threshold_squared_ = rhs.screening_threshold_squared_;
    nshell_ = rhs.nshell_;
    nbf_ = rhs.nbf_;
    screening_type_ = rhs.screening_type_;
    function_pair_values_ = rhs.function_pair_values_;
    shell_pair_values_ = rhs.shell_pair_values_;
    max_dens_shell_pair_ = rhs.max_dens_shell_pair_;
    shell_pair_exchange_values_ = rhs.shell_pair_exchange_values_;
    function_sqrt_ = rhs.function_sqrt_;
    function_pairs_ = rhs.function_pairs_;
    shell_pairs_ = rhs.shell_pairs_;
    shell_pairs_bra_ = rhs.shell_pairs_bra_;
    shell_pairs_ket_ = rhs.shell_pairs_ket_;
    max_integral_ = rhs.max_integral_;
    function_pairs_reverse_ = rhs.function_pairs_reverse_;
    shell_pairs_reverse_ = rhs.shell_pairs_reverse_;
    shell_to_shell_ = rhs.shell_to_shell_;
    function_to_function_ = rhs.function_to_function_;
    sieve_impl_ = rhs.sieve_impl_;
}

TwoBodyAOInt::~TwoBodyAOInt() {}

// Haser 1989, Equation 7 
void TwoBodyAOInt::update_density(const std::vector<SharedMatrix>& D) {

    if (max_dens_shell_pair_.size() == 0) {
        max_dens_shell_pair_.resize(D.size());
        for (int i = 0; i < D.size(); i++) {
            max_dens_shell_pair_[i].resize(nshell_ * nshell_);
        }
    }
    
    timer_on("Update Density");
#pragma omp parallel for
    for (int M = 0; M < nshell_; M++) {
        for (int N = M; N < nshell_; N++) {
            int m_start = bs1_->shell(M).function_index();
            int num_m = bs1_->shell(M).nfunction();

            int n_start = bs1_->shell(N).function_index();
            int num_n = bs1_->shell(N).nfunction();

            for (int i = 0; i < D.size(); i++) {
                double** Dp = D[i]->pointer();
                double max_dens = 0.0;
                for (int m = m_start; m < m_start + num_m; m++) {
                    for (int n = n_start; n < n_start + num_n; n++) {
                        max_dens = std::max(max_dens, std::abs(Dp[m][n]));
                    }
                }
                max_dens_shell_pair_[i][M * nshell_ + N] = max_dens;
                if (M != N) max_dens_shell_pair_[i][N * nshell_ + M] = max_dens;
            }

        }
    }
    timer_off("Update Density");

}

<<<<<<< HEAD
=======
double TwoBodyAOInt::max_density(int M, int N) const {
    double D_max = 0.0;
    for (int i = 0; i < max_dens_shell_pair_.size(); i++) {
        D_max = std::max(D_max, max_dens_shell_pair_[i][M * nshell_ + N]);
    }
    return D_max;
}

>>>>>>> fbdf1a95
// Haser 1989 Equations 6 to 14
bool TwoBodyAOInt::shell_significant_density(int M, int N, int R, int S) {

    // Maximum density matrix equation
    double max_density = 0.0;

    // Equation 6 (RHF Case)
    if (max_dens_shell_pair_.size() == 1) {
        max_density = std::max({4.0 * max_dens_shell_pair_[0][M * nshell_ + N], 4.0 * max_dens_shell_pair_[0][R * nshell_ + S], 
            max_dens_shell_pair_[0][M * nshell_ + R], max_dens_shell_pair_[0][M * nshell_ + S],
            max_dens_shell_pair_[0][N * nshell_ + R], max_dens_shell_pair_[0][N * nshell_ + S]});
    } else { // UHF and ROHF
        // J-like terms
        double D_MN = max_dens_shell_pair_[0][M * nshell_ + N] + max_dens_shell_pair_[1][M * nshell_ + N];
        double D_RS = max_dens_shell_pair_[0][R * nshell_ + S] + max_dens_shell_pair_[1][R * nshell_ + S];

        // K-like terms
        double D_MR = std::max(max_dens_shell_pair_[0][M * nshell_ + R], max_dens_shell_pair_[1][M * nshell_ + R]);
        double D_MS = std::max(max_dens_shell_pair_[0][M * nshell_ + S], max_dens_shell_pair_[1][M * nshell_ + S]);
        double D_NR = std::max(max_dens_shell_pair_[0][N * nshell_ + R], max_dens_shell_pair_[1][N * nshell_ + R]);
        double D_NS = std::max(max_dens_shell_pair_[0][N * nshell_ + S], max_dens_shell_pair_[1][N * nshell_ + S]);

        max_density = std::max({2.0 * D_MN, 2.0 * D_RS, D_MR, D_MS, D_NR, D_NS});
    }

    // Square of Cauchy-Schwarz Q_MN terms (Eq. 13)
    double mn_mn = shell_pair_values_[N * nshell_ + M];
    double rs_rs = shell_pair_values_[S * nshell_ + R];

    // The density screened ERI bound (Eq. 6)
    return (mn_mn * rs_rs * max_density * max_density >= screening_threshold_squared_);
}

bool TwoBodyAOInt::shell_significant_csam(int M, int N, int R, int S) { 
    // Square of standard Cauchy-Schwarz Q_mu_nu terms (Eq. 1)
    double mn_mn = shell_pair_values_[N * nshell_ + M];
    double rs_rs = shell_pair_values_[S * nshell_ + R];

    // Square of M~_mu_nu terms (Eq. 9)
    double mm_rr = shell_pair_exchange_values_[R * nshell_ + M];
    double nn_ss = shell_pair_exchange_values_[S * nshell_ + N];
    double mm_ss = shell_pair_exchange_values_[S * nshell_ + M];
    double nn_rr = shell_pair_exchange_values_[R * nshell_ + N];

    // Square of M_mu_nu_lam_sig (Eq. 12)
    double csam_2 = std::max(mm_rr * nn_ss, mm_ss * nn_rr);

    // Square of Eq. 11
    double mnrs_2 = mn_mn * rs_rs * csam_2;

    return std::abs(mnrs_2) >= screening_threshold_squared_;
}

bool TwoBodyAOInt::shell_significant_schwarz(int M, int N, int R, int S) {
    return shell_pair_values_[N * nshell_ + M] * shell_pair_values_[R * nshell_ + S] >= screening_threshold_squared_;
}
bool TwoBodyAOInt::shell_significant_none(int M, int N, int R, int S) { return true; }

void TwoBodyAOInt::setup_sieve() {
    /*
     * Create metadata to screen (PQ|RS) using some relationship involving (PQ|PQ) and (RS|RS). We make a
     * few assumptions here: 1) we only want to create sieves where there is an equivalent basis set pair
     * in bra or ket.  So DF integrals like (A0|RS) with 0 denoting the dummy index will have a sieve
     * constructed from the RS pair in the ket that can be used to build dense indexing of the RS target.
     * The other type of DF integral (A0|B0) will not have any sieve associated with it.  Where dummy indices
     * are present they must occupy the 2nd and/or 4th index.
     */

    // Different approaches are possible, so we use a function pointer and set it once, to avoid logic later on
    switch (screening_type_) {
        case ScreeningType::CSAM:
            sieve_impl_ = [=](int M, int N, int R, int S) { return this->shell_significant_csam(M, N, R, S); };
            break;
        case ScreeningType::Schwarz:
            sieve_impl_ = [=](int M, int N, int R, int S) { return this->shell_significant_schwarz(M, N, R, S); };
            break;
        case ScreeningType::Density:
            sieve_impl_ = [=](int M, int N, int R, int S) { return this->shell_significant_density(M, N, R, S); };
            break;
        case ScreeningType::None:   
            sieve_impl_ = [=](int M, int N, int R, int S) { return this->shell_significant_none(M, N, R, S); };
            break;
        default:
            throw PSIEXCEPTION("Unimplemented screening type in TwoBodyAOInt::setup_sieve()");
    }


    // We assume that only the bra or the ket has a pair that generates a sieve.  If all bases are the same, either
    // can be used.  If only bra or ket has a matching pair, that matching pair is used.  If both bra and ket have
    // matching pairs but those pairs are different, we need to generalize this machinery a little to disambiguate
    // which pair should be used to form the sieve.  I don't know of a need for that right now, so I'll assume its
    // not needed and add a safety check to futureproof the code against that kind of use case further down the road.
    if(bra_same_ && ket_same_ && !braket_same_) throw PSIEXCEPTION("Unexpected integral type (aa|bb) in setup_sieve()");

    if(bra_same_) {
        create_sieve_pair_info(basis1(), shell_pairs_bra_, true);
        shell_pairs_ = shell_pairs_bra_;
    } else {
        if (basis2()->l2_shell(0) != libint2::Shell::unit()) 
               throw PSIEXCEPTION("If different basis sets exist in the bra, basis3 is expected to be dummy in setup_sieve()");
        for(int shell = 0; shell < basis1()->nshell(); ++shell) shell_pairs_bra_.emplace_back(shell,0);
    }
    if(ket_same_) {
        if(braket_same_) {
            shell_pairs_ket_ = shell_pairs_bra_;
        } else {
            create_sieve_pair_info(basis3(), shell_pairs_ket_, false);
            shell_pairs_ = shell_pairs_ket_;
        }
    } else {
        if (basis4()->l2_shell(0) != libint2::Shell::unit()) 
               throw PSIEXCEPTION("If different basis sets exist in the ket, basis4 is expected to be dummy in setup_sieve()");
        for(int shell = 0; shell < basis3()->nshell(); ++shell) shell_pairs_ket_.emplace_back(shell,0);
    }
}

void TwoBodyAOInt::create_sieve_pair_info(const std::shared_ptr<BasisSet> bs, PairList &shell_pairs, bool is_bra) {

    nshell_ = bs->nshell();
    nbf_ = bs->nbf();

    function_pair_values_.resize((size_t)nbf_ * nbf_, 0.0);
    shell_pair_values_.resize((size_t)nshell_ * nshell_, 0.0);
    max_integral_ = 0.0;

    bs1_ = bs;
    bs2_ = bs;
    bs3_ = bs;
    bs4_ = bs;
    for (int P = 0; P < nshell_; P++) {
        for (int Q = 0; Q <= P; Q++) {
            int nP = bs->shell(P).nfunction();
            int nQ = bs->shell(Q).nfunction();
            int oP = bs->shell(P).function_index();
            int oQ = bs->shell(Q).function_index();
            compute_shell_for_sieve(bs, P, Q, P, Q, is_bra);
            const double *buffer = target_full_;
            double shell_max_val = 0.0;
            for (int p = 0; p < nP; p++) {
                for (int q = 0; q < nQ; q++) {
                    shell_max_val =
                        std::max(shell_max_val, std::abs(buffer[p * (nQ * nP * nQ + nQ) + q * (nP * nQ + 1)]));
                }
            }
            max_integral_ = std::max(max_integral_, shell_max_val);
            shell_pair_values_[P * nshell_ + Q] = shell_pair_values_[Q * nshell_ + P] = shell_max_val;
            for (int p = 0; p < nP; p++) {
                for (int q = 0; q < nQ; q++) {
                    function_pair_values_[(p + oP) * nbf_ + (q + oQ)] = function_pair_values_[(q + oQ) * nbf_ + (p + oP)] = shell_max_val;
                }
            }
        }
    }
    bs1_ = original_bs1_;
    bs2_ = original_bs2_;
    bs3_ = original_bs3_;
    bs4_ = original_bs4_;

    screening_threshold_squared_ = screening_threshold_ * screening_threshold_;
    double screening_threshold_over_max = screening_threshold_ / max_integral_;
    double screening_threshold_squared_over_max = screening_threshold_squared_ / max_integral_;

    shell_pairs.clear();
    function_pairs_.clear();
    shell_pairs_reverse_.resize(nshell_ * (nshell_ + 1L) / 2L);
    function_pairs_reverse_.resize(nbf_ * (nbf_ + 1L) / 2L);

    long int offset = 0L;
    size_t munu = 0L;
    for (int mu = 0; mu < nbf_; mu++) {
        for (int nu = 0; nu <= mu; nu++, munu++) {
            if (function_pair_values_[mu * nbf_ + nu] >= screening_threshold_squared_over_max) {
                function_pairs_.push_back(std::make_pair(mu, nu));
                function_pairs_reverse_[munu] = offset;
                offset++;
            } else {
                function_pairs_reverse_[munu] = -1L;
            }
        }
    }

    shell_to_shell_.clear();
    function_to_function_.clear();
    shell_to_shell_.resize(nshell_);
    function_to_function_.resize(nbf_);

    for (int MU = 0; MU < nshell_; MU++) {
        for (int NU = 0; NU < nshell_; NU++) {
            if (shell_pair_values_[MU * nshell_ + NU] >= screening_threshold_squared_over_max) {
                shell_to_shell_[MU].push_back(NU);
            }
        }
    }

    shell_pairs.clear();
    std::fill_n(shell_pairs_reverse_.begin(), nshell_ * (nshell_ + 1) / 2, -1);

    offset = 0L;
    size_t MUNU = 0L;
    for (int MU = 0; MU < nshell_; MU++) {
        for (int NU = 0; NU <= MU; NU++, MUNU++) {
            if (shell_pair_values_[MU * nshell_ + NU] >= screening_threshold_squared_over_max) {
                shell_pairs.push_back(std::make_pair(MU, NU));
                shell_pairs_reverse_[MUNU] = offset;
                offset++;
            }
        }
    }

    for (int mu = 0; mu < nbf_; mu++) {
        for (int nu = 0; nu < nbf_; nu++) {
            if (function_pair_values_[mu * nbf_ + nu] >= screening_threshold_squared_over_max) {
                function_to_function_[mu].push_back(nu);
            }
        }
    }

    if (screening_type_ == ScreeningType::CSAM) {
        // Setup information for exchange term screening
        function_sqrt_.resize(nbf_);
        shell_pair_exchange_values_.resize((size_t)nshell_ * nshell_);
        std::fill(function_sqrt_.begin(), function_sqrt_.end(), 0.0);
        std::fill(shell_pair_exchange_values_.begin(), shell_pair_exchange_values_.end(), 0.0);

        for (int P = 0; P < nshell_; P++) {
            for (int Q = P; Q >= 0; Q--) {
                int nP = bs->shell(P).nfunction();
                int nQ = bs->shell(Q).nfunction();
                int oP = bs->shell(P).function_index();
                int oQ = bs->shell(Q).function_index();
                compute_shell_for_sieve(bs, P, P, Q, Q, is_bra);
                const double *buffer = target_full_;

                // Computing Q_mu_mu (for denominator of Eq.9)
                if (Q == P) {
                    int oP = bs->shell(P).function_index();
                    for (int p = 0; p < nP; ++p) {
                        function_sqrt_[oP + p] = std::sqrt(std::abs(buffer[p * (nP * nP * nP + nP) + p * (nP * nP + 1)]));
                    }
                }

                // Computing square of M~_mu_lam (defined in Eq. 9)
                double max_val = 0.0;
                for (int p = 0; p < nP; p++) {
                    for (int q = 0; q < nQ; q++) {
                        max_val = std::max(max_val, std::abs(buffer[p * nQ * nQ * (nP + 1) + q * (nQ + 1)]) /
                                                        (function_sqrt_[p + oP] * function_sqrt_[q + oQ]));
                    }
                }
                shell_pair_exchange_values_[P * nshell_ + Q] = shell_pair_exchange_values_[Q * nshell_ + P] = max_val;
            }
        }
    }
}

std::shared_ptr<BasisSet> TwoBodyAOInt::basis() { return original_bs1_; }

std::shared_ptr<BasisSet> TwoBodyAOInt::basis1() { return original_bs1_; }

std::shared_ptr<BasisSet> TwoBodyAOInt::basis2() { return original_bs2_; }

std::shared_ptr<BasisSet> TwoBodyAOInt::basis3() { return original_bs3_; }

std::shared_ptr<BasisSet> TwoBodyAOInt::basis4() { return original_bs4_; }

std::vector<ShellPairBlock> TwoBodyAOInt::get_blocks12() const { return blocks12_; }

std::vector<ShellPairBlock> TwoBodyAOInt::get_blocks34() const { return blocks34_; }

// Expected to be overridden by derived classes
void TwoBodyAOInt::create_blocks() {
    // Default implementation : do no blocking but use the sieved shell pairs if possible
    // Each ShellPairBlock will only contain one shell pair
    blocks12_.clear();
    blocks34_.clear();

    const auto nshell1 = basis1()->nshell();
    const auto nshell2 = basis2()->nshell();
    const auto nshell3 = basis3()->nshell();
    const auto nshell4 = basis4()->nshell();

    // Push back only the pairs that survived the sieving process.  This is only
    // possible if all four basis sets are the same in the current implementation.
    blocks12_.reserve(shell_pairs_bra_.size());
    for (const auto &pair : shell_pairs_bra_) {
        const auto &s1 = pair.first;
        const auto &s2 = pair.second;
        blocks12_.push_back({{s1, s2}});
    }
    blocks34_.reserve(shell_pairs_ket_.size());
    for (const auto &pair : shell_pairs_ket_) {
        const auto &s3 = pair.first;
        const auto &s4 = pair.second;
        blocks34_.push_back({{s3, s4}});
    }
}

bool TwoBodyAOInt::shell_block_significant(int shellpair12, int shellpair34) const {
    const auto &vsh12 = blocks12_[shellpair12];
    const auto &vsh34 = blocks34_[shellpair34];

    for (const auto &sh12 : vsh12) {
        for (const auto &sh34 : vsh34) {
            if(shell_significant(sh12.first, sh12.second, sh34.first, sh34.second)) return true;
        }
    }

    return false;
}

bool TwoBodyAOInt::shell_pair_significant(int M, int N) const {
    return shell_pair_values_[M * nshell_ + N] * max_integral_ >= screening_threshold_squared_;
}

void TwoBodyAOInt::compute_shell_blocks(int shellpair12, int shellpair34, int npair12, int npair34) {
    // Default implementation - go through the blocks and do each quartet
    // one at a time

    // reset the target & source pointers
    target_ = target_full_;
    source_ = source_full_;

    const auto &vsh12 = blocks12_[shellpair12];
    const auto &vsh34 = blocks34_[shellpair34];

    for (const auto &sh12 : vsh12) {
        const auto &shell1 = bs1_->shell(sh12.first);
        const auto &shell2 = bs2_->shell(sh12.second);

        int n1 = shell1.nfunction();
        int n2 = shell2.nfunction();

        for (const auto &sh34 : vsh34) {
            const auto &shell3 = bs3_->shell(sh34.first);
            const auto &shell4 = bs4_->shell(sh34.second);

            int n3 = shell3.nfunction();
            int n4 = shell4.nfunction();

            const int n1234 = n1 * n2 * n3 * n4;

            // actually compute the eri
            // this will put the results in target_
            auto ret = compute_shell(sh12.first, sh12.second, sh34.first, sh34.second);

            //// advance the target pointer
            target_ += n1234;

            // Since we are only doing one at a time we don't need to
            // move the source_ pointer
        }
    }
}

void TwoBodyAOInt::compute_shell_blocks_deriv1(int shellpair12, int shellpair34, int npair12, int npair34) {
    // Default implementation - go through the blocks and do each quartet
    // one at a time

    // reset the target & source pointers
    target_ = target_full_;
    source_ = source_full_;

    auto vsh12 = blocks12_[shellpair12];
    auto vsh34 = blocks34_[shellpair34];

    for (const auto sh12 : vsh12) {
        const auto &shell1 = original_bs1_->shell(sh12.first);
        const auto &shell2 = original_bs2_->shell(sh12.second);

        int n1 = shell1.nfunction();
        int n2 = shell2.nfunction();

        for (const auto sh34 : vsh34) {
            const auto &shell3 = original_bs3_->shell(sh34.first);
            const auto &shell4 = original_bs4_->shell(sh34.second);

            int n3 = shell3.nfunction();
            int n4 = shell4.nfunction();

            const int n1234 = 12 * n1 * n2 * n3 * n4;

            // actually compute the eri
            // this will put the results in target_
            compute_shell_deriv1(sh12.first, sh12.second, sh34.first, sh34.second);

            //// advance the target pointer
            target_ += n1234;

            // Since we are only doing one at a time we don't need to
            // move the source_ pointer
        }
    }
}

void TwoBodyAOInt::compute_shell_blocks_deriv2(int shellpair12, int shellpair34, int npair12, int npair34) {
    // Default implementation - go through the blocks and do each quartet
    // one at a time

    // reset the target & source pointers
    target_ = target_full_;
    source_ = source_full_;

    auto vsh12 = blocks12_[shellpair12];
    auto vsh34 = blocks34_[shellpair34];

    for (const auto sh12 : vsh12) {
        const auto &shell1 = original_bs1_->shell(sh12.first);
        const auto &shell2 = original_bs2_->shell(sh12.second);

        int n1 = shell1.nfunction();
        int n2 = shell2.nfunction();

        for (const auto sh34 : vsh34) {
            const auto &shell3 = original_bs3_->shell(sh34.first);
            const auto &shell4 = original_bs4_->shell(sh34.second);

            int n3 = shell3.nfunction();
            int n4 = shell4.nfunction();

            // TODO: figure out if tranlational invariance relations are applied automagically
            const int n1234 = 78 * n1 * n2 * n3 * n4;

            // actually compute the eri
            // this will put the results in target_
            compute_shell_deriv2(sh12.first, sh12.second, sh34.first, sh34.second);

            //// advance the target pointer
            target_ += n1234;

            // Since we are only doing one at a time we don't need to
            // move the source_ pointer
        }
    }
}

void TwoBodyAOInt::normalize_am(std::shared_ptr<GaussianShell> s1, std::shared_ptr<GaussianShell> s2,
                                std::shared_ptr<GaussianShell> s3, std::shared_ptr<GaussianShell> s4, int nchunk) {
    // Integrals assume this normalization is 1.0.
    return;
#if 0
#ifdef MINTS_TIMER
    timer_on("Angular momentum normalization");
#endif
    int am1 = s1->am();
    int am2 = s2->am();
    int am3 = s3->am();
    int am4 = s4->am();
    int length = INT_NCART(am1) * INT_NCART(am2) * INT_NCART(am3) * INT_NCART(am4);

    // Need to go through and grab all the integrals for this given shell and add them
    // to the running totals.
    int nprim = 0;
    for (int i = 0; i <= am1; i++) {
        int l1 = am1 - i;
        for (int j = 0; j <= i; j++) {
            int m1 = i - j;
            int n1 = j;
            double norm_a = s1->normalize(l1, m1, n1);

            for (int k = 0; k <= am2; k++) {
                int l2 = am2 - k;
                for (int l = 0; l <= k; l++) {
                    int m2 = k - l;
                    int n2 = l;
                    double norm_b = s2->normalize(l2, m2, n2);

                    for (int m = 0; m <= am3; m++) {
                        int l3 = am3 - m;
                        for (int n = 0; n <= m; n++) {
                            int m3 = m - n;
                            int n3 = n;
                            double norm_c = s3->normalize(l3, m3, n3);

                            for (int o = 0; o <= am4; o++) {
                                int l4 = am4 - o;
                                for (int p = 0; p <= o; p++) {
                                    int m4 = o - p;
                                    int n4 = p;
                                    double norm_d = s4->normalize(l4, m4, n4);

                                    // printf("normalization %f %f %f %f\n", norm_a, norm_b, norm_c, norm_d);
                                    for (int chunk=0; chunk < nchunk; ++chunk) {
                                        source_[nprim+(chunk*length)] *= norm_a * norm_b * norm_c * norm_d;
                                    }
                                    nprim++;
                                }
                            }
                        }
                    }
                }
            }
        }
    }
#ifdef MINTS_TIMER
    timer_off("Angular momentum normalization");
#endif
#endif
}

void TwoBodyAOInt::permute_target(double *s, double *t, int sh1, int sh2, int sh3, int sh4, bool p12, bool p34,
                                  bool p13p24) {
#ifdef MINTS_TIMER
    timer_on("Permute target");
#endif
    const GaussianShell &s1 = bs1_->shell(sh1);
    const GaussianShell &s2 = bs2_->shell(sh2);
    const GaussianShell &s3 = bs3_->shell(sh3);
    const GaussianShell &s4 = bs4_->shell(sh4);

    int nbf1 = s1.nfunction();
    int nbf2 = s2.nfunction();
    int nbf3 = s3.nfunction();
    int nbf4 = s4.nfunction();

    if (!p13p24) {
        if (p12) {
            if (p34) {
                permute_1234_to_2143(s, t, nbf1, nbf2, nbf3, nbf4);
            } else {
                permute_1234_to_2134(s, t, nbf1, nbf2, nbf3, nbf4);
            }
        } else {
            permute_1234_to_1243(s, t, nbf1, nbf2, nbf3, nbf4);
        }
    } else {
        if (p12) {
            if (p34) {
                permute_1234_to_4321(s, t, nbf1, nbf2, nbf3, nbf4);
            } else {
                permute_1234_to_4312(s, t, nbf1, nbf2, nbf3, nbf4);
            }
        } else {
            if (p34) {
                permute_1234_to_3421(s, t, nbf1, nbf2, nbf3, nbf4);
            } else {
                permute_1234_to_3412(s, t, nbf1, nbf2, nbf3, nbf4);
            }
        }
    }
#ifdef MINTS_TIMER
    timer_off("Permute target");
#endif
}

void TwoBodyAOInt::permute_1234_to_1243(double *s, double *t, int nbf1, int nbf2, int nbf3, int nbf4) {
    int f1 = nbf1;
    int f2 = nbf2;
    int f3 = nbf4;
    int f4 = nbf3;
    for (int bf1 = 0; bf1 < f1; bf1++) {
        for (int bf2 = 0; bf2 < f2; bf2++) {
            for (int bf4 = 0; bf4 < f4; bf4++) {
                for (int bf3 = 0; bf3 < f3; bf3++) {
                    double *t_ptr = t + ((bf1 * f2 + bf2) * f3 + bf3) * f4 + bf4;
                    *(t_ptr) = *(s++);
                }
            }
        }
    }
}

void TwoBodyAOInt::permute_1234_to_2134(double *s, double *t, int nbf1, int nbf2, int nbf3, int nbf4) {
    int f1 = nbf2;
    int f2 = nbf1;
    int f3 = nbf3;
    int f4 = nbf4;
    for (int bf2 = 0; bf2 < f2; bf2++) {
        for (int bf1 = 0; bf1 < f1; bf1++) {
            for (int bf3 = 0; bf3 < f3; bf3++) {
                for (int bf4 = 0; bf4 < f4; bf4++) {
                    double *t_ptr = t + ((bf1 * f2 + bf2) * f3 + bf3) * f4 + bf4;
                    *(t_ptr) = *(s++);
                }
            }
        }
    }
}

void TwoBodyAOInt::permute_1234_to_2143(double *s, double *t, int nbf1, int nbf2, int nbf3, int nbf4) {
    int f1 = nbf2;
    int f2 = nbf1;
    int f3 = nbf4;
    int f4 = nbf3;
    for (int bf2 = 0; bf2 < f2; bf2++) {
        for (int bf1 = 0; bf1 < f1; bf1++) {
            for (int bf4 = 0; bf4 < f4; bf4++) {
                for (int bf3 = 0; bf3 < f3; bf3++) {
                    double *t_ptr = t + ((bf1 * f2 + bf2) * f3 + bf3) * f4 + bf4;
                    *(t_ptr) = *(s++);
                }
            }
        }
    }
}

void TwoBodyAOInt::permute_1234_to_3412(double *s, double *t, int nbf1, int nbf2, int nbf3, int nbf4) {
    int f1 = nbf3;
    int f2 = nbf4;
    int f3 = nbf1;
    int f4 = nbf2;
    for (int bf3 = 0; bf3 < f3; bf3++) {
        for (int bf4 = 0; bf4 < f4; bf4++) {
            for (int bf1 = 0; bf1 < f1; bf1++) {
                for (int bf2 = 0; bf2 < f2; bf2++) {
                    double *t_ptr = t + ((bf1 * f2 + bf2) * f3 + bf3) * f4 + bf4;
                    *(t_ptr) = *(s++);
                }
            }
        }
    }
}

void TwoBodyAOInt::permute_1234_to_4312(double *s, double *t, int nbf1, int nbf2, int nbf3, int nbf4) {
    int f1 = nbf4;
    int f2 = nbf3;
    int f3 = nbf1;
    int f4 = nbf2;
    for (int bf3 = 0; bf3 < f3; bf3++) {
        for (int bf4 = 0; bf4 < f4; bf4++) {
            for (int bf2 = 0; bf2 < f2; bf2++) {
                for (int bf1 = 0; bf1 < f1; bf1++) {
                    double *t_ptr = t + ((bf1 * f2 + bf2) * f3 + bf3) * f4 + bf4;
                    *(t_ptr) = *(s++);
                }
            }
        }
    }
}

void TwoBodyAOInt::permute_1234_to_3421(double *s, double *t, int nbf1, int nbf2, int nbf3, int nbf4) {
    int f1 = nbf3;
    int f2 = nbf4;
    int f3 = nbf2;
    int f4 = nbf1;
    for (int bf4 = 0; bf4 < f4; bf4++) {
        for (int bf3 = 0; bf3 < f3; bf3++) {
            for (int bf1 = 0; bf1 < f1; bf1++) {
                for (int bf2 = 0; bf2 < f2; bf2++) {
                    double *t_ptr = t + ((bf1 * f2 + bf2) * f3 + bf3) * f4 + bf4;
                    *(t_ptr) = *(s++);
                }
            }
        }
    }
}

void TwoBodyAOInt::permute_1234_to_4321(double *s, double *t, int nbf1, int nbf2, int nbf3, int nbf4) {
    int f1 = nbf4;
    int f2 = nbf3;
    int f3 = nbf2;
    int f4 = nbf1;
    for (int bf4 = 0; bf4 < f4; bf4++) {
        for (int bf3 = 0; bf3 < f3; bf3++) {
            for (int bf2 = 0; bf2 < f2; bf2++) {
                for (int bf1 = 0; bf1 < f1; bf1++) {
                    double *t_ptr = t + ((bf1 * f2 + bf2) * f3 + bf3) * f4 + bf4;
                    *(t_ptr) = *(s++);
                }
            }
        }
    }
}

void TwoBodyAOInt::pure_transform(int sh1, int sh2, int sh3, int sh4, int nchunk, bool copy_to_source) {
#ifdef MINTS_TIMER
    timer_on("Pure transformation");
#endif
    const GaussianShell &s1 = bs1_->shell(sh1);
    const GaussianShell &s2 = bs2_->shell(sh2);
    const GaussianShell &s3 = bs3_->shell(sh3);
    const GaussianShell &s4 = bs4_->shell(sh4);

    // Get the transforms from the basis set
    SphericalTransformIter trans1(*integral()->spherical_transform(s1.am()));
    SphericalTransformIter trans2(*integral()->spherical_transform(s2.am()));
    SphericalTransformIter trans3(*integral()->spherical_transform(s3.am()));
    SphericalTransformIter trans4(*integral()->spherical_transform(s4.am()));

    // Get the angular momentum for each shell
    int am1 = s1.am();
    int am2 = s2.am();
    int am3 = s3.am();
    int am4 = s4.am();

    // Get number of Cartesian functions for each shell
    int nao1 = s1.ncartesian();
    int nao2 = s2.ncartesian();
    int nao3 = s3.ncartesian();
    int nao4 = s4.ncartesian();

    int nbf1 = s1.nfunction();
    int nbf2 = s2.nfunction();
    int nbf3 = s3.nfunction();
    int nbf4 = s4.nfunction();

    // Get if each shell has pure functions
    bool is_pure1 = s1.is_pure();
    bool is_pure2 = s2.is_pure();
    bool is_pure3 = s3.is_pure();
    bool is_pure4 = s4.is_pure();

    for (int ichunk = 0; ichunk < nchunk; ++ichunk) {
        // Compute the offset in source_, and target
        size_t sourcechunkoffset = ichunk * (nao1 * nao2 * nao3 * nao4);
        size_t targetchunkoffset = ichunk * ((size_t)nbf1 * nbf2 * nbf3 * nbf4);
        double *source1, *target1;
        double *source2, *target2;
        double *source3, *target3;
        double *source4, *target4;
        double *source = source_ + sourcechunkoffset;
        double *target = target_ + targetchunkoffset;
        double *tmpbuf = tformbuf_;

        int transform_index = 8 * is_pure1 + 4 * is_pure2 + 2 * is_pure3 + is_pure4;
        switch (transform_index) {
            case 0:
                break;

            case 1:
                source4 = source;
                target4 = target;
                break;

            case 2:
                source3 = source;
                target3 = target;
                break;

            case 3:
                source4 = source;
                target4 = tmpbuf;
                source3 = tmpbuf;
                target3 = target;
                break;

            case 4:
                source2 = source;
                target2 = target;
                break;

            case 5:
                source4 = source;
                target4 = tmpbuf;
                source2 = tmpbuf;
                target2 = target;
                break;

            case 6:
                source3 = source;
                target3 = tmpbuf;
                source2 = tmpbuf;
                target2 = target;
                break;

            case 7:
                source4 = source;
                target4 = tmpbuf;
                source3 = tmpbuf;
                target3 = source;
                source2 = source;
                target2 = target;
                break;

            case 8:
                source1 = source;
                target1 = target;
                break;

            case 9:
                source4 = source;
                target4 = tmpbuf;
                source1 = tmpbuf;
                target1 = target;
                break;

            case 10:
                source3 = source;
                target3 = tmpbuf;
                source1 = tmpbuf;
                target1 = target;
                break;

            case 11:
                source4 = source;
                target4 = tmpbuf;
                source3 = tmpbuf;
                target3 = source;
                source1 = source;
                target1 = target;
                break;

            case 12:
                source2 = source;
                target2 = tmpbuf;
                source1 = tmpbuf;
                target1 = target;
                break;

            case 13:
                source4 = source;
                target4 = tmpbuf;
                source2 = tmpbuf;
                target2 = source;
                source1 = source;
                target1 = target;
                break;

            case 14:
                source3 = source;
                target3 = tmpbuf;
                source2 = tmpbuf;
                target2 = source;
                source1 = source;
                target1 = target;
                break;

            case 15:
                source4 = source;
                target4 = tmpbuf;
                source3 = tmpbuf;
                target3 = source;
                source2 = source;
                target2 = tmpbuf;
                source1 = tmpbuf;
                target1 = target;
                break;
        }

        size_t size = nbf1 * nbf2 * nbf3 * nbf4;
        if (is_pure4) {
            transform2e_4(am4, trans4, source4, target4, nao1 * nao2 * nao3, nao4);
            //            size *= nbf4;
        }
        if (is_pure3) {
            transform2e_3(am3, trans3, source3, target3, nao1 * nao2, nao3, nbf4);
            //            size *= nbf3;
        }
        if (is_pure2) {
            transform2e_2(am2, trans2, source2, target2, nao1, nao2, nbf3 * nbf4);
            //            size *= nbf2;
        }
        if (is_pure1) {
            transform2e_1(am1, trans1, source1, target1, nbf2 * nbf3 * nbf4);
            //            size *= nbf1;
        }
        // The permute indices routines depend on the integrals being in source_
        if (copy_to_source && (is_pure1 || is_pure2 || is_pure3 || is_pure4))
            memcpy(source, target, size * sizeof(double));
    }
#ifdef MINTS_TIMER
    timer_off("Pure transformation");
#endif
}

static void transform2e_1(int am, SphericalTransformIter &sti, double *s, double *t, int njkl) {
    memset(t, 0, INT_NPURE(am) * njkl * sizeof(double));

    for (sti.first(); !sti.is_done(); sti.next()) {
        double *sptr = s + sti.cartindex() * njkl;
        double *tptr = t + sti.pureindex() * njkl;
        double coef = sti.coef();

        //        outfile->Printf( "2e_1: cart = %d pure = %d coef = %8.5f\n", sti.cartindex(), sti.pureindex(),
        //        sti.coef());

        for (int jkl = 0; jkl < njkl; jkl++) *(tptr++) += coef * *(sptr++);
    }
}

static void transform2e_2(int am, SphericalTransformIter &sti, double *s, double *t, int ni, int nj, int nkl) {
    int sj = INT_NPURE(am);
    const int sjkl = nj * nkl;
    const int tjkl = sj * nkl;

    memset(t, 0, ni * tjkl * sizeof(double));

    for (sti.first(); !sti.is_done(); sti.next()) {
        double *sptr = s + sti.cartindex() * nkl;
        double *tptr = t + sti.pureindex() * nkl;
        double coef = sti.coef();

        //        outfile->Printf( "2e_2: cart = %d pure = %d coef = %8.5f\n", sti.cartindex(), sti.pureindex(),
        //        sti.coef());

        for (int i = 0; i < ni; i++, sptr += sjkl, tptr += tjkl) {
            for (int kl = 0; kl < nkl; kl++) tptr[kl] += coef * sptr[kl];
        }
    }
}

static void transform2e_3(int am, SphericalTransformIter &sti, double *s, double *t, int nij, int nk, int nl) {
    int sk = INT_NPURE(am);
    const int skl = nk * nl;
    const int tkl = sk * nl;

    memset(t, 0, nij * tkl * sizeof(double));

    for (sti.first(); !sti.is_done(); sti.next()) {
        double *sptr = s + sti.cartindex() * nl;
        double *tptr = t + sti.pureindex() * nl;
        // printf("cartindex = %d, pureindex = %d\n", sti.cartindex(), sti.pureindex());

        //        outfile->Printf( "2e_3: cart = %d pure = %d coef = %8.5f\n", sti.cartindex(), sti.pureindex(),
        //        sti.coef());

        double coef = sti.coef();
        for (int ij = 0; ij < nij; ij++, sptr += skl, tptr += tkl) {
            for (int l = 0; l < nl; l++) tptr[l] += coef * sptr[l];
        }
    }
}

// am => angular momentum of l
// sti => spherical transformation iterator
// s => source integrals buffer
// t => target buffer
// nijk => how many i, j, k combinations are there?
// nl => how man l's are there?
static void transform2e_4(int am, SphericalTransformIter &sti, double *s, double *t, int nijk, int nl) {
    // Protect ourselves
    const int sl = nl;
    const int tl = INT_NPURE(am);

    // Clear out target memory
    memset(t, 0, nijk * tl * sizeof(double));

    for (sti.first(); !sti.is_done(); sti.next()) {
        // Starting point in source and target buffers
        double *sptr = s + sti.cartindex();
        double *tptr = t + sti.pureindex();

        //        outfile->Printf( "2e_4: cart = %d pure = %d coef = %8.5f\n", sti.cartindex(), sti.pureindex(),
        //        sti.coef());

        // What's the coefficient we're using
        double coef = sti.coef();
        for (int ijk = 0; ijk < nijk; ++ijk) {
            // Add contribution of the source to the target
            *(tptr) += coef * *(sptr);

            // skip ahead to the next ijk
            sptr += sl;
            tptr += tl;
        }
    }
}<|MERGE_RESOLUTION|>--- conflicted
+++ resolved
@@ -154,8 +154,7 @@
 
 }
 
-<<<<<<< HEAD
-=======
+
 double TwoBodyAOInt::max_density(int M, int N) const {
     double D_max = 0.0;
     for (int i = 0; i < max_dens_shell_pair_.size(); i++) {
@@ -164,7 +163,6 @@
     return D_max;
 }
 
->>>>>>> fbdf1a95
 // Haser 1989 Equations 6 to 14
 bool TwoBodyAOInt::shell_significant_density(int M, int N, int R, int S) {
 
