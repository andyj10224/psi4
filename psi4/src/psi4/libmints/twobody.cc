/*
 * @BEGIN LICENSE
 *
 * Psi4: an open-source quantum chemistry software package
 *
 * Copyright (c) 2007-2021 The Psi4 Developers.
 *
 * The copyrights for code used from other parties are included in
 * the corresponding files.
 *
 * This file is part of Psi4.
 *
 * Psi4 is free software; you can redistribute it and/or modify
 * it under the terms of the GNU Lesser General Public License as published by
 * the Free Software Foundation, version 3.
 *
 * Psi4 is distributed in the hope that it will be useful,
 * but WITHOUT ANY WARRANTY; without even the implied warranty of
 * MERCHANTABILITY or FITNESS FOR A PARTICULAR PURPOSE.  See the
 * GNU Lesser General Public License for more details.
 *
 * You should have received a copy of the GNU Lesser General Public License along
 * with Psi4; if not, write to the Free Software Foundation, Inc.,
 * 51 Franklin Street, Fifth Floor, Boston, MA 02110-1301 USA.
 *
 * @END LICENSE
 */

#include <algorithm>
#include <stdexcept>
#include "psi4/libqt/qt.h"
#include "psi4/libmints/twobody.h"
#include "psi4/libmints/integral.h"
#include "psi4/libmints/basisset.h"
#include "psi4/libmints/molecule.h"
#include "psi4/libpsi4util/process.h"

#include "libint2/shell.h"

;
using namespace psi;

static void transform2e_1(int, SphericalTransformIter &, double *, double *, int);
static void transform2e_2(int, SphericalTransformIter &, double *, double *, int, int, int);
static void transform2e_3(int, SphericalTransformIter &, double *, double *, int, int, int);
static void transform2e_4(int, SphericalTransformIter &, double *, double *, int, int);

TwoBodyAOInt::TwoBodyAOInt(const IntegralFactory *intsfactory, int deriv)
    : integral_(intsfactory),
      original_bs1_(integral_->basis1()),
      original_bs2_(integral_->basis2()),
      original_bs3_(integral_->basis3()),
      original_bs4_(integral_->basis4()),
      bs1_(original_bs1_),
      bs2_(original_bs2_),
      bs3_(original_bs3_),
      bs4_(original_bs4_),
      target_full_(nullptr),
      target_(nullptr),
      source_full_(nullptr),
      source_(nullptr),
      deriv_(deriv) {
    // The derived classes allocate this memory.
    tformbuf_ = nullptr;
    natom_ = original_bs1_->molecule()->natom();  // This assumes the 4 bases come from the same molecule.

    // Figure out how equivalent
    bra_same_ = (original_bs1_ == original_bs2_);
    ket_same_ = (original_bs3_ == original_bs4_);
    braket_same_ = (original_bs1_ == original_bs3_ && original_bs2_ == original_bs4_);

    // Density Screening Options
    density_screening_ = Process::environment.options.get_bool("SCF_DENSITY_SCREENING");
    density_screening_threshold_ = Process::environment.options.get_double("DENSITY_SCREENING_TOLERANCE");

    // Setup sieve data
    screening_threshold_ = Process::environment.options.get_double("INTS_TOLERANCE");
    auto screentype = Process::environment.options.get_str("SCREENING");
    if (screentype == "SCHWARZ")
        screening_type_ = ScreeningType::Schwarz;
    else if (screentype == "CSAM")
        screening_type_ = ScreeningType::CSAM;
    else
        throw PSIEXCEPTION("Unknown screening type " + screentype + " in TwoBodyAOInt()");
    
    if (screening_threshold_ == 0.0) screening_type_ = ScreeningType::None;

    max_dens_shell_pair_.resize(bs1_->nshell(), std::vector<double>(bs1_->nshell(), 1.0));
}

TwoBodyAOInt::TwoBodyAOInt(const TwoBodyAOInt &rhs) : TwoBodyAOInt(rhs.integral_, rhs.deriv_) {
    buffers_.resize(rhs.buffers_.size());
    blocks12_ = rhs.blocks12_;
    blocks34_ = rhs.blocks34_;
    bra_same_ = rhs.bra_same_;
    ket_same_ = rhs.ket_same_;
    braket_same_ = rhs.braket_same_;
    screening_threshold_ = rhs.screening_threshold_;
    screening_threshold_squared_ = rhs.screening_threshold_squared_;
    nshell_ = rhs.nshell_;
    nbf_ = rhs.nbf_;
    screening_type_ = rhs.screening_type_;
    function_pair_values_ = rhs.function_pair_values_;
    shell_pair_values_ = rhs.shell_pair_values_;
    shell_pair_exchange_values_ = rhs.shell_pair_exchange_values_;
    function_sqrt_ = rhs.function_sqrt_;
    function_pairs_ = rhs.function_pairs_;
    shell_pairs_ = rhs.shell_pairs_;
    shell_pairs_bra_ = rhs.shell_pairs_bra_;
    shell_pairs_ket_ = rhs.shell_pairs_ket_;
    max_integral_ = rhs.max_integral_;
    function_pairs_reverse_ = rhs.function_pairs_reverse_;
    shell_pairs_reverse_ = rhs.shell_pairs_reverse_;
    shell_to_shell_ = rhs.shell_to_shell_;
    function_to_function_ = rhs.function_to_function_;
    sieve_impl_ = rhs.sieve_impl_;
}

TwoBodyAOInt::~TwoBodyAOInt() {}

// Haser 1989, Equation 7 
void TwoBodyAOInt::update_density(const std::vector<SharedMatrix>& D) {
    
<<<<<<< HEAD
    timer_on("Update Density");
=======
    timer_on("Density Screen");
>>>>>>> e9b4d964
#pragma omp parallel for
    for (int M = 0; M < nshell_; M++) {
        for (int N = 0; N < nshell_; N++) {
            int m_start = bs1_->shell(M).function_index();
            int num_m = bs1_->shell(M).nfunction();

            int n_start = bs1_->shell(N).function_index();
            int num_n = bs1_->shell(N).nfunction();
            
            double max_dens = 0.0;
<<<<<<< HEAD
            
=======
>>>>>>> e9b4d964
            for (int m = m_start; m < m_start + num_m; m++) {
                for (int n = n_start; n < n_start + num_n; n++) {
                    double val = 0.0;
                    for (int i = 0; i < D.size(); i++) {
                        val += std::abs(D[i]->get(m, n));
                    }
                    if (val > max_dens) max_dens = val;
                }
            }
<<<<<<< HEAD
            
            max_dens_shell_pair_[M][N] = max_dens;
        }
    }
    timer_off("Update Density");
=======

            max_dens_shell_pair_[M][N] = max_dens;
        }
    }
    timer_off("Density Screen");
>>>>>>> e9b4d964

}

// Haser 1989 Equations 6 to 14
bool TwoBodyAOInt::shell_significant_density(int M, int N, int R, int S) const {

    // THR in Equation 9
    double density_threshold = density_screening_threshold_;

    // Equation 13
    double Q_MN_sq = shell_pair_values_[N * nshell_ + M];
    double Q_RS_sq = shell_pair_values_[S * nshell_ + R];

    // Equation 6
    double max_dens_factor = max_dens_shell_pair_[M][N];
    max_dens_factor = std::max(max_dens_factor, max_dens_shell_pair_[R][S]);
    max_dens_factor = std::max(max_dens_factor, 0.25 * max_dens_shell_pair_[M][R]);
    max_dens_factor = std::max(max_dens_factor, 0.25 * max_dens_shell_pair_[M][S]);
    max_dens_factor = std::max(max_dens_factor, 0.25 * max_dens_shell_pair_[N][R]);
    max_dens_factor = std::max(max_dens_factor, 0.25 * max_dens_shell_pair_[N][S]);

    // Squared to account for the fact that Q_MN is given as its square
    max_dens_factor *= max_dens_factor;
    density_threshold *= density_threshold;

    // Equations 6, 9, and 14
    if (Q_MN_sq * Q_RS_sq * max_dens_factor > density_threshold) return true;

    return false;

}

<<<<<<< HEAD
=======
// Density screening for J part of algorithm for separated J and K builds
bool TwoBodyAOInt::shell_significant_density_J(int M, int N, int R, int S) {

    // THR in Equation 9
    double density_threshold = density_screening_threshold_;

    // Equation 13
    double Q_MN_sq = shell_pair_values_[N * nshell_ + M];
    double Q_RS_sq = shell_pair_values_[S * nshell_ + R];

    // Equation 6
    double max_dens_factor = max_dens_shell_pair_[M][N];
    max_dens_factor = std::max(max_dens_factor, max_dens_shell_pair_[R][S]);

    // Squared to account for the fact that Q_MN is given as its square
    max_dens_factor *= max_dens_factor;
    density_threshold *= density_threshold;

    // Equations 6, 9, and 14
    if (Q_MN_sq * Q_RS_sq * max_dens_factor > density_threshold) return true;

    return false;

}

// Density screening for K part of algorithm for separated J and K builds
bool TwoBodyAOInt::shell_significant_density_K(int M, int N, int R, int S) {

    // THR in Equation 9
    double density_threshold = density_screening_threshold_;

    // Equation 13
    double Q_MN_sq = shell_pair_values_[N * nshell_ + M];
    double Q_RS_sq = shell_pair_values_[S * nshell_ + R];

    // Equation 6
    double max_dens_factor = 0.25 * max_dens_shell_pair_[M][R];
    max_dens_factor = std::max(max_dens_factor, 0.25 * max_dens_shell_pair_[M][S]);
    max_dens_factor = std::max(max_dens_factor, 0.25 * max_dens_shell_pair_[N][R]);
    max_dens_factor = std::max(max_dens_factor, 0.25 * max_dens_shell_pair_[N][S]);

    // Squared to account for the fact that Q_MN is given as its square
    
    max_dens_factor *= max_dens_factor;
    density_threshold *= density_threshold;

    // Equations 6, 9, and 14
    if (Q_MN_sq * Q_RS_sq * max_dens_factor > density_threshold) return true;

    return false;

}

// Pair Screening used for bra function M and ket function N, Ochsenfeld 1998 Equation 3
double TwoBodyAOInt::pair_screen_linK(int M, int N) {
    // (m_max|m_man) and (n_max|n_max) in Equation 3
    // Note that this is not square_rooted
    return max_dens_shell_pair_[M][N] * std::sqrt(shell_single_values_[M] * shell_single_values_[N]);
}

// Quartet Screening Used in LinK procedure
double TwoBodyAOInt::quart_screen_linK(int M, int N, int R, int S) {
    return max_dens_shell_pair_[M][R] * std::sqrt(shell_pair_values_[M * nshell_ + N] * shell_pair_values_[R * nshell_ + S]);
}

// Value of (MN|MN)^1/2 * (RS|RS)^1/2 over all R and S
double TwoBodyAOInt::shell_pair_max_value(int M, int N) {
    return std::sqrt(shell_pair_values_[M * nshell_ + N] * max_integral_);
}

>>>>>>> e9b4d964
bool TwoBodyAOInt::shell_significant_csam(int M, int N, int R, int S) { 
    // Square of standard Cauchy-Schwarz Q_mu_nu terms (Eq. 1)
    double mn_mn = shell_pair_values_[N * nshell_ + M];
    double rs_rs = shell_pair_values_[S * nshell_ + R];

    // Square of M~_mu_nu terms (Eq. 9)
    double mm_rr = shell_pair_exchange_values_[R * nshell_ + M];
    double nn_ss = shell_pair_exchange_values_[S * nshell_ + N];
    double mm_ss = shell_pair_exchange_values_[S * nshell_ + M];
    double nn_rr = shell_pair_exchange_values_[R * nshell_ + N];

    // Square of M_mu_nu_lam_sig (Eq. 12)
    double csam_2 = std::max(mm_rr * nn_ss, mm_ss * nn_rr);

    // Square of Eq. 11
    double mnrs_2 = mn_mn * rs_rs * csam_2;

    return std::abs(mnrs_2) >= screening_threshold_squared_;
}

bool TwoBodyAOInt::shell_significant_schwarz(int M, int N, int R, int S) {

    return shell_pair_values_[N * nshell_ + M] * shell_pair_values_[R * nshell_ + S] >= screening_threshold_squared_;
}

bool TwoBodyAOInt::shell_significant_none(int M, int N, int R, int S) { return true; }

void TwoBodyAOInt::setup_sieve() {
    /*
     * Create metadata to screen (PQ|RS) using some relationship involving (PQ|PQ) and (RS|RS). We make a
     * few assumptions here: 1) we only want to create sieves where there is an equivalent basis set pair
     * in bra or ket.  So DF integrals like (A0|RS) with 0 denoting the dummy index will have a sieve
     * constructed from the RS pair in the ket that can be used to build dense indexing of the RS target.
     * The other type of DF integral (A0|B0) will not have any sieve associated with it.  Where dummy indices
     * are present they must occupy the 2nd and/or 4th index.
     */

    // Different approaches are possible, so we use a function pointer and set it once, to avoid logic later on
    switch (screening_type_) {
        case ScreeningType::CSAM:
            sieve_impl_ = [=](int M, int N, int R, int S) { return this->shell_significant_csam(M, N, R, S); };
            break;
        case ScreeningType::Schwarz:
            sieve_impl_ = [=](int M, int N, int R, int S) { return this->shell_significant_schwarz(M, N, R, S); };
            break;
        case ScreeningType::None:   
            sieve_impl_ = [=](int M, int N, int R, int S) { return this->shell_significant_none(M, N, R, S); };
            break;
        default:
            throw PSIEXCEPTION("Unimplemented screening type in TwoBodyAOInt::setup_sieve()");
    }


    // We assume that only the bra or the ket has a pair that generates a sieve.  If all bases are the same, either
    // can be used.  If only bra or ket has a matching pair, that matching pair is used.  If both bra and ket have
    // matching pairs but those pairs are different, we need to generalize this machinery a little to disambiguate
    // which pair should be used to form the sieve.  I don't know of a need for that right now, so I'll assume its
    // not needed and add a safety check to futureproof the code against that kind of use case further down the road.
    if(bra_same_ && ket_same_ && !braket_same_) throw PSIEXCEPTION("Unexpected integral type (aa|bb) in setup_sieve()");

    if(bra_same_) {
        create_sieve_pair_info(basis1(), shell_pairs_bra_, true);
        shell_pairs_ = shell_pairs_bra_;
    } else {
        if (basis2()->l2_shell(0) != libint2::Shell::unit()) 
               throw PSIEXCEPTION("If different basis sets exist in the bra, basis3 is expected to be dummy in setup_sieve()");
        for(int shell = 0; shell < basis1()->nshell(); ++shell) shell_pairs_bra_.emplace_back(shell,0);
    }
    if(ket_same_) {
        if(braket_same_) {
            shell_pairs_ket_ = shell_pairs_bra_;
        } else {
            create_sieve_pair_info(basis3(), shell_pairs_ket_, false);
            shell_pairs_ = shell_pairs_ket_;
        }
    } else {
        if (basis4()->l2_shell(0) != libint2::Shell::unit()) 
               throw PSIEXCEPTION("If different basis sets exist in the ket, basis4 is expected to be dummy in setup_sieve()");
        for(int shell = 0; shell < basis3()->nshell(); ++shell) shell_pairs_ket_.emplace_back(shell,0);
    }
}

void TwoBodyAOInt::create_sieve_pair_info(const std::shared_ptr<BasisSet> bs, PairList &shell_pairs, bool is_bra) {

    nshell_ = bs->nshell();
    nbf_ = bs->nbf();

    function_pair_values_.resize((size_t)nbf_ * nbf_, 0.0);
    shell_pair_values_.resize((size_t)nshell_ * nshell_, 0.0);
    shell_single_values_.resize((size_t)nshell_, 0.0);
    max_integral_ = 0.0;

    bs1_ = bs;
    bs2_ = bs;
    bs3_ = bs;
    bs4_ = bs;
    for (int P = 0; P < nshell_; P++) {
        for (int Q = 0; Q <= P; Q++) {
            int nP = bs->shell(P).nfunction();
            int nQ = bs->shell(Q).nfunction();
            int oP = bs->shell(P).function_index();
            int oQ = bs->shell(Q).function_index();
            compute_shell_for_sieve(bs, P, Q, P, Q, is_bra);
            const double *buffer = target_full_;
            double shell_max_val = 0.0;
            for (int p = 0; p < nP; p++) {
                for (int q = 0; q < nQ; q++) {
                    shell_max_val =
                        std::max(shell_max_val, std::abs(buffer[p * (nQ * nP * nQ + nQ) + q * (nP * nQ + 1)]));
                }
            }

            max_integral_ = std::max(max_integral_, shell_max_val);
            shell_pair_values_[P * nshell_ + Q] = shell_pair_values_[Q * nshell_ + P] = shell_max_val;
            for (int p = 0; p < nP; p++) {
                for (int q = 0; q < nQ; q++) {
                    function_pair_values_[(p + oP) * nbf_ + (q + oQ)] = function_pair_values_[(q + oQ) * nbf_ + (p + oP)] = shell_max_val;
                }
            }
        }
    }

    for (int P = 0; P < nshell_; P++) {
        for (int Q = 0; Q < nshell_; Q++) {
            shell_single_values_[P] = std::max(shell_single_values_[P], shell_pair_values_[P * nshell_ + Q]);
        }
    }

    bs1_ = original_bs1_;
    bs2_ = original_bs2_;
    bs3_ = original_bs3_;
    bs4_ = original_bs4_;

    screening_threshold_squared_ = screening_threshold_ * screening_threshold_;
    double screening_threshold_over_max = screening_threshold_ / max_integral_;
    double screening_threshold_squared_over_max = screening_threshold_squared_ / max_integral_;

    shell_pairs.clear();
    function_pairs_.clear();
    shell_pairs_reverse_.resize(nshell_ * (nshell_ + 1L) / 2L);
    function_pairs_reverse_.resize(nbf_ * (nbf_ + 1L) / 2L);

    long int offset = 0L;
    size_t munu = 0L;
    for (int mu = 0; mu < nbf_; mu++) {
        for (int nu = 0; nu <= mu; nu++, munu++) {
            if (function_pair_values_[mu * nbf_ + nu] >= screening_threshold_squared_over_max) {
                function_pairs_.push_back(std::make_pair(mu, nu));
                function_pairs_reverse_[munu] = offset;
                offset++;
            } else {
                function_pairs_reverse_[munu] = -1L;
            }
        }
    }

    shell_to_shell_.clear();
    function_to_function_.clear();
    shell_to_shell_.resize(nshell_);
    function_to_function_.resize(nbf_);

    for (int MU = 0; MU < nshell_; MU++) {
        for (int NU = 0; NU < nshell_; NU++) {
            if (shell_pair_values_[MU * nshell_ + NU] >= screening_threshold_squared_over_max) {
                shell_to_shell_[MU].push_back(NU);
            }
        }
    }

    shell_pairs.clear();
    std::fill_n(shell_pairs_reverse_.begin(), nshell_ * (nshell_ + 1) / 2, -1);

    offset = 0L;
    size_t MUNU = 0L;
    for (int MU = 0; MU < nshell_; MU++) {
        for (int NU = 0; NU <= MU; NU++, MUNU++) {
            if (shell_pair_values_[MU * nshell_ + NU] >= screening_threshold_squared_over_max) {
                shell_pairs.push_back(std::make_pair(MU, NU));
                shell_pairs_reverse_[MUNU] = offset;
                offset++;
            }
        }
    }

    for (int mu = 0; mu < nbf_; mu++) {
        for (int nu = 0; nu < nbf_; nu++) {
            if (function_pair_values_[mu * nbf_ + nu] >= screening_threshold_squared_over_max) {
                function_to_function_[mu].push_back(nu);
            }
        }
    }

    if (screening_type_ == ScreeningType::CSAM) {
        // Setup information for exchange term screening
        function_sqrt_.resize(nbf_);
        shell_pair_exchange_values_.resize((size_t)nshell_ * nshell_);
        std::fill(function_sqrt_.begin(), function_sqrt_.end(), 0.0);
        std::fill(shell_pair_exchange_values_.begin(), shell_pair_exchange_values_.end(), 0.0);

        for (int P = 0; P < nshell_; P++) {
            for (int Q = P; Q >= 0; Q--) {
                int nP = bs->shell(P).nfunction();
                int nQ = bs->shell(Q).nfunction();
                int oP = bs->shell(P).function_index();
                int oQ = bs->shell(Q).function_index();
                compute_shell_for_sieve(bs, P, P, Q, Q, is_bra);
                const double *buffer = target_full_;

                // Computing Q_mu_mu (for denominator of Eq.9)
                if (Q == P) {
                    int oP = bs->shell(P).function_index();
                    for (int p = 0; p < nP; ++p) {
                        function_sqrt_[oP + p] = std::sqrt(std::abs(buffer[p * (nP * nP * nP + nP) + p * (nP * nP + 1)]));
                    }
                }

                // Computing square of M~_mu_lam (defined in Eq. 9)
                double max_val = 0.0;
                for (int p = 0; p < nP; p++) {
                    for (int q = 0; q < nQ; q++) {
                        max_val = std::max(max_val, std::abs(buffer[p * nQ * nQ * (nP + 1) + q * (nQ + 1)]) /
                                                        (function_sqrt_[p + oP] * function_sqrt_[q + oQ]));
                    }
                }
                shell_pair_exchange_values_[P * nshell_ + Q] = shell_pair_exchange_values_[Q * nshell_ + P] = max_val;
            }
        }
    }
}

std::shared_ptr<BasisSet> TwoBodyAOInt::basis() { return original_bs1_; }

std::shared_ptr<BasisSet> TwoBodyAOInt::basis1() { return original_bs1_; }

std::shared_ptr<BasisSet> TwoBodyAOInt::basis2() { return original_bs2_; }

std::shared_ptr<BasisSet> TwoBodyAOInt::basis3() { return original_bs3_; }

std::shared_ptr<BasisSet> TwoBodyAOInt::basis4() { return original_bs4_; }

std::vector<ShellPairBlock> TwoBodyAOInt::get_blocks12() const { return blocks12_; }

std::vector<ShellPairBlock> TwoBodyAOInt::get_blocks34() const { return blocks34_; }

// Expected to be overridden by derived classes
void TwoBodyAOInt::create_blocks() {
    // Default implementation : do no blocking but use the sieved shell pairs if possible
    // Each ShellPairBlock will only contain one shell pair
    blocks12_.clear();
    blocks34_.clear();

    const auto nshell1 = basis1()->nshell();
    const auto nshell2 = basis2()->nshell();
    const auto nshell3 = basis3()->nshell();
    const auto nshell4 = basis4()->nshell();

    // Push back only the pairs that survived the sieving process.  This is only
    // possible if all four basis sets are the same in the current implementation.
    blocks12_.reserve(shell_pairs_bra_.size());
    for (const auto &pair : shell_pairs_bra_) {
        const auto &s1 = pair.first;
        const auto &s2 = pair.second;
        blocks12_.push_back({{s1, s2}});
    }
    blocks34_.reserve(shell_pairs_ket_.size());
    for (const auto &pair : shell_pairs_ket_) {
        const auto &s3 = pair.first;
        const auto &s4 = pair.second;
        blocks34_.push_back({{s3, s4}});
    }
}

bool TwoBodyAOInt::shell_block_significant(int shellpair12, int shellpair34) const {
    const auto &vsh12 = blocks12_[shellpair12];
    const auto &vsh34 = blocks34_[shellpair34];

    for (const auto &sh12 : vsh12) {
        for (const auto &sh34 : vsh34) {
            if(shell_significant(sh12.first, sh12.second, sh34.first, sh34.second)) return true;
        }
    }

    return false;
}

bool TwoBodyAOInt::shell_pair_significant(int M, int N) const {
    return shell_pair_values_[M * nshell_ + N] * max_integral_ >= screening_threshold_squared_;
}

void TwoBodyAOInt::compute_shell_blocks(int shellpair12, int shellpair34, int npair12, int npair34) {
    // Default implementation - go through the blocks and do each quartet
    // one at a time

    // reset the target & source pointers
    target_ = target_full_;
    source_ = source_full_;

    const auto &vsh12 = blocks12_[shellpair12];
    const auto &vsh34 = blocks34_[shellpair34];

    for (const auto &sh12 : vsh12) {
        const auto &shell1 = bs1_->shell(sh12.first);
        const auto &shell2 = bs2_->shell(sh12.second);

        int n1 = shell1.nfunction();
        int n2 = shell2.nfunction();

        for (const auto &sh34 : vsh34) {
            const auto &shell3 = bs3_->shell(sh34.first);
            const auto &shell4 = bs4_->shell(sh34.second);

            int n3 = shell3.nfunction();
            int n4 = shell4.nfunction();

            const int n1234 = n1 * n2 * n3 * n4;

            // actually compute the eri
            // this will put the results in target_
            auto ret = compute_shell(sh12.first, sh12.second, sh34.first, sh34.second);

            //// advance the target pointer
            target_ += n1234;

            // Since we are only doing one at a time we don't need to
            // move the source_ pointer
        }
    }
}

void TwoBodyAOInt::compute_shell_blocks_deriv1(int shellpair12, int shellpair34, int npair12, int npair34) {
    // Default implementation - go through the blocks and do each quartet
    // one at a time

    // reset the target & source pointers
    target_ = target_full_;
    source_ = source_full_;

    auto vsh12 = blocks12_[shellpair12];
    auto vsh34 = blocks34_[shellpair34];

    for (const auto sh12 : vsh12) {
        const auto &shell1 = original_bs1_->shell(sh12.first);
        const auto &shell2 = original_bs2_->shell(sh12.second);

        int n1 = shell1.nfunction();
        int n2 = shell2.nfunction();

        for (const auto sh34 : vsh34) {
            const auto &shell3 = original_bs3_->shell(sh34.first);
            const auto &shell4 = original_bs4_->shell(sh34.second);

            int n3 = shell3.nfunction();
            int n4 = shell4.nfunction();

            const int n1234 = 12 * n1 * n2 * n3 * n4;

            // actually compute the eri
            // this will put the results in target_
            compute_shell_deriv1(sh12.first, sh12.second, sh34.first, sh34.second);

            //// advance the target pointer
            target_ += n1234;

            // Since we are only doing one at a time we don't need to
            // move the source_ pointer
        }
    }
}

void TwoBodyAOInt::compute_shell_blocks_deriv2(int shellpair12, int shellpair34, int npair12, int npair34) {
    // Default implementation - go through the blocks and do each quartet
    // one at a time

    // reset the target & source pointers
    target_ = target_full_;
    source_ = source_full_;

    auto vsh12 = blocks12_[shellpair12];
    auto vsh34 = blocks34_[shellpair34];

    for (const auto sh12 : vsh12) {
        const auto &shell1 = original_bs1_->shell(sh12.first);
        const auto &shell2 = original_bs2_->shell(sh12.second);

        int n1 = shell1.nfunction();
        int n2 = shell2.nfunction();

        for (const auto sh34 : vsh34) {
            const auto &shell3 = original_bs3_->shell(sh34.first);
            const auto &shell4 = original_bs4_->shell(sh34.second);

            int n3 = shell3.nfunction();
            int n4 = shell4.nfunction();

            // TODO: figure out if tranlational invariance relations are applied automagically
            const int n1234 = 78 * n1 * n2 * n3 * n4;

            // actually compute the eri
            // this will put the results in target_
            compute_shell_deriv2(sh12.first, sh12.second, sh34.first, sh34.second);

            //// advance the target pointer
            target_ += n1234;

            // Since we are only doing one at a time we don't need to
            // move the source_ pointer
        }
    }
}

void TwoBodyAOInt::normalize_am(std::shared_ptr<GaussianShell> s1, std::shared_ptr<GaussianShell> s2,
                                std::shared_ptr<GaussianShell> s3, std::shared_ptr<GaussianShell> s4, int nchunk) {
    // Integrals assume this normalization is 1.0.
    return;
#if 0
#ifdef MINTS_TIMER
    timer_on("Angular momentum normalization");
#endif
    int am1 = s1->am();
    int am2 = s2->am();
    int am3 = s3->am();
    int am4 = s4->am();
    int length = INT_NCART(am1) * INT_NCART(am2) * INT_NCART(am3) * INT_NCART(am4);

    // Need to go through and grab all the integrals for this given shell and add them
    // to the running totals.
    int nprim = 0;
    for (int i = 0; i <= am1; i++) {
        int l1 = am1 - i;
        for (int j = 0; j <= i; j++) {
            int m1 = i - j;
            int n1 = j;
            double norm_a = s1->normalize(l1, m1, n1);

            for (int k = 0; k <= am2; k++) {
                int l2 = am2 - k;
                for (int l = 0; l <= k; l++) {
                    int m2 = k - l;
                    int n2 = l;
                    double norm_b = s2->normalize(l2, m2, n2);

                    for (int m = 0; m <= am3; m++) {
                        int l3 = am3 - m;
                        for (int n = 0; n <= m; n++) {
                            int m3 = m - n;
                            int n3 = n;
                            double norm_c = s3->normalize(l3, m3, n3);

                            for (int o = 0; o <= am4; o++) {
                                int l4 = am4 - o;
                                for (int p = 0; p <= o; p++) {
                                    int m4 = o - p;
                                    int n4 = p;
                                    double norm_d = s4->normalize(l4, m4, n4);

                                    // printf("normalization %f %f %f %f\n", norm_a, norm_b, norm_c, norm_d);
                                    for (int chunk=0; chunk < nchunk; ++chunk) {
                                        source_[nprim+(chunk*length)] *= norm_a * norm_b * norm_c * norm_d;
                                    }
                                    nprim++;
                                }
                            }
                        }
                    }
                }
            }
        }
    }
#ifdef MINTS_TIMER
    timer_off("Angular momentum normalization");
#endif
#endif
}

void TwoBodyAOInt::permute_target(double *s, double *t, int sh1, int sh2, int sh3, int sh4, bool p12, bool p34,
                                  bool p13p24) {
#ifdef MINTS_TIMER
    timer_on("Permute target");
#endif
    const GaussianShell &s1 = bs1_->shell(sh1);
    const GaussianShell &s2 = bs2_->shell(sh2);
    const GaussianShell &s3 = bs3_->shell(sh3);
    const GaussianShell &s4 = bs4_->shell(sh4);

    int nbf1 = s1.nfunction();
    int nbf2 = s2.nfunction();
    int nbf3 = s3.nfunction();
    int nbf4 = s4.nfunction();

    if (!p13p24) {
        if (p12) {
            if (p34) {
                permute_1234_to_2143(s, t, nbf1, nbf2, nbf3, nbf4);
            } else {
                permute_1234_to_2134(s, t, nbf1, nbf2, nbf3, nbf4);
            }
        } else {
            permute_1234_to_1243(s, t, nbf1, nbf2, nbf3, nbf4);
        }
    } else {
        if (p12) {
            if (p34) {
                permute_1234_to_4321(s, t, nbf1, nbf2, nbf3, nbf4);
            } else {
                permute_1234_to_4312(s, t, nbf1, nbf2, nbf3, nbf4);
            }
        } else {
            if (p34) {
                permute_1234_to_3421(s, t, nbf1, nbf2, nbf3, nbf4);
            } else {
                permute_1234_to_3412(s, t, nbf1, nbf2, nbf3, nbf4);
            }
        }
    }
#ifdef MINTS_TIMER
    timer_off("Permute target");
#endif
}

void TwoBodyAOInt::permute_1234_to_1243(double *s, double *t, int nbf1, int nbf2, int nbf3, int nbf4) {
    int f1 = nbf1;
    int f2 = nbf2;
    int f3 = nbf4;
    int f4 = nbf3;
    for (int bf1 = 0; bf1 < f1; bf1++) {
        for (int bf2 = 0; bf2 < f2; bf2++) {
            for (int bf4 = 0; bf4 < f4; bf4++) {
                for (int bf3 = 0; bf3 < f3; bf3++) {
                    double *t_ptr = t + ((bf1 * f2 + bf2) * f3 + bf3) * f4 + bf4;
                    *(t_ptr) = *(s++);
                }
            }
        }
    }
}

void TwoBodyAOInt::permute_1234_to_2134(double *s, double *t, int nbf1, int nbf2, int nbf3, int nbf4) {
    int f1 = nbf2;
    int f2 = nbf1;
    int f3 = nbf3;
    int f4 = nbf4;
    for (int bf2 = 0; bf2 < f2; bf2++) {
        for (int bf1 = 0; bf1 < f1; bf1++) {
            for (int bf3 = 0; bf3 < f3; bf3++) {
                for (int bf4 = 0; bf4 < f4; bf4++) {
                    double *t_ptr = t + ((bf1 * f2 + bf2) * f3 + bf3) * f4 + bf4;
                    *(t_ptr) = *(s++);
                }
            }
        }
    }
}

void TwoBodyAOInt::permute_1234_to_2143(double *s, double *t, int nbf1, int nbf2, int nbf3, int nbf4) {
    int f1 = nbf2;
    int f2 = nbf1;
    int f3 = nbf4;
    int f4 = nbf3;
    for (int bf2 = 0; bf2 < f2; bf2++) {
        for (int bf1 = 0; bf1 < f1; bf1++) {
            for (int bf4 = 0; bf4 < f4; bf4++) {
                for (int bf3 = 0; bf3 < f3; bf3++) {
                    double *t_ptr = t + ((bf1 * f2 + bf2) * f3 + bf3) * f4 + bf4;
                    *(t_ptr) = *(s++);
                }
            }
        }
    }
}

void TwoBodyAOInt::permute_1234_to_3412(double *s, double *t, int nbf1, int nbf2, int nbf3, int nbf4) {
    int f1 = nbf3;
    int f2 = nbf4;
    int f3 = nbf1;
    int f4 = nbf2;
    for (int bf3 = 0; bf3 < f3; bf3++) {
        for (int bf4 = 0; bf4 < f4; bf4++) {
            for (int bf1 = 0; bf1 < f1; bf1++) {
                for (int bf2 = 0; bf2 < f2; bf2++) {
                    double *t_ptr = t + ((bf1 * f2 + bf2) * f3 + bf3) * f4 + bf4;
                    *(t_ptr) = *(s++);
                }
            }
        }
    }
}

void TwoBodyAOInt::permute_1234_to_4312(double *s, double *t, int nbf1, int nbf2, int nbf3, int nbf4) {
    int f1 = nbf4;
    int f2 = nbf3;
    int f3 = nbf1;
    int f4 = nbf2;
    for (int bf3 = 0; bf3 < f3; bf3++) {
        for (int bf4 = 0; bf4 < f4; bf4++) {
            for (int bf2 = 0; bf2 < f2; bf2++) {
                for (int bf1 = 0; bf1 < f1; bf1++) {
                    double *t_ptr = t + ((bf1 * f2 + bf2) * f3 + bf3) * f4 + bf4;
                    *(t_ptr) = *(s++);
                }
            }
        }
    }
}

void TwoBodyAOInt::permute_1234_to_3421(double *s, double *t, int nbf1, int nbf2, int nbf3, int nbf4) {
    int f1 = nbf3;
    int f2 = nbf4;
    int f3 = nbf2;
    int f4 = nbf1;
    for (int bf4 = 0; bf4 < f4; bf4++) {
        for (int bf3 = 0; bf3 < f3; bf3++) {
            for (int bf1 = 0; bf1 < f1; bf1++) {
                for (int bf2 = 0; bf2 < f2; bf2++) {
                    double *t_ptr = t + ((bf1 * f2 + bf2) * f3 + bf3) * f4 + bf4;
                    *(t_ptr) = *(s++);
                }
            }
        }
    }
}

void TwoBodyAOInt::permute_1234_to_4321(double *s, double *t, int nbf1, int nbf2, int nbf3, int nbf4) {
    int f1 = nbf4;
    int f2 = nbf3;
    int f3 = nbf2;
    int f4 = nbf1;
    for (int bf4 = 0; bf4 < f4; bf4++) {
        for (int bf3 = 0; bf3 < f3; bf3++) {
            for (int bf2 = 0; bf2 < f2; bf2++) {
                for (int bf1 = 0; bf1 < f1; bf1++) {
                    double *t_ptr = t + ((bf1 * f2 + bf2) * f3 + bf3) * f4 + bf4;
                    *(t_ptr) = *(s++);
                }
            }
        }
    }
}

void TwoBodyAOInt::pure_transform(int sh1, int sh2, int sh3, int sh4, int nchunk, bool copy_to_source) {
#ifdef MINTS_TIMER
    timer_on("Pure transformation");
#endif
    const GaussianShell &s1 = bs1_->shell(sh1);
    const GaussianShell &s2 = bs2_->shell(sh2);
    const GaussianShell &s3 = bs3_->shell(sh3);
    const GaussianShell &s4 = bs4_->shell(sh4);

    // Get the transforms from the basis set
    SphericalTransformIter trans1(*integral()->spherical_transform(s1.am()));
    SphericalTransformIter trans2(*integral()->spherical_transform(s2.am()));
    SphericalTransformIter trans3(*integral()->spherical_transform(s3.am()));
    SphericalTransformIter trans4(*integral()->spherical_transform(s4.am()));

    // Get the angular momentum for each shell
    int am1 = s1.am();
    int am2 = s2.am();
    int am3 = s3.am();
    int am4 = s4.am();

    // Get number of Cartesian functions for each shell
    int nao1 = s1.ncartesian();
    int nao2 = s2.ncartesian();
    int nao3 = s3.ncartesian();
    int nao4 = s4.ncartesian();

    int nbf1 = s1.nfunction();
    int nbf2 = s2.nfunction();
    int nbf3 = s3.nfunction();
    int nbf4 = s4.nfunction();

    // Get if each shell has pure functions
    bool is_pure1 = s1.is_pure();
    bool is_pure2 = s2.is_pure();
    bool is_pure3 = s3.is_pure();
    bool is_pure4 = s4.is_pure();

    for (int ichunk = 0; ichunk < nchunk; ++ichunk) {
        // Compute the offset in source_, and target
        size_t sourcechunkoffset = ichunk * (nao1 * nao2 * nao3 * nao4);
        size_t targetchunkoffset = ichunk * ((size_t)nbf1 * nbf2 * nbf3 * nbf4);
        double *source1, *target1;
        double *source2, *target2;
        double *source3, *target3;
        double *source4, *target4;
        double *source = source_ + sourcechunkoffset;
        double *target = target_ + targetchunkoffset;
        double *tmpbuf = tformbuf_;

        int transform_index = 8 * is_pure1 + 4 * is_pure2 + 2 * is_pure3 + is_pure4;
        switch (transform_index) {
            case 0:
                break;

            case 1:
                source4 = source;
                target4 = target;
                break;

            case 2:
                source3 = source;
                target3 = target;
                break;

            case 3:
                source4 = source;
                target4 = tmpbuf;
                source3 = tmpbuf;
                target3 = target;
                break;

            case 4:
                source2 = source;
                target2 = target;
                break;

            case 5:
                source4 = source;
                target4 = tmpbuf;
                source2 = tmpbuf;
                target2 = target;
                break;

            case 6:
                source3 = source;
                target3 = tmpbuf;
                source2 = tmpbuf;
                target2 = target;
                break;

            case 7:
                source4 = source;
                target4 = tmpbuf;
                source3 = tmpbuf;
                target3 = source;
                source2 = source;
                target2 = target;
                break;

            case 8:
                source1 = source;
                target1 = target;
                break;

            case 9:
                source4 = source;
                target4 = tmpbuf;
                source1 = tmpbuf;
                target1 = target;
                break;

            case 10:
                source3 = source;
                target3 = tmpbuf;
                source1 = tmpbuf;
                target1 = target;
                break;

            case 11:
                source4 = source;
                target4 = tmpbuf;
                source3 = tmpbuf;
                target3 = source;
                source1 = source;
                target1 = target;
                break;

            case 12:
                source2 = source;
                target2 = tmpbuf;
                source1 = tmpbuf;
                target1 = target;
                break;

            case 13:
                source4 = source;
                target4 = tmpbuf;
                source2 = tmpbuf;
                target2 = source;
                source1 = source;
                target1 = target;
                break;

            case 14:
                source3 = source;
                target3 = tmpbuf;
                source2 = tmpbuf;
                target2 = source;
                source1 = source;
                target1 = target;
                break;

            case 15:
                source4 = source;
                target4 = tmpbuf;
                source3 = tmpbuf;
                target3 = source;
                source2 = source;
                target2 = tmpbuf;
                source1 = tmpbuf;
                target1 = target;
                break;
        }

        size_t size = nbf1 * nbf2 * nbf3 * nbf4;
        if (is_pure4) {
            transform2e_4(am4, trans4, source4, target4, nao1 * nao2 * nao3, nao4);
            //            size *= nbf4;
        }
        if (is_pure3) {
            transform2e_3(am3, trans3, source3, target3, nao1 * nao2, nao3, nbf4);
            //            size *= nbf3;
        }
        if (is_pure2) {
            transform2e_2(am2, trans2, source2, target2, nao1, nao2, nbf3 * nbf4);
            //            size *= nbf2;
        }
        if (is_pure1) {
            transform2e_1(am1, trans1, source1, target1, nbf2 * nbf3 * nbf4);
            //            size *= nbf1;
        }
        // The permute indices routines depend on the integrals being in source_
        if (copy_to_source && (is_pure1 || is_pure2 || is_pure3 || is_pure4))
            memcpy(source, target, size * sizeof(double));
    }
#ifdef MINTS_TIMER
    timer_off("Pure transformation");
#endif
}

static void transform2e_1(int am, SphericalTransformIter &sti, double *s, double *t, int njkl) {
    memset(t, 0, INT_NPURE(am) * njkl * sizeof(double));

    for (sti.first(); !sti.is_done(); sti.next()) {
        double *sptr = s + sti.cartindex() * njkl;
        double *tptr = t + sti.pureindex() * njkl;
        double coef = sti.coef();

        //        outfile->Printf( "2e_1: cart = %d pure = %d coef = %8.5f\n", sti.cartindex(), sti.pureindex(),
        //        sti.coef());

        for (int jkl = 0; jkl < njkl; jkl++) *(tptr++) += coef * *(sptr++);
    }
}

static void transform2e_2(int am, SphericalTransformIter &sti, double *s, double *t, int ni, int nj, int nkl) {
    int sj = INT_NPURE(am);
    const int sjkl = nj * nkl;
    const int tjkl = sj * nkl;

    memset(t, 0, ni * tjkl * sizeof(double));

    for (sti.first(); !sti.is_done(); sti.next()) {
        double *sptr = s + sti.cartindex() * nkl;
        double *tptr = t + sti.pureindex() * nkl;
        double coef = sti.coef();

        //        outfile->Printf( "2e_2: cart = %d pure = %d coef = %8.5f\n", sti.cartindex(), sti.pureindex(),
        //        sti.coef());

        for (int i = 0; i < ni; i++, sptr += sjkl, tptr += tjkl) {
            for (int kl = 0; kl < nkl; kl++) tptr[kl] += coef * sptr[kl];
        }
    }
}

static void transform2e_3(int am, SphericalTransformIter &sti, double *s, double *t, int nij, int nk, int nl) {
    int sk = INT_NPURE(am);
    const int skl = nk * nl;
    const int tkl = sk * nl;

    memset(t, 0, nij * tkl * sizeof(double));

    for (sti.first(); !sti.is_done(); sti.next()) {
        double *sptr = s + sti.cartindex() * nl;
        double *tptr = t + sti.pureindex() * nl;
        // printf("cartindex = %d, pureindex = %d\n", sti.cartindex(), sti.pureindex());

        //        outfile->Printf( "2e_3: cart = %d pure = %d coef = %8.5f\n", sti.cartindex(), sti.pureindex(),
        //        sti.coef());

        double coef = sti.coef();
        for (int ij = 0; ij < nij; ij++, sptr += skl, tptr += tkl) {
            for (int l = 0; l < nl; l++) tptr[l] += coef * sptr[l];
        }
    }
}

// am => angular momentum of l
// sti => spherical transformation iterator
// s => source integrals buffer
// t => target buffer
// nijk => how many i, j, k combinations are there?
// nl => how man l's are there?
static void transform2e_4(int am, SphericalTransformIter &sti, double *s, double *t, int nijk, int nl) {
    // Protect ourselves
    const int sl = nl;
    const int tl = INT_NPURE(am);

    // Clear out target memory
    memset(t, 0, nijk * tl * sizeof(double));

    for (sti.first(); !sti.is_done(); sti.next()) {
        // Starting point in source and target buffers
        double *sptr = s + sti.cartindex();
        double *tptr = t + sti.pureindex();

        //        outfile->Printf( "2e_4: cart = %d pure = %d coef = %8.5f\n", sti.cartindex(), sti.pureindex(),
        //        sti.coef());

        // What's the coefficient we're using
        double coef = sti.coef();
        for (int ijk = 0; ijk < nijk; ++ijk) {
            // Add contribution of the source to the target
            *(tptr) += coef * *(sptr);

            // skip ahead to the next ijk
            sptr += sl;
            tptr += tl;
        }
    }
}<|MERGE_RESOLUTION|>--- conflicted
+++ resolved
@@ -121,11 +121,8 @@
 // Haser 1989, Equation 7 
 void TwoBodyAOInt::update_density(const std::vector<SharedMatrix>& D) {
     
-<<<<<<< HEAD
     timer_on("Update Density");
-=======
-    timer_on("Density Screen");
->>>>>>> e9b4d964
+  
 #pragma omp parallel for
     for (int M = 0; M < nshell_; M++) {
         for (int N = 0; N < nshell_; N++) {
@@ -136,10 +133,7 @@
             int num_n = bs1_->shell(N).nfunction();
             
             double max_dens = 0.0;
-<<<<<<< HEAD
-            
-=======
->>>>>>> e9b4d964
+
             for (int m = m_start; m < m_start + num_m; m++) {
                 for (int n = n_start; n < n_start + num_n; n++) {
                     double val = 0.0;
@@ -149,20 +143,11 @@
                     if (val > max_dens) max_dens = val;
                 }
             }
-<<<<<<< HEAD
             
             max_dens_shell_pair_[M][N] = max_dens;
         }
     }
     timer_off("Update Density");
-=======
-
-            max_dens_shell_pair_[M][N] = max_dens;
-        }
-    }
-    timer_off("Density Screen");
->>>>>>> e9b4d964
-
 }
 
 // Haser 1989 Equations 6 to 14
@@ -194,8 +179,6 @@
 
 }
 
-<<<<<<< HEAD
-=======
 // Density screening for J part of algorithm for separated J and K builds
 bool TwoBodyAOInt::shell_significant_density_J(int M, int N, int R, int S) {
 
@@ -266,7 +249,6 @@
     return std::sqrt(shell_pair_values_[M * nshell_ + N] * max_integral_);
 }
 
->>>>>>> e9b4d964
 bool TwoBodyAOInt::shell_significant_csam(int M, int N, int R, int S) { 
     // Square of standard Cauchy-Schwarz Q_mu_nu terms (Eq. 1)
     double mn_mn = shell_pair_values_[N * nshell_ + M];
