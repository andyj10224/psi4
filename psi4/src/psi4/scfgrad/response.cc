/*
 * @BEGIN LICENSE
 *
 * Psi4: an open-source quantum chemistry software package
 *
 * Copyright (c) 2007-2019 The Psi4 Developers.
 *
 * The copyrights for code used from other parties are included in
 * the corresponding files.
 *
 * This file is part of Psi4.
 *
 * Psi4 is free software; you can redistribute it and/or modify
 * it under the terms of the GNU Lesser General Public License as published by
 * the Free Software Foundation, version 3.
 *
 * Psi4 is distributed in the hope that it will be useful,
 * but WITHOUT ANY WARRANTY; without even the implied warranty of
 * MERCHANTABILITY or FITNESS FOR A PARTICULAR PURPOSE.  See the
 * GNU Lesser General Public License for more details.
 *
 * You should have received a copy of the GNU Lesser General Public License along
 * with Psi4; if not, write to the Free Software Foundation, Inc.,
 * 51 Franklin Street, Fifth Floor, Boston, MA 02110-1301 USA.
 *
 * @END LICENSE
 */

#include "scf_grad.h"
#include "jk_grad.h"

#include "psi4/libqt/qt.h"
#include "psi4/libpsio/psio.hpp"
#include "psi4/libpsio/psio.h"
#include "psi4/psi4-dec.h"
#include "psi4/libmints/dipole.h"
#include "psi4/libmints/sieve.h"
#include "psi4/libmints/cdsalclist.h"
#include "psi4/libfock/v.h"
#include "psi4/libfock/jk.h"
#include "psi4/libfock/apps.h"
#include "psi4/libfunctional/superfunctional.h"
#include "psi4/psifiles.h"
#include "psi4/lib3index/dftensor.h"
#include "psi4/libmints/molecule.h"
#include "psi4/libmints/matrix.h"
#include "psi4/libmints/basisset.h"
#include "psi4/libmints/vector.h"
#include "psi4/libmints/integral.h"
#include "psi4/libmints/mintshelper.h"
#include "psi4/liboptions/liboptions.h"
#include "psi4/libscf_solver/rhf.h"

#include <algorithm>

#include <sstream>

#ifdef _OPENMP
#include <omp.h>
#endif

using namespace psi;

namespace psi {
namespace scfgrad {

std::shared_ptr<Matrix> RSCFDeriv::hessian_response()
{
    // => Control Parameters <= //

    std::shared_ptr<Vector> eps     = epsilon_a_subset("AO","ALL");
    std::shared_ptr<Vector> eps_occ = epsilon_a_subset("AO","OCC");
    std::shared_ptr<Vector> eps_vir = epsilon_a_subset("AO","VIR");
    std::shared_ptr<Matrix> C    = Ca_subset("AO","ALL");
    std::shared_ptr<Matrix> Cocc = Ca_subset("AO","OCC");
    std::shared_ptr<Matrix> Cvir = Ca_subset("AO","VIR");
    std::shared_ptr<Matrix> Dt = Da_subset("AO");
    double** Dap = Dt->pointer();

    double** Cp  = C->pointer();
    double** Cop = Cocc->pointer();
    double** Cvp = Cvir->pointer();
    double*  ep  = eps->pointer();
    double*  eop = eps_occ->pointer();
    double*  evp = eps_vir->pointer();

    // => Sizing <= //

    int natom = molecule_->natom();
    int nso   = basisset_->nbf();
    int nocc  = eps_occ->dimpi()[0];
    int nvir  = eps_vir->dimpi()[0];
    int nmo   = C->colspi()[0];

    // => Target <= //

    auto response = std::make_shared<Matrix>("RHF Response",3*natom,3*natom);

    // => Response Utility File <= //

    psio_->open(PSIF_HESS,PSIO_OPEN_NEW);

    // => Spi <= //
    {
        // Overlap derivatives
        std::shared_ptr<OneBodyAOInt> Sint(integral_->ao_overlap(1));
        const double* buffer = Sint->buffer();

        auto Smix = std::make_shared<Matrix>("Smix",nso,nocc);
        auto Smiy = std::make_shared<Matrix>("Smiy",nso,nocc);
        auto Smiz = std::make_shared<Matrix>("Smiz",nso,nocc);
        double** Smixp = Smix->pointer();
        double** Smiyp = Smiy->pointer();
        double** Smizp = Smiz->pointer();

        auto Sai = std::make_shared<Matrix>("Sai",nvir,nocc);
        double** Saip = Sai->pointer();
        auto Sij = std::make_shared<Matrix>("Sij",nocc,nocc);
        double** Sijp = Sij->pointer();
        auto Spi = std::make_shared<Matrix>("Spi",nmo,nocc);
        double** Spip = Spi->pointer();

        psio_address next_Sai = PSIO_ZERO;
        psio_address next_Sij = PSIO_ZERO;
        psio_address next_Smi = PSIO_ZERO;
        psio_address next_Spi = PSIO_ZERO;
        for (int A = 0; A < 3*natom; A++) {
            psio_->write(PSIF_HESS,"Smi^A",(char*)Smixp[0], static_cast<size_t> (nso) * nocc * sizeof(double),next_Smi,&next_Smi);
        }
        for (int A = 0; A < 3*natom; A++) {
            psio_->write(PSIF_HESS,"Sai^A",(char*)Saip[0], static_cast<size_t> (nvir) * nocc * sizeof(double),next_Sai,&next_Sai);
        }
        for (int A = 0; A < 3*natom; A++) {
            psio_->write(PSIF_HESS,"Sij^A",(char*)Sijp[0], static_cast<size_t> (nocc) * nocc * sizeof(double),next_Sij,&next_Sij);
        }
        for (int A = 0; A < 3*natom; A++) {
            psio_->write(PSIF_HESS,"Spi^A",(char*)Spip[0], static_cast<size_t> (nmo) * nocc * sizeof(double),next_Spi,&next_Spi);
        }
        next_Smi = PSIO_ZERO;
        next_Sai = PSIO_ZERO;
        next_Sij = PSIO_ZERO;
        next_Spi = PSIO_ZERO;

        for (int A = 0; A < natom; A++) {
            Smix->zero();
            Smiy->zero();
            Smiz->zero();
            for (int P = 0; P < basisset_->nshell(); P++) {
                for (int Q = 0; Q < basisset_->nshell(); Q++) {
                    int aP = basisset_->shell(P).ncenter();
                    int aQ = basisset_->shell(Q).ncenter();
                    if ((aP != A && aQ != A) || aP == aQ) continue;
                    Sint->compute_shell_deriv1(P,Q);
                    int nP = basisset_->shell(P).nfunction();
                    int nQ = basisset_->shell(Q).nfunction();
                    int oP = basisset_->shell(P).function_index();
                    int oQ = basisset_->shell(Q).function_index();
                    const double* buffer2;
                    if (aP == A) {
                        // Px
                        buffer2 = buffer + 0 * nP * nQ;
                        for (int p = 0; p < nP; p++) {
                            for (int q = 0; q < nQ; q++) {
                                C_DAXPY(nocc,(*buffer2),Cop[q + oQ],1,Smixp[p + oP],1);
                                C_DAXPY(nocc,(*buffer2++), Cop[p + oP],1,Smixp[q + oQ],1);
                            }
                        }
                        // Py
                        buffer2 = buffer + 1 * nP * nQ;
                        for (int p = 0; p < nP; p++) {
                            for (int q = 0; q < nQ; q++) {
                                C_DAXPY(nocc,(*buffer2),Cop[q + oQ],1,Smiyp[p + oP],1);
                                C_DAXPY(nocc,(*buffer2++), Cop[p + oP],1,Smiyp[q + oQ],1);
                            }
                        }
                        // Pz
                        buffer2 = buffer + 2 * nP * nQ;
                        for (int p = 0; p < nP; p++) {
                            for (int q = 0; q < nQ; q++) {
                                C_DAXPY(nocc,(*buffer2),Cop[q + oQ],1,Smizp[p + oP],1);
                                C_DAXPY(nocc,(*buffer2++), Cop[p + oP],1,Smizp[q + oQ],1);
                            }
                        }
                    }
                    if (aQ == A) {
                        // Qx
                        buffer2 = buffer + 3 * nP * nQ;
                        for (int p = 0; p < nP; p++) {
                            for (int q = 0; q < nQ; q++) {
                                C_DAXPY(nocc,(*buffer2),Cop[q + oQ],1,Smixp[p + oP],1);
                                C_DAXPY(nocc,(*buffer2++), Cop[p + oP],1,Smixp[q + oQ],1);
                            }
                        }
                        // Qy
                        buffer2 = buffer + 4 * nP * nQ;
                        for (int p = 0; p < nP; p++) {
                            for (int q = 0; q < nQ; q++) {
                                C_DAXPY(nocc,(*buffer2),Cop[q + oQ],1,Smiyp[p + oP],1);
                                C_DAXPY(nocc,(*buffer2++), Cop[p + oP],1,Smiyp[q + oQ],1);
                            }
                        }
                        // Qz
                        buffer2 = buffer + 5 * nP * nQ;
                        for (int p = 0; p < nP; p++) {
                            for (int q = 0; q < nQ; q++) {
                                C_DAXPY(nocc,(*buffer2),Cop[q + oQ],1,Smizp[p + oP],1);
                                C_DAXPY(nocc,(*buffer2++), Cop[p + oP],1,Smizp[q + oQ],1);
                            }
                        }
                    }
                }
            }
            // Smi_x
            psio_->write(PSIF_HESS,"Smi^A",(char*)Smixp[0], static_cast<size_t> (nso) * nocc * sizeof(double),next_Smi,&next_Smi);
            // Smi_y
            psio_->write(PSIF_HESS,"Smi^A",(char*)Smiyp[0], static_cast<size_t> (nso) * nocc * sizeof(double),next_Smi,&next_Smi);
            // Smi_z
            psio_->write(PSIF_HESS,"Smi^A",(char*)Smizp[0], static_cast<size_t> (nso) * nocc * sizeof(double),next_Smi,&next_Smi);

            // Sai_x
            C_DGEMM('T','N',nvir,nocc,nso,0.5,Cvp[0],nvir,Smixp[0],nocc,0.0,Saip[0],nocc);
            psio_->write(PSIF_HESS,"Sai^A",(char*)Saip[0], static_cast<size_t> (nvir) * nocc * sizeof(double),next_Sai,&next_Sai);
            // Sai_y
            C_DGEMM('T','N',nvir,nocc,nso,0.5,Cvp[0],nvir,Smiyp[0],nocc,0.0,Saip[0],nocc);
            psio_->write(PSIF_HESS,"Sai^A",(char*)Saip[0], static_cast<size_t> (nvir) * nocc * sizeof(double),next_Sai,&next_Sai);
            // Sai_z
            C_DGEMM('T','N',nvir,nocc,nso,0.5,Cvp[0],nvir,Smizp[0],nocc,0.0,Saip[0],nocc);
            psio_->write(PSIF_HESS,"Sai^A",(char*)Saip[0], static_cast<size_t> (nvir) * nocc * sizeof(double),next_Sai,&next_Sai);

            // Sij_x
            C_DGEMM('T','N',nocc,nocc,nso,0.5,Cop[0],nocc,Smixp[0],nocc,0.0,Sijp[0],nocc);
            psio_->write(PSIF_HESS,"Sij^A",(char*)Sijp[0], static_cast<size_t> (nocc) * nocc * sizeof(double),next_Sij,&next_Sij);
            // Sij_y
            C_DGEMM('T','N',nocc,nocc,nso,0.5,Cop[0],nocc,Smiyp[0],nocc,0.0,Sijp[0],nocc);
            psio_->write(PSIF_HESS,"Sij^A",(char*)Sijp[0], static_cast<size_t> (nocc) * nocc * sizeof(double),next_Sij,&next_Sij);
            // Sij_z
            C_DGEMM('T','N',nocc,nocc,nso,0.5,Cop[0],nocc,Smizp[0],nocc,0.0,Sijp[0],nocc);
            psio_->write(PSIF_HESS,"Sij^A",(char*)Sijp[0], static_cast<size_t> (nocc) * nocc * sizeof(double),next_Sij,&next_Sij);

            // Spi_x
            C_DGEMM('T','N',nmo,nocc,nso,0.5,Cp[0],nmo,Smixp[0],nocc,0.0,Spip[0],nocc);
            psio_->write(PSIF_HESS,"Spi^A",(char*)Spip[0], static_cast<size_t> (nmo) * nocc * sizeof(double),next_Spi,&next_Spi);
            // Spi_y
            C_DGEMM('T','N',nmo,nocc,nso,0.5,Cp[0],nmo,Smiyp[0],nocc,0.0,Spip[0],nocc);
            psio_->write(PSIF_HESS,"Spi^A",(char*)Spip[0], static_cast<size_t> (nmo) * nocc * sizeof(double),next_Spi,&next_Spi);
            // Spi_z
            C_DGEMM('T','N',nmo,nocc,nso,0.5,Cp[0],nmo,Smizp[0],nocc,0.0,Spip[0],nocc);
            psio_->write(PSIF_HESS,"Spi^A",(char*)Spip[0], static_cast<size_t> (nmo) * nocc * sizeof(double),next_Spi,&next_Spi);
        }
    }

    // => Tpi <= //
    {
        // Kinetic derivatives
        std::shared_ptr<OneBodyAOInt> Tint(integral_->ao_kinetic(1));
        const double* buffer = Tint->buffer();

        auto Tmix = std::make_shared<Matrix>("Tmix",nso,nocc);
        auto Tmiy = std::make_shared<Matrix>("Tmiy",nso,nocc);
        auto Tmiz = std::make_shared<Matrix>("Tmiz",nso,nocc);
        double** Tmixp = Tmix->pointer();
        double** Tmiyp = Tmiy->pointer();
        double** Tmizp = Tmiz->pointer();

        auto Tpi = std::make_shared<Matrix>("Tpi",nmo,nocc);
        double** Tpip = Tpi->pointer();
        psio_address next_Tpi = PSIO_ZERO;


        for (int A = 0; A < natom; A++) {
            Tmix->zero();
            Tmiy->zero();
            Tmiz->zero();
            for (int P = 0; P < basisset_->nshell(); P++) {
                for (int Q = 0; Q < basisset_->nshell(); Q++) {
                    int aP = basisset_->shell(P).ncenter();
                    int aQ = basisset_->shell(Q).ncenter();
                    if ((aP != A && aQ != A) || aP == aQ) continue;
                    Tint->compute_shell_deriv1(P,Q);
                    int nP = basisset_->shell(P).nfunction();
                    int nQ = basisset_->shell(Q).nfunction();
                    int oP = basisset_->shell(P).function_index();
                    int oQ = basisset_->shell(Q).function_index();
                    const double* buffer2;
                    if (aP == A) {
                        // Px
                        buffer2 = buffer + 0 * nP * nQ;
                        for (int p = 0; p < nP; p++) {
                            for (int q = 0; q < nQ; q++) {
                                C_DAXPY(nocc,(*buffer2),Cop[q + oQ],1,Tmixp[p + oP],1);
                                C_DAXPY(nocc,(*buffer2++),Cop[p + oP],1,Tmixp[q + oQ],1);
                            }
                        }
                        // Py
                        buffer2 = buffer + 1 * nP * nQ;
                        for (int p = 0; p < nP; p++) {
                            for (int q = 0; q < nQ; q++) {
                                C_DAXPY(nocc,(*buffer2),Cop[q + oQ],1,Tmiyp[p + oP],1);
                                C_DAXPY(nocc,(*buffer2++),Cop[p + oP],1,Tmiyp[q + oQ],1);
                            }
                        }
                        // Pz
                        buffer2 = buffer + 2 * nP * nQ;
                        for (int p = 0; p < nP; p++) {
                            for (int q = 0; q < nQ; q++) {
                                C_DAXPY(nocc,(*buffer2),Cop[q + oQ],1,Tmizp[p + oP],1);
                                C_DAXPY(nocc,(*buffer2++),Cop[p + oP],1,Tmizp[q + oQ],1);
                            }
                        }
                    }
                    if (aQ == A) {
                        // Qx
                        buffer2 = buffer + 3 * nP * nQ;
                        for (int p = 0; p < nP; p++) {
                            for (int q = 0; q < nQ; q++) {
                                C_DAXPY(nocc,(*buffer2),Cop[q + oQ],1,Tmixp[p + oP],1);
                                C_DAXPY(nocc,(*buffer2++),Cop[p + oP],1,Tmixp[q + oQ],1);
                            }
                        }
                        // Qy
                        buffer2 = buffer + 4 * nP * nQ;
                        for (int p = 0; p < nP; p++) {
                            for (int q = 0; q < nQ; q++) {
                                C_DAXPY(nocc,(*buffer2),Cop[q + oQ],1,Tmiyp[p + oP],1);
                                C_DAXPY(nocc,(*buffer2++),Cop[p + oP],1,Tmiyp[q + oQ],1);
                            }
                        }
                        // Qz
                        buffer2 = buffer + 5 * nP * nQ;
                        for (int p = 0; p < nP; p++) {
                            for (int q = 0; q < nQ; q++) {
                                C_DAXPY(nocc,(*buffer2),Cop[q + oQ],1,Tmizp[p + oP],1);
                                C_DAXPY(nocc,(*buffer2++),Cop[p + oP],1,Tmizp[q + oQ],1);
                            }
                        }
                    }
                }
            }

            // Tpi_x
            C_DGEMM('T','N',nmo,nocc,nso,0.5,Cp[0],nmo,Tmixp[0],nocc,0.0,Tpip[0],nocc);
            psio_->write(PSIF_HESS,"Tpi^A",(char*)Tpip[0], static_cast<size_t> (nmo) * nocc * sizeof(double),next_Tpi,&next_Tpi);
            // Tpi_y
            C_DGEMM('T','N',nmo,nocc,nso,0.5,Cp[0],nmo,Tmiyp[0],nocc,0.0,Tpip[0],nocc);
            psio_->write(PSIF_HESS,"Tpi^A",(char*)Tpip[0], static_cast<size_t> (nmo) * nocc * sizeof(double),next_Tpi,&next_Tpi);
            // Tpi_z
            C_DGEMM('T','N',nmo,nocc,nso,0.5,Cp[0],nmo,Tmizp[0],nocc,0.0,Tpip[0],nocc);
            psio_->write(PSIF_HESS,"Tpi^A",(char*)Tpip[0], static_cast<size_t> (nmo) * nocc * sizeof(double),next_Tpi,&next_Tpi);
        }
    }


    // => Vpi <= //
    {
        // Potential derivatives
        std::shared_ptr<OneBodyAOInt> Vint(integral_->ao_potential(1));
        const double* buffer = Vint->buffer();

        auto Vmix = std::make_shared<Matrix>("Vmix",nso,nocc);
        auto Vmiy = std::make_shared<Matrix>("Vmiy",nso,nocc);
        auto Vmiz = std::make_shared<Matrix>("Vmiz",nso,nocc);
        double** Vmixp = Vmix->pointer();
        double** Vmiyp = Vmiy->pointer();
        double** Vmizp = Vmiz->pointer();

        auto Vpi = std::make_shared<Matrix>("Vpi",nmo,nocc);
        double** Vpip = Vpi->pointer();
        psio_address next_Vpi = PSIO_ZERO;


        for (int A = 0; A < natom; A++) {
            Vmix->zero();
            Vmiy->zero();
            Vmiz->zero();

            for (int P = 0; P < basisset_->nshell(); P++) {
                for (int Q = 0; Q < basisset_->nshell(); Q++) {
                    int aP = basisset_->shell(P).ncenter();
                    int aQ = basisset_->shell(Q).ncenter();
                    Vint->compute_shell_deriv1(P,Q);
                    int nP = basisset_->shell(P).nfunction();
                    int nQ = basisset_->shell(Q).nfunction();
                    int oP = basisset_->shell(P).function_index();
                    int oQ = basisset_->shell(Q).function_index();
                    const double* buf_x = &buffer[3 * A * nP * nQ + 0 * nP * nQ];
                    const double* buf_y = &buffer[3 * A * nP * nQ + 1 * nP * nQ];
                    const double* buf_z = &buffer[3 * A * nP * nQ + 2 * nP * nQ];

                    // Ax
                    for (int p = 0; p < nP; p++) {
                        for (int q = 0; q < nQ; q++) {
                            C_DAXPY(nocc,(*buf_x++),Cop[q + oQ],1,Vmixp[p + oP],1);
                        }
                    }

                    // Ay
                    for (int p = 0; p < nP; p++) {
                        for (int q = 0; q < nQ; q++) {
                            C_DAXPY(nocc,(*buf_y++),Cop[q + oQ],1,Vmiyp[p + oP],1);
                        }
                    }

                    // Az
                    for (int p = 0; p < nP; p++) {
                        for (int q = 0; q < nQ; q++) {
                            C_DAXPY(nocc,(*buf_z++),Cop[q + oQ],1,Vmizp[p + oP],1);
                        }
                    }
                }
            }

            // Vpi_x
            C_DGEMM('T','N',nmo,nocc,nso,1.0,Cp[0],nmo,Vmixp[0],nocc,0.0,Vpip[0],nocc);
            psio_->write(PSIF_HESS,"Vpi^A",(char*)Vpip[0], static_cast<size_t> (nmo) * nocc * sizeof(double),next_Vpi,&next_Vpi);
            // Vpi_y
            C_DGEMM('T','N',nmo,nocc,nso,1.0,Cp[0],nmo,Vmiyp[0],nocc,0.0,Vpip[0],nocc);
            psio_->write(PSIF_HESS,"Vpi^A",(char*)Vpip[0], static_cast<size_t> (nmo) * nocc * sizeof(double),next_Vpi,&next_Vpi);
            // Vpi_z
            C_DGEMM('T','N',nmo,nocc,nso,1.0,Cp[0],nmo,Vmizp[0],nocc,0.0,Vpip[0],nocc);
            psio_->write(PSIF_HESS,"Vpi^A",(char*)Vpip[0], static_cast<size_t> (nmo) * nocc * sizeof(double),next_Vpi,&next_Vpi);
        }
    }
    // => Jpi/Kpi <= //
    {

        size_t memory = 0.9 * memory_ / 8L;
        size_t max_a = memory / (3L * nso * nso);
        max_a = (max_a > 3 * natom ? 3 * natom : max_a);

        int natom = basisset_->molecule()->natom();

        std::vector<SharedMatrix> dGmats;
        std::vector<double**> pdG(3*natom);
        std::vector<bool> pert_incore(3*natom);
        for(int a = 0; a < max_a; ++a)
            dGmats.push_back(std::make_shared<Matrix>("G derivative contribution", nso, nso));

        auto Gpi = std::make_shared<Matrix>("MO G Deriv", nmo, nocc);
        double**pGpi = Gpi->pointer();
        psio_address next_Gpi = PSIO_ZERO;
        // Write some junk for now, to set the sizing for PSIO
        for(int pert = 0; pert < 3*natom; ++pert){
            psio_->write(PSIF_HESS,"Gpi^A",(char*)pGpi[0], static_cast<size_t> (nmo) * nocc * sizeof(double),next_Gpi,&next_Gpi);
        }
        next_Gpi = PSIO_ZERO;

        if (options_.get_str("SCF_TYPE").find("DF") != std::string::npos){
            /*
             *  The DF algorithm
             */
            std::shared_ptr<BasisSet> auxiliary_ = get_basisset("DF_BASIS_SCF");

            auto Pmnfactory = std::make_shared<IntegralFactory>(auxiliary_, BasisSet::zero_ao_basis_set(), basisset_, basisset_);
            auto PQfactory = std::make_shared<IntegralFactory>(auxiliary_, BasisSet::zero_ao_basis_set(), auxiliary_, BasisSet::zero_ao_basis_set());
            std::shared_ptr<TwoBodyAOInt> Pmnint(Pmnfactory->eri(2));
            std::shared_ptr<TwoBodyAOInt> PQint(PQfactory->eri(2));
            int np = auxiliary_->nbf();
            int nso = basisset_->nbf();
            int nauxshell = auxiliary_->nshell();
            int nshell = basisset_->nshell();
            int maxp = auxiliary_->max_function_per_shell();

            auto Amn = std::make_shared<Matrix>("(A|mn)", np, nso*nso);
            auto Ami = std::make_shared<Matrix>("(A|mi)", np, nso*nocc);
            auto Aij = std::make_shared<Matrix>("(A|ij)", np, nocc*nocc);
            auto Bmn = std::make_shared<Matrix>("Minv[B][A] (A|mn)", np, nso*nso);
            auto Tmn = std::make_shared<Matrix>("Tmn", np, nso*nso);
            auto TempP = std::make_shared<Matrix>("Temp[P]", 9, maxp);
            auto TempPmn = std::make_shared<Matrix>("Temp[P][mn]", maxp, nso*nso);
            auto c = std::make_shared<Vector>("c[A] = (mn|A) D[m][n]", np);
            auto d = std::make_shared<Vector>("d[A] = Minv[A][B] C[B]", np);
            double **Amnp = Amn->pointer();
            double **Amip = Ami->pointer();
            double **Aijp = Aij->pointer();
            double **Bmnp = Bmn->pointer();
            double **pTmn = Tmn->pointer();
            double **pTempP = TempP->pointer();
            double **pTmpPmn = TempPmn->pointer();
            double *cp = c->pointer();
            double *dp = d->pointer();

            // This probably shouldn't be recomputed here; we already needed it to get the
            // second derivative integrals.  One fine day, this should be refactored.
            auto metric = std::make_shared<FittingMetric>(auxiliary_, true);            
            metric->form_full_eig_inverse(options_.get_double("DF_FITTING_CONDITION"));
            SharedMatrix PQ = metric->get_metric();
            double** PQp = PQ->pointer();

            // Same applies to these terms.  There are already hooks to compute c and d vectors, and store them on disk,
            // so we should make better use of those intermediates between the second derivative integrals and these
            // first derivative terms needed for the Fock matrix derivatives.
            for (int P = 0; P < nauxshell; ++P){
                int nP = auxiliary_->shell(P).nfunction();
                int oP = auxiliary_->shell(P).function_index();
                for(int M = 0; M < nshell; ++M){
                    int nM = basisset_->shell(M).nfunction();
                    int oM = basisset_->shell(M).function_index();
                    for(int N = 0; N < nshell; ++N){
                        int nN = basisset_->shell(N).nfunction();
                        int oN = basisset_->shell(N).function_index();

                        Pmnint->compute_shell(P,0,M,N);
                        const double* buffer = Pmnint->buffer();

                        for (int p = oP; p < oP+nP; p++) {
                            for (int m = oM; m < oM+nM; m++) {
                                for (int n = oN; n < oN+nN; n++) {
                                    Amnp[p][m*nso+n] += (*buffer++);
                                }
                            }
                        }
                        // c[A] = (A|mn) D[m][n]
                        C_DGEMV('N', np, nso*(size_t)nso, 1.0, Amnp[0], nso*(size_t)nso, Dap[0], 1, 0.0, cp, 1);
                        // (A|mj) = (A|mn) C[n][j]
                        C_DGEMM('N','N',np*(size_t)nso,nocc,nso,1.0,Amnp[0],nso,Cop[0],nocc,0.0,Amip[0],nocc);
                        // (A|ij) = (A|mj) C[m][i]
                        #pragma omp parallel for
                        for (int p = 0; p < np; p++) {
                            C_DGEMM('T','N',nocc,nocc,nso,1.0,Amip[p],nocc,Cop[0],nocc,0.0,&Aijp[0][p * (size_t) nocc * nocc],nocc);
                        }

                    }
                }
            }
            // d[A] = Minv[A][B] c[B]  (factor of 2, to account for RHF)
            C_DGEMV('n', np, np, 2.0, PQp[0], np, cp, 1, 0.0, dp, 1);

            // B[B][m,n] = Minv[A][B] (A|mn)
            C_DGEMM('n','n', np, nso*nso, np, 1.0, PQp[0], np, Amnp[0], nso*nso, 0.0, Bmnp[0], nso*nso);

            // T[p][m,n] = B[p][r,n] D[m,r]
#pragma omp parallel for
            for(int p = 0; p < np; ++p)
                C_DGEMM('t', 'n', nso, nso, nso, 1.0, Dap[0], nso, Bmnp[p], nso, 0.0, pTmn[p], nso);


            for (int A = 0; A < 3 * natom; A+=max_a) {
                int nA = (A + max_a >= 3 * natom ? 3 * natom - A : max_a);

                // Keep track of which centers are loaded into memory, so we know when to skip
                std::fill(pert_incore.begin(), pert_incore.end(), false);
                std::fill(pdG.begin(), pdG.end(), (double**)nullptr);
                for (int a = 0; a < nA; a++){
                    pert_incore[floor((A+a)/3.0)] = true;
                    pdG[A+a] = dGmats[a]->pointer();
                    dGmats[a]->zero();
                }

                for (int P = 0; P < nauxshell; ++P){
                    int nP = auxiliary_->shell(P).nfunction();
                    int oP = auxiliary_->shell(P).function_index();
                    int Pcenter = auxiliary_->shell(P).ncenter();
                    int Pncart = auxiliary_->shell(P).ncartesian();
                    int Px = 3 * Pcenter + 0;
                    int Py = 3 * Pcenter + 1;
                    int Pz = 3 * Pcenter + 2;
                    for(int Q = 0; Q < nauxshell; ++Q){
                        int nQ = auxiliary_->shell(Q).nfunction();
                        int oQ = auxiliary_->shell(Q).function_index();
                        int Qcenter = auxiliary_->shell(Q).ncenter();
                        int Qncart = auxiliary_->shell(Q).ncartesian();
                        int Qx = 3 * Qcenter + 0;
                        int Qy = 3 * Qcenter + 1;
                        int Qz = 3 * Qcenter + 2;

                        size_t stride = static_cast<size_t> (Pncart) * Qncart;

                        if(!pert_incore[Pcenter] && !pert_incore[Qcenter])
                            continue;

                        PQint->compute_shell_deriv1(P,0,Q,0);
                        const double* buffer = PQint->buffer();

                        auto *ptr = const_cast<double*>(buffer);

                        if(pert_incore[Pcenter]){
                            // J terms
                            // Px
                            C_DGEMV('n', nP, nQ, 1.0, ptr+0*stride, nQ, &dp[oQ], 1, 0.0, pTempP[0], 1);
                            C_DGEMV('t', nP, nso*nso, -1.0, Bmnp[oP], nso*nso, pTempP[0], 1, 1.0, pdG[Px][0], 1);
                            // Py
                            C_DGEMV('n', nP, nQ, 1.0, ptr+1*stride, nQ, &dp[oQ], 1, 0.0, pTempP[0], 1);
                            C_DGEMV('t', nP, nso*nso, -1.0, Bmnp[oP], nso*nso, pTempP[0], 1, 1.0, pdG[Py][0], 1);
                            // Pz
                            C_DGEMV('n', nP, nQ, 1.0, ptr+2*stride, nQ, &dp[oQ], 1, 0.0, pTempP[0], 1);
                            C_DGEMV('t', nP, nso*nso, -1.0, Bmnp[oP], nso*nso, pTempP[0], 1, 1.0, pdG[Pz][0], 1);

                            // K terms
                            // Px
                            C_DGEMM('n', 'n', nP, nso*nso, nQ, 1.0, ptr+0*stride, nQ, pTmn[oQ], nso*nso, 0.0, pTmpPmn[0], nso*nso);
                            for(int p = 0; p < nP; ++p)
                                C_DGEMM('N', 'N', nso, nso, nso, 1.0, Bmnp[p+oP], nso, pTmpPmn[p], nso, 1.0, pdG[Px][0], nso);
                            // Py
                            C_DGEMM('n', 'n', nP, nso*nso, nQ, 1.0, ptr+1*stride, nQ, pTmn[oQ], nso*nso, 0.0, pTmpPmn[0], nso*nso);
                            for(int p = 0; p < nP; ++p)
                                C_DGEMM('N', 'N', nso, nso, nso, 1.0, Bmnp[p+oP], nso, pTmpPmn[p], nso, 1.0, pdG[Py][0], nso);
                            // Pz
                            C_DGEMM('n', 'n', nP, nso*nso, nQ, 1.0, ptr+2*stride, nQ, pTmn[oQ], nso*nso, 0.0, pTmpPmn[0], nso*nso);
                            for(int p = 0; p < nP; ++p)
                                C_DGEMM('N', 'N', nso, nso, nso, 1.0, Bmnp[p+oP], nso, pTmpPmn[p], nso, 1.0, pdG[Pz][0], nso);

                        }
                        if(pert_incore[Qcenter]){
                            // J terms
                            // Qx
                            C_DGEMV('n', nP, nQ, 1.0, ptr+3*stride, nQ, &dp[oQ], 1, 0.0, pTempP[0], 1);
                            C_DGEMV('t', nP, nso*nso, -1.0, Bmnp[oP], nso*nso, pTempP[0], 1, 1.0, pdG[Qx][0], 1);
                            // Qy
                            C_DGEMV('n', nP, nQ, 1.0, ptr+4*stride, nQ, &dp[oQ], 1, 0.0, pTempP[0], 1);
                            C_DGEMV('t', nP, nso*nso, -1.0, Bmnp[oP], nso*nso, pTempP[0], 1, 1.0, pdG[Qy][0], 1);
                            // Qz
                            C_DGEMV('n', nP, nQ, 1.0, ptr+5*stride, nQ, &dp[oQ], 1, 0.0, pTempP[0], 1);
                            C_DGEMV('t', nP, nso*nso, -1.0, Bmnp[oP], nso*nso, pTempP[0], 1, 1.0, pdG[Qz][0], 1);

                            // K terms
                            // Qx
                            C_DGEMM('n', 'n', nP, nso*nso, nQ, 1.0, ptr+3*stride, nQ, pTmn[oQ], nso*nso, 0.0, pTmpPmn[0], nso*nso);
                            for(int p = 0; p < nP; ++p)
                                C_DGEMM('N', 'N', nso, nso, nso, 1.0, Bmnp[p+oP], nso, pTmpPmn[p], nso, 1.0, pdG[Qx][0], nso);
                            // Qy
                            C_DGEMM('n', 'n', nP, nso*nso, nQ, 1.0, ptr+4*stride, nQ, pTmn[oQ], nso*nso, 0.0, pTmpPmn[0], nso*nso);
                            for(int p = 0; p < nP; ++p)
                                C_DGEMM('N', 'N', nso, nso, nso, 1.0, Bmnp[p+oP], nso, pTmpPmn[p], nso, 1.0, pdG[Qy][0], nso);
                            // Qz
                            C_DGEMM('n', 'n', nP, nso*nso, nQ, 1.0, ptr+5*stride, nQ, pTmn[oQ], nso*nso, 0.0, pTmpPmn[0], nso*nso);
                            for(int p = 0; p < nP; ++p)
                                C_DGEMM('N', 'N', nso, nso, nso, 1.0, Bmnp[p+oP], nso, pTmpPmn[p], nso, 1.0, pdG[Qz][0], nso);
                        }

                    }
                }


                for (int P = 0; P < nauxshell; ++P){
                    int nP = auxiliary_->shell(P).nfunction();
                    int oP = auxiliary_->shell(P).function_index();
                    int Pcenter = auxiliary_->shell(P).ncenter();
                    int Pncart = auxiliary_->shell(P).ncartesian();
                    int Px = 3 * Pcenter + 0;
                    int Py = 3 * Pcenter + 1;
                    int Pz = 3 * Pcenter + 2;
                    for(int M = 0; M < nshell; ++M){
                        int nM = basisset_->shell(M).nfunction();
                        int oM = basisset_->shell(M).function_index();
                        int Mcenter = basisset_->shell(M).ncenter();
                        int Mncart = basisset_->shell(M).ncartesian();
                        int mx = 3 * Mcenter + 0;
                        int my = 3 * Mcenter + 1;
                        int mz = 3 * Mcenter + 2;
                        for(int N = 0; N < nshell; ++N){
                            int nN = basisset_->shell(N).nfunction();
                            int oN = basisset_->shell(N).function_index();
                            int Ncenter = basisset_->shell(N).ncenter();
                            int Nncart = basisset_->shell(N).ncartesian();
                            int nx = 3 * Ncenter + 0;
                            int ny = 3 * Ncenter + 1;
                            int nz = 3 * Ncenter + 2;

                            size_t stride = static_cast<size_t> (Pncart) * Mncart * Nncart;

                            if(!pert_incore[Pcenter] &&
                                    !pert_incore[Mcenter] &&
                                    !pert_incore[Ncenter])
                                continue;

                            Pmnint->compute_shell_deriv1(P,0,M,N);
                            const double* buffer = Pmnint->buffer();

                            /*
                             * J terms have 2 contributions:
                             *      F^x[m][n] <- (P|mn)^x d[P]
                             * and
                             *      F^x[r][s] <- D[m][n] (P|mn)^x B[P][r,s]
                             * The second term factorizes into...
                             * ... Temp[P] = D[m][n] (P|mn)^x ...
                             * ... and then F^x[r][s] <- Temp[P] B[P][r,s]  (factor of 2 for RHF)
                             */

                            for(int x = 0; x < 9; ++ x){
                                size_t delta = 0L;
                                for(int p = 0; p < nP; ++p){
                                    double val = 0.0;
                                    for(int m = oM; m < nM+oM; ++m){
                                        for(int n = oN; n < nN+oN; ++n){
                                            val += Dap[m][n] * buffer[x*stride+delta];
                                            ++delta;
                                        }
                                    }
                                    pTempP[x][p] = val;
                                }
                            }

                            auto *ptr = const_cast<double*>(buffer);

                            if(pert_incore[Pcenter]){
                                // J Terms
                                size_t delta = 0L;
                                for(int p = oP; p < oP+nP; ++p){
                                    for(int m = oM; m < nM+oM; ++m){
                                        for(int n = oN; n < nN+oN; ++n){
                                            pdG[Px][m][n] += buffer[0*stride+delta] * dp[p];
                                            pdG[Py][m][n] += buffer[1*stride+delta] * dp[p];
                                            pdG[Pz][m][n] += buffer[2*stride+delta] * dp[p];
                                            ++delta;
                                        }
                                    }
                                }
                                C_DGEMV('t', nP, nso*nso, 2.0, Bmnp[oP], nso*nso, pTempP[0], 1, 1.0, pdG[Px][0], 1);
                                C_DGEMV('t', nP, nso*nso, 2.0, Bmnp[oP], nso*nso, pTempP[1], 1, 1.0, pdG[Py][0], 1);
                                C_DGEMV('t', nP, nso*nso, 2.0, Bmnp[oP], nso*nso, pTempP[2], 1, 1.0, pdG[Pz][0], 1);
                                // K Terms
                                for(int p = 0; p < nP; ++p)
                                    C_DGEMM('T', 'N', nN, nso, nM, -2.0, ptr+0*stride+p*nM*nN, nN, &pTmn[oP+p][oM*nso], nso, 1.0, pdG[Px][oN], nso);
                                for(int p = 0; p < nP; ++p)
                                    C_DGEMM('T', 'N', nN, nso, nM, -2.0, ptr+1*stride+p*nM*nN, nN, &pTmn[oP+p][oM*nso], nso, 1.0, pdG[Py][oN], nso);
                                for(int p = 0; p < nP; ++p)
                                    C_DGEMM('T', 'N', nN, nso, nM, -2.0, ptr+2*stride+p*nM*nN, nN, &pTmn[oP+p][oM*nso], nso, 1.0, pdG[Pz][oN], nso);
                            }
                            if(pert_incore[Mcenter]){
                                // J Terms
                                size_t delta = 0L;
                                for(int p = oP; p < oP+nP; ++p){
                                    for(int m = oM; m < nM+oM; ++m){
                                        for(int n = oN; n < nN+oN; ++n){
                                            pdG[mx][m][n] += buffer[3*stride+delta] * dp[p];
                                            pdG[my][m][n] += buffer[4*stride+delta] * dp[p];
                                            pdG[mz][m][n] += buffer[5*stride+delta] * dp[p];
                                            ++delta;
                                        }
                                    }
                                }
                                C_DGEMV('t', nP, nso*nso, 2.0, Bmnp[oP], nso*nso, pTempP[3], 1, 1.0, pdG[mx][0], 1);
                                C_DGEMV('t', nP, nso*nso, 2.0, Bmnp[oP], nso*nso, pTempP[4], 1, 1.0, pdG[my][0], 1);
                                C_DGEMV('t', nP, nso*nso, 2.0, Bmnp[oP], nso*nso, pTempP[5], 1, 1.0, pdG[mz][0], 1);
                                // K Terms
                                for(int p = 0; p < nP; ++p)
                                    C_DGEMM('T', 'N', nN, nso, nM, -2.0, ptr+3*stride+p*nM*nN, nN, &pTmn[oP+p][oM*nso], nso, 1.0, pdG[mx][oN], nso);
                                for(int p = 0; p < nP; ++p)
                                    C_DGEMM('T', 'N', nN, nso, nM, -2.0, ptr+4*stride+p*nM*nN, nN, &pTmn[oP+p][oM*nso], nso, 1.0, pdG[my][oN], nso);
                                for(int p = 0; p < nP; ++p)
                                    C_DGEMM('T', 'N', nN, nso, nM, -2.0, ptr+5*stride+p*nM*nN, nN, &pTmn[oP+p][oM*nso], nso, 1.0, pdG[mz][oN], nso);
                            }
                            if(pert_incore[Ncenter]){
                                // J Terms
                                size_t delta = 0L;
                                for(int p = oP; p < oP+nP; ++p){
                                    for(int m = oM; m < nM+oM; ++m){
                                        for(int n = oN; n < nN+oN; ++n){
                                            pdG[nx][m][n] += buffer[6*stride+delta] * dp[p];
                                            pdG[ny][m][n] += buffer[7*stride+delta] * dp[p];
                                            pdG[nz][m][n] += buffer[8*stride+delta] * dp[p];
                                            ++delta;
                                        }
                                    }
                                }
                                C_DGEMV('t', nP, nso*nso, 2.0, Bmnp[oP], nso*nso, pTempP[6], 1, 1.0, pdG[nx][0], 1);
                                C_DGEMV('t', nP, nso*nso, 2.0, Bmnp[oP], nso*nso, pTempP[7], 1, 1.0, pdG[ny][0], 1);
                                C_DGEMV('t', nP, nso*nso, 2.0, Bmnp[oP], nso*nso, pTempP[8], 1, 1.0, pdG[nz][0], 1);
                                // K Terms
                                for(int p = 0; p < nP; ++p)
                                    C_DGEMM('T', 'N', nN, nso, nM, -2.0, ptr+6*stride+p*nM*nN, nN, &pTmn[oP+p][oM*nso], nso, 1.0, pdG[nx][oN], nso);
                                for(int p = 0; p < nP; ++p)
                                    C_DGEMM('T', 'N', nN, nso, nM, -2.0, ptr+7*stride+p*nM*nN, nN, &pTmn[oP+p][oM*nso], nso, 1.0, pdG[ny][oN], nso);
                                for(int p = 0; p < nP; ++p)
                                    C_DGEMM('T', 'N', nN, nso, nM, -2.0, ptr+8*stride+p*nM*nN, nN, &pTmn[oP+p][oM*nso], nso, 1.0, pdG[nz][oN], nso);
                            }

                        }
                    }
                }

                for(int a = 0; a < nA; ++a){
                    // Symmetrize the derivative Fock contributions
                    SharedMatrix G = dGmats[a];
                    G->add(G->transpose());
                    Gpi->transform(C, G, Cocc);
                    Gpi->scale(0.5);
                    psio_->write(PSIF_HESS,"Gpi^A",(char*)pGpi[0], static_cast<size_t> (nmo) * nocc * sizeof(double),next_Gpi,&next_Gpi);
                }

            } // End loop over A batches

        }else{
            /*
             * The conventional integral algorithm
             */

            std::shared_ptr<TwoBodyAOInt> ints(integral_->eri(1));

            auto sieve = std::make_shared<ERISieve>(basisset_, 0.0);


            const std::vector<std::pair<int, int> >& shell_pairs = sieve->shell_pairs();
            size_t npairs = shell_pairs.size();
            size_t npairs2 = npairs * npairs;


            const double* buffer = ints->buffer();

            for (int A = 0; A < 3 * natom; A+=max_a) {
                int nA = (A + max_a >= 3 * natom ? 3 * natom - A : max_a);

                // Keep track of which centers are loaded into memory, so we know when to skip
                std::fill(pert_incore.begin(), pert_incore.end(), false);
                std::fill(pdG.begin(), pdG.end(), (double**)nullptr);
                for (int a = 0; a < nA; a++){
                    pert_incore[floor((A+a)/3.0)] = true;
                    pdG[A+a] = dGmats[a]->pointer();
                    dGmats[a]->zero();
                }

                for (size_t index = 0L; index < npairs2; index++) {

                    size_t PQ = index / npairs;
                    size_t RS = index % npairs;

                    if (RS > PQ) continue;

                    int P = shell_pairs[PQ].first;
                    int Q = shell_pairs[PQ].second;
                    int R = shell_pairs[RS].first;
                    int S = shell_pairs[RS].second;

                    if (!sieve->shell_significant(P,Q,R,S)) continue;

                    int Pcenter = basisset_->shell(P).ncenter();
                    int Qcenter = basisset_->shell(Q).ncenter();
                    int Rcenter = basisset_->shell(R).ncenter();
                    int Scenter = basisset_->shell(S).ncenter();
                    if(!pert_incore[Pcenter] &&
                            !pert_incore[Qcenter] &&
                            !pert_incore[Rcenter] &&
                            !pert_incore[Scenter])
                        continue;

                    int am1 = basisset_->shell(P).am();
                    int am2 = basisset_->shell(Q).am();
                    int am3 = basisset_->shell(R).am();
                    int am4 = basisset_->shell(S).am();

                    // Correct libint ordering to libint's expected P>=Q, R>=S, PQ<=RS, for efficiency.
                    if (am1 < am2){
                        std::swap(P,Q);
                        std::swap(Pcenter,Qcenter);
                    }
                    if (am3 < am4){
                        std::swap(R,S);
                        std::swap(Rcenter,Scenter);
                    }
                    if( (am1 + am2) > (am3 + am4) ){
                        std::swap(P,R);
                        std::swap(Q,S);
                        std::swap(Pcenter,Rcenter);
                        std::swap(Qcenter,Scenter);
                    }

                    ints->compute_shell_deriv1(P,Q,R,S);

                    const int Psize = basisset_->shell(P).nfunction();
                    const int Qsize = basisset_->shell(Q).nfunction();
                    const int Rsize = basisset_->shell(R).nfunction();
                    const int Ssize = basisset_->shell(S).nfunction();

                    const int Pncart = basisset_->shell(P).ncartesian();
                    const int Qncart = basisset_->shell(Q).ncartesian();
                    const int Rncart = basisset_->shell(R).ncartesian();
                    const int Sncart = basisset_->shell(S).ncartesian();

                    const int Poff = basisset_->shell(P).function_index();
                    const int Qoff = basisset_->shell(Q).function_index();
                    const int Roff = basisset_->shell(R).function_index();
                    const int Soff = basisset_->shell(S).function_index();


                    double prefactor = 1.0;
                    if (P != Q)   prefactor *= 2.0;
                    if (R != S)   prefactor *= 2.0;
                    if (PQ != RS) prefactor *= 2.0;

                    size_t stride = static_cast<size_t> (Pncart) * Qncart * Rncart * Sncart;

                    double Dpq, Drs, Dpr, Dqs, Dps, Dqr;
                    size_t delta;
                    double Ax, Ay, Az;
                    double Bx, By, Bz;
                    double Cx, Cy, Cz;
                    double Dx, Dy, Dz;

                    // => Coulomb Term <= //

                    Ax = 0.0; Ay = 0.0; Az = 0.0;
                    Bx = 0.0; By = 0.0; Bz = 0.0;
                    Cx = 0.0; Cy = 0.0; Cz = 0.0;
                    Dx = 0.0; Dy = 0.0; Dz = 0.0;
                    delta = 0L;
                    for (int p = Poff; p < Poff+Psize; p++) {
                        for (int q = Qoff; q < Qoff+Qsize; q++) {
                            for (int r = Roff; r < Roff+Rsize; r++) {
                                for (int s = Soff; s < Soff+Ssize; s++) {
                                    Dpq = Dap[p][q];
                                    Drs = Dap[r][s];
                                    Ax = prefactor * buffer[0 * stride + delta];
                                    Ay = prefactor * buffer[1 * stride + delta];
                                    Az = prefactor * buffer[2 * stride + delta];
                                    Cx = prefactor * buffer[3 * stride + delta];
                                    Cy = prefactor * buffer[4 * stride + delta];
                                    Cz = prefactor * buffer[5 * stride + delta];
                                    Dx = prefactor * buffer[6 * stride + delta];
                                    Dy = prefactor * buffer[7 * stride + delta];
                                    Dz = prefactor * buffer[8 * stride + delta];
                                    Bx = -(Ax + Cx + Dx);
                                    By = -(Ay + Cy + Dy);
                                    Bz = -(Az + Cz + Dz);

                                    if(pert_incore[Pcenter]){
                                        pdG[Pcenter*3+0][p][q] += Ax * Drs;
                                        pdG[Pcenter*3+0][r][s] += Ax * Dpq;
                                        pdG[Pcenter*3+1][p][q] += Ay * Drs;
                                        pdG[Pcenter*3+1][r][s] += Ay * Dpq;
                                        pdG[Pcenter*3+2][p][q] += Az * Drs;
                                        pdG[Pcenter*3+2][r][s] += Az * Dpq;
                                    }
                                    if(pert_incore[Qcenter]){
                                        pdG[Qcenter*3+0][p][q] += Bx * Drs;
                                        pdG[Qcenter*3+0][r][s] += Bx * Dpq;
                                        pdG[Qcenter*3+1][p][q] += By * Drs;
                                        pdG[Qcenter*3+1][r][s] += By * Dpq;
                                        pdG[Qcenter*3+2][p][q] += Bz * Drs;
                                        pdG[Qcenter*3+2][r][s] += Bz * Dpq;
                                    }
                                    if(pert_incore[Rcenter]){
                                        pdG[Rcenter*3+0][p][q] += Cx * Drs;
                                        pdG[Rcenter*3+0][r][s] += Cx * Dpq;
                                        pdG[Rcenter*3+1][p][q] += Cy * Drs;
                                        pdG[Rcenter*3+1][r][s] += Cy * Dpq;
                                        pdG[Rcenter*3+2][p][q] += Cz * Drs;
                                        pdG[Rcenter*3+2][r][s] += Cz * Dpq;
                                    }
                                    if(pert_incore[Scenter]){
                                        pdG[Scenter*3+0][p][q] += Dx * Drs;
                                        pdG[Scenter*3+0][r][s] += Dx * Dpq;
                                        pdG[Scenter*3+1][p][q] += Dy * Drs;
                                        pdG[Scenter*3+1][r][s] += Dy * Dpq;
                                        pdG[Scenter*3+2][p][q] += Dz * Drs;
                                        pdG[Scenter*3+2][r][s] += Dz * Dpq;
                                    }
                                    delta++;
                                }
                            }
                        }
                    }

                    // => Exchange Term <= //

                    Ax = 0.0; Ay = 0.0; Az = 0.0;
                    Bx = 0.0; By = 0.0; Bz = 0.0;
                    Cx = 0.0; Cy = 0.0; Cz = 0.0;
                    Dx = 0.0; Dy = 0.0; Dz = 0.0;
                    delta = 0L;
                    prefactor *= -0.25;
                    for (int p = Poff; p < Poff+Psize; p++) {
                        for (int q = Qoff; q < Qoff+Qsize; q++) {
                            for (int r = Roff; r < Roff+Rsize; r++) {
                                for (int s = Soff; s < Soff+Ssize; s++) {
                                    Ax = prefactor * buffer[0 * stride + delta];
                                    Ay = prefactor * buffer[1 * stride + delta];
                                    Az = prefactor * buffer[2 * stride + delta];
                                    Cx = prefactor * buffer[3 * stride + delta];
                                    Cy = prefactor * buffer[4 * stride + delta];
                                    Cz = prefactor * buffer[5 * stride + delta];
                                    Dx = prefactor * buffer[6 * stride + delta];
                                    Dy = prefactor * buffer[7 * stride + delta];
                                    Dz = prefactor * buffer[8 * stride + delta];
                                    Bx = -(Ax + Cx + Dx);
                                    By = -(Ay + Cy + Dy);
                                    Bz = -(Az + Cz + Dz);

                                    Dpr = Dap[p][r];
                                    Dqs = Dap[q][s];
                                    Dps = Dap[p][s];
                                    Dqr = Dap[q][r];
                                    if(pert_incore[Pcenter]){
                                        pdG[Pcenter*3+0][p][r] += Ax * Dqs;
                                        pdG[Pcenter*3+0][q][s] += Ax * Dpr;
                                        pdG[Pcenter*3+0][p][s] += Ax * Dqr;
                                        pdG[Pcenter*3+0][q][r] += Ax * Dps;
                                        pdG[Pcenter*3+1][p][r] += Ay * Dqs;
                                        pdG[Pcenter*3+1][q][s] += Ay * Dpr;
                                        pdG[Pcenter*3+1][p][s] += Ay * Dqr;
                                        pdG[Pcenter*3+1][q][r] += Ay * Dps;
                                        pdG[Pcenter*3+2][p][r] += Az * Dqs;
                                        pdG[Pcenter*3+2][q][s] += Az * Dpr;
                                        pdG[Pcenter*3+2][p][s] += Az * Dqr;
                                        pdG[Pcenter*3+2][q][r] += Az * Dps;
                                    }
                                    if(pert_incore[Qcenter]){
                                        pdG[Qcenter*3+0][p][r] += Bx * Dqs;
                                        pdG[Qcenter*3+0][q][s] += Bx * Dpr;
                                        pdG[Qcenter*3+0][p][s] += Bx * Dqr;
                                        pdG[Qcenter*3+0][q][r] += Bx * Dps;
                                        pdG[Qcenter*3+1][p][r] += By * Dqs;
                                        pdG[Qcenter*3+1][q][s] += By * Dpr;
                                        pdG[Qcenter*3+1][p][s] += By * Dqr;
                                        pdG[Qcenter*3+1][q][r] += By * Dps;
                                        pdG[Qcenter*3+2][p][r] += Bz * Dqs;
                                        pdG[Qcenter*3+2][q][s] += Bz * Dpr;
                                        pdG[Qcenter*3+2][p][s] += Bz * Dqr;
                                        pdG[Qcenter*3+2][q][r] += Bz * Dps;
                                    }
                                    if(pert_incore[Rcenter]){
                                        pdG[Rcenter*3+0][p][r] += Cx * Dqs;
                                        pdG[Rcenter*3+0][q][s] += Cx * Dpr;
                                        pdG[Rcenter*3+0][p][s] += Cx * Dqr;
                                        pdG[Rcenter*3+0][q][r] += Cx * Dps;
                                        pdG[Rcenter*3+1][p][r] += Cy * Dqs;
                                        pdG[Rcenter*3+1][q][s] += Cy * Dpr;
                                        pdG[Rcenter*3+1][p][s] += Cy * Dqr;
                                        pdG[Rcenter*3+1][q][r] += Cy * Dps;
                                        pdG[Rcenter*3+2][p][r] += Cz * Dqs;
                                        pdG[Rcenter*3+2][q][s] += Cz * Dpr;
                                        pdG[Rcenter*3+2][p][s] += Cz * Dqr;
                                        pdG[Rcenter*3+2][q][r] += Cz * Dps;
                                    }
                                    if(pert_incore[Scenter]){
                                        pdG[Scenter*3+0][p][r] += Dx * Dqs;
                                        pdG[Scenter*3+0][q][s] += Dx * Dpr;
                                        pdG[Scenter*3+0][p][s] += Dx * Dqr;
                                        pdG[Scenter*3+0][q][r] += Dx * Dps;
                                        pdG[Scenter*3+1][p][r] += Dy * Dqs;
                                        pdG[Scenter*3+1][q][s] += Dy * Dpr;
                                        pdG[Scenter*3+1][p][s] += Dy * Dqr;
                                        pdG[Scenter*3+1][q][r] += Dy * Dps;
                                        pdG[Scenter*3+2][p][r] += Dz * Dqs;
                                        pdG[Scenter*3+2][q][s] += Dz * Dpr;
                                        pdG[Scenter*3+2][p][s] += Dz * Dqr;
                                        pdG[Scenter*3+2][q][r] += Dz * Dps;
                                    }
                                    delta++;
                                }
                            }
                        }
                    }
                } // End shell loops

                for(int a = 0; a < nA; ++a){
                    // Symmetrize the derivative Fock contributions
                    SharedMatrix G = dGmats[a];
                    G->add(G->transpose());
                    Gpi->transform(C, G, Cocc);
                    Gpi->scale(0.5);
                    psio_->write(PSIF_HESS,"Gpi^A",(char*)pGpi[0], static_cast<size_t> (nmo) * nocc * sizeof(double),next_Gpi,&next_Gpi);
                }
            } // End loop over A batches

        } // End if density fitted
    }

    size_t mem = 0.9 * memory_ / 8L;
    size_t per_A = 3L * nso * nso + 1L * nocc * nso;
    size_t max_A = (mem / 2L) / per_A;
    max_A = (max_A > 3 * natom ? 3 * natom : max_A);

    std::shared_ptr<JK> jk;
    jk = JK::build_JK(basisset_, get_basisset("DF_BASIS_SCF"), options_, false, mem);

    jk->set_memory(mem);
    jk->initialize();

    // => J2pi/K2pi <= //
    {
        std::vector<std::shared_ptr<Matrix> >& L = jk->C_left();
        std::vector<std::shared_ptr<Matrix> >& R = jk->C_right();
        const std::vector<std::shared_ptr<Matrix> >& J = jk->J();
        const std::vector<std::shared_ptr<Matrix> >& K = jk->K();
        L.clear();
        R.clear();

        auto Sij = std::make_shared<Matrix>("Sij",nocc,nocc);
        double** Sijp = Sij->pointer();
        auto T = std::make_shared<Matrix>("T",nso,nocc);
        double** Tp = T->pointer();
        auto U = std::make_shared<Matrix>("Tempai",nmo,nocc);
        double** Up = U->pointer();

        // Write some placeholder data to PSIO, to get the sizing right
        psio_address next_Gpi = PSIO_ZERO;
        for (int A = 0; A < 3 * natom; A++)
            psio_->write(PSIF_HESS,"G2pi^A",(char*)Up[0], static_cast<size_t> (nmo)*nocc*sizeof(double),next_Gpi,&next_Gpi);

        for (int A = 0; A < max_A; A++) {
            // Just pass C1 quantities in; this object doesn't respect symmetry anyway
            L.push_back(Cocc);
            R.push_back(std::make_shared<Matrix>("R",nso,nocc));
        }

        jk->print_header();

        for (int A = 0; A < 3 * natom; A+=max_A) {
            int nA = max_A;
            if (A + max_A >= 3 * natom) {
                nA = 3 * natom - A;
                L.resize(nA);
                R.resize(nA);
            }
            for (int a = 0; a < nA; a++) {
                psio_address next_Sij= psio_get_address(PSIO_ZERO,(A + a) * (size_t) nocc * nocc * sizeof(double));
<<<<<<< HEAD
                psio_->read(PSIF_HESS,"Sij^A",(char*)Sijp[0],nocc*nocc*sizeof(double),next_Sij, &next_Sij);
=======
                psio_->read(PSIF_HESS,"Sij^A",(char*)Sijp[0], static_cast<size_t> (nocc)*nocc*sizeof(double),next_Sij, &next_Sij);
>>>>>>> bff32c9b
                C_DGEMM('N','N',nso,nocc,nocc,1.0,Cop[0],nocc,Sijp[0],nocc,0.0,R[a]->pointer()[0],nocc);
            }

            jk->compute();

            for (int a = 0; a < nA; a++) {
                // Add the 2J contribution to G
                C_DGEMM('N','N',nso,nocc,nso,1.0,J[a]->pointer()[0],nso,Cop[0],nocc,0.0,Tp[0],nocc);
                C_DGEMM('T','N',nmo,nocc,nso,-2.0,Cp[0],nmo,Tp[0],nocc,0.0,Up[0],nocc);

                // Subtract the K term from G
                C_DGEMM('N','N',nso,nocc,nso,1.0,K[a]->pointer()[0],nso,Cop[0],nocc,0.0,Tp[0],nocc);
                C_DGEMM('T','N',nmo,nocc,nso,1.0,Cp[0],nmo,Tp[0],nocc,1.0,Up[0],nocc);

                psio_address next_Gpi = psio_get_address(PSIO_ZERO,(A + a) * (size_t) nmo * nocc * sizeof(double));
<<<<<<< HEAD
                psio_->write(PSIF_HESS,"G2pi^A",(char*)Up[0],nmo*nocc*sizeof(double),next_Gpi,&next_Gpi);
=======
                psio_->write(PSIF_HESS,"G2pi^A",(char*)Up[0], static_cast<size_t> (nmo)*nocc*sizeof(double),next_Gpi,&next_Gpi);
>>>>>>> bff32c9b
            }
        }
    }

    // => Fpi <= //
    {
        auto Tpi = std::make_shared<Matrix>("Tpi",nmo,nocc);
        auto Fpi = std::make_shared<Matrix>("Fpi",nmo,nocc);
        double** Tpip = Tpi->pointer();
        double** Fpip = Fpi->pointer();

        psio_address next_Tpi = PSIO_ZERO;
        psio_address next_Vpi = PSIO_ZERO;
        psio_address next_Jpi = PSIO_ZERO;
        psio_address next_Fpi = PSIO_ZERO;

        for (int A = 0; A < 3*natom; A++) {
            psio_->read(PSIF_HESS,"Tpi^A",(char*)Fpip[0], static_cast<size_t> (nmo) * nocc * sizeof(double),next_Tpi,&next_Tpi);
            psio_->read(PSIF_HESS,"Vpi^A",(char*)Tpip[0], static_cast<size_t> (nmo) * nocc * sizeof(double),next_Vpi,&next_Vpi);
            Fpi->add(Tpi);
            psio_->read(PSIF_HESS,"Gpi^A",(char*)Tpip[0], static_cast<size_t> (nmo) * nocc * sizeof(double),next_Jpi,&next_Jpi);
            Fpi->add(Tpi);
            psio_->write(PSIF_HESS,"Fpi^A",(char*)Fpip[0], static_cast<size_t> (nmo) * nocc * sizeof(double),next_Fpi,&next_Fpi);
        }
    }

    // => Bpi <= //
    {
        auto Tai = std::make_shared<Matrix>("T",nvir,nocc);
        auto Bai = std::make_shared<Matrix>("B",nvir,nocc);
        double** Taip = Tai->pointer();
        double** Baip = Bai->pointer();

        psio_address next_Fpi = PSIO_ZERO;
        psio_address next_Spi = PSIO_ZERO;
        psio_address next_G2pi = PSIO_ZERO;
        psio_address next_Bai = PSIO_ZERO;

        for (int A = 0; A < 3*natom; A++) {
            next_Fpi = psio_get_address(PSIO_ZERO,sizeof(double)*(A * (size_t) nmo * nocc + nocc * nocc));
            psio_->read(PSIF_HESS,"Fpi^A",(char*)Baip[0], static_cast<size_t> (nvir) * nocc * sizeof(double),next_Fpi,&next_Fpi);
            next_Spi = psio_get_address(PSIO_ZERO,sizeof(double)*(A * (size_t) nmo * nocc + nocc * nocc));
            psio_->read(PSIF_HESS,"Spi^A",(char*)Taip[0], static_cast<size_t> (nvir) * nocc * sizeof(double),next_Spi,&next_Spi);
            for (int i = 0; i < nocc; i++)
                C_DAXPY(nvir,-eop[i],&Taip[0][i],nocc,&Baip[0][i],nocc);
            next_G2pi = psio_get_address(PSIO_ZERO,sizeof(double)*(A * (size_t) nmo * nocc + nocc * nocc));
            psio_->read(PSIF_HESS,"G2pi^A",(char*)Taip[0], static_cast<size_t> (nvir) * nocc * sizeof(double),next_G2pi,&next_G2pi);
            Bai->add(Tai);
            Bai->scale(-1.0);
            psio_->write(PSIF_HESS,"Bai^A",(char*)Baip[0], static_cast<size_t> (nvir) * nocc * sizeof(double),next_Bai,&next_Bai);
        }
    }

    // => CPHF (Uai) <= //
    {
        rhf_wfn_->set_jk(jk);

        psio_address next_Bai = PSIO_ZERO;
        psio_address next_Uai = PSIO_ZERO;

        auto T = std::make_shared<Matrix>("T",nvir,nocc);
        double** Tp = T->pointer();

        for (int A = 0; A < 3 * natom; A+=max_A) {
            int nA = max_A;
            if (A + max_A >= 3 * natom) {
                nA = 3 * natom - A;
            }

            std::vector<SharedMatrix> b_vecs;
            // Fill b
            for (int a = 0; a < nA; a++) {
                std::stringstream ss;
                ss << "Perturbation " << a + A;
                auto B = std::make_shared<Matrix>(ss.str(),nocc,nvir);
<<<<<<< HEAD
                psio_->read(PSIF_HESS,"Bai^A",(char*)Tp[0],nvir * nocc * sizeof(double),next_Bai,&next_Bai);
=======
                psio_->read(PSIF_HESS,"Bai^A",(char*)Tp[0], static_cast<size_t> (nvir) * nocc * sizeof(double),next_Bai,&next_Bai);
>>>>>>> bff32c9b
                double** Bp = B->pointer();
                for (int i = 0; i < nocc; i++) {
                    C_DCOPY(nvir,&Tp[0][i],nocc,Bp[i],1);
                }
                b_vecs.push_back(B);
            }

<<<<<<< HEAD
            auto u_matrices = rhf_wfn_->cphf_solve(b_vecs);

            // Result in x
            for (int a = 0; a < nA; a++) {
=======
            auto u_matrices = rhf_wfn_->cphf_solve(b_vecs, options_.get_double("SOLVER_CONVERGENCE"),
                                                   options_.get_int("SOLVER_MAXITER"), print_);

            // Result in x
            for (int a = 0; a < nA; a++) {
                std::stringstream ss;
                ss << "Perturbation " << a + A;
>>>>>>> bff32c9b
                u_matrices[a]->scale(-1);
                double** Xp = u_matrices[a]->pointer();
                for (int i = 0; i < nocc; i++) {
                    C_DCOPY(nvir,Xp[i],1,&Tp[0][i],nocc);
                }
<<<<<<< HEAD
                psio_->write(PSIF_HESS,"Uai^A",(char*)Tp[0],nvir * nocc * sizeof(double),next_Uai,&next_Uai);
=======
                psio_->write(PSIF_HESS,"Uai^A",(char*)Tp[0], static_cast<size_t> (nvir) * nocc * sizeof(double),next_Uai,&next_Uai);
>>>>>>> bff32c9b
            }

        }
    }

    // => Dipole derivatives (for IR intensities) <= //
    MintsHelper mints(basisset_);
    auto ao_dipole = mints.ao_dipole();
    auto Ca = Ca_subset("AO");
    auto Caocc = Ca_subset("AO", "OCC");
    Matrix mu_x("mu X", nmo_, nocc);
    Matrix mu_y("mu Y", nmo_, nocc);
    Matrix mu_z("mu Z", nmo_, nocc);
    mu_x.transform(Ca, ao_dipole[0], Caocc);
    mu_y.transform(Ca, ao_dipole[1], Caocc);
    mu_z.transform(Ca, ao_dipole[2], Caocc);
    // Start by computing the skeleton derivatives
    auto dipole_gradient = mints.dipole_grad(Da_subset("AO"));
    // Account for alpha and beta orbitals
    dipole_gradient->scale(2);
    dipole_gradient->add(DipoleInt::nuclear_gradient_contribution(molecule_));
    double **pdip_grad = dipole_gradient->pointer();

    // => Upi <= //
    {
        auto Upi = std::make_shared<Matrix>("U",nmo,nocc);
        double** Upqp = Upi->pointer();

        psio_address next_Spi = PSIO_ZERO;
        psio_address next_Uai = PSIO_ZERO;
        psio_address next_Upi = PSIO_ZERO;

        for (int A = 0; A < 3*natom; A++) {
            psio_->read(PSIF_HESS,"Sij^A",(char*)Upqp[0], static_cast<size_t> (nocc) * nocc * sizeof(double),next_Spi,&next_Spi);
            C_DSCAL(nocc * (size_t) nocc,-0.5, Upqp[0], 1);
            psio_->read(PSIF_HESS,"Uai^A",(char*)Upqp[nocc], static_cast<size_t> (nvir) * nocc * sizeof(double),next_Uai,&next_Uai);
            psio_->write(PSIF_HESS,"Upi^A",(char*)Upqp[0], static_cast<size_t> (nmo) * nocc * sizeof(double),next_Upi,&next_Upi);
            pdip_grad[A][0] += 4*mu_x.vector_dot(Upi);
            pdip_grad[A][1] += 4*mu_y.vector_dot(Upi);
            pdip_grad[A][2] += 4*mu_z.vector_dot(Upi);
        }
    }
    rhf_wfn_->set_array_variable("SCF DIPOLE GRADIENT", dipole_gradient);
    rhf_wfn_->set_array_variable("CURRENT DIPOLE GRADIENT", dipole_gradient);

    // => Qpi <= //
    {
        std::vector<std::shared_ptr<Matrix> >& L = jk->C_left();
        std::vector<std::shared_ptr<Matrix> >& R = jk->C_right();
        const std::vector<std::shared_ptr<Matrix> >& J = jk->J();
        const std::vector<std::shared_ptr<Matrix> >& K = jk->K();
        L.clear();
        R.clear();
        for (int a = 0; a < max_A; a++) {
            L.push_back(Cocc);
            R.push_back(std::make_shared<Matrix>("R",nso,nocc));
        }

        auto Upi = std::make_shared<Matrix>("Upi",nmo,nocc);
        double** Upip = Upi->pointer();
        auto T = std::make_shared<Matrix>("T",nso,nocc);
        double** Tp = T->pointer();
        auto U = std::make_shared<Matrix>("T",nmo,nocc);
        double** Up = U->pointer();

        for (int A = 0; A < 3 * natom; A+=max_A) {
            int nA = max_A;
            if (A + max_A >= 3 * natom) {
                nA = 3 * natom - A;
                L.resize(nA);
                R.resize(nA);
            }
            for (int a = 0; a < nA; a++) {
                psio_address next_Upi = psio_get_address(PSIO_ZERO,(A + a) * (size_t) nmo * nocc * sizeof(double));
                psio_->read(PSIF_HESS,"Upi^A",(char*)Upip[0], static_cast<size_t> (nmo)*nocc*sizeof(double),next_Upi,&next_Upi);
                C_DGEMM('N','N',nso,nocc,nmo,1.0,Cp[0],nmo,Upip[0],nocc,0.0,R[a]->pointer()[0],nocc);
            }

            jk->compute();
            for (int a = 0; a < nA; a++) {
                C_DGEMM('N','N',nso,nocc,nso, 4.0,J[a]->pointer()[0],nso,Cop[0],nocc,0.0,Tp[0],nocc);
                C_DGEMM('N','N',nso,nocc,nso,-1.0,K[a]->pointer()[0],nso,Cop[0],nocc,1.0,Tp[0],nocc);
                C_DGEMM('T','N',nso,nocc,nso,-1.0,K[a]->pointer()[0],nso,Cop[0],nocc,1.0,Tp[0],nocc);
                C_DGEMM('T','N',nmo,nocc,nso,1.0,Cp[0],nmo,Tp[0],nocc,0.0,Up[0],nocc);
                psio_address next_Qpi = psio_get_address(PSIO_ZERO,(A + a) * (size_t) nmo * nocc * sizeof(double));
                psio_->write(PSIF_HESS,"Qpi^A",(char*)Up[0], static_cast<size_t> (nmo)*nocc*sizeof(double),next_Qpi,&next_Qpi);
            }
        }
    }
    jk.reset();

    // => Zipper <= //
    {
        size_t memory = 0.9 * memory_ / 8L;
        size_t npi = nmo * (size_t) nocc;
        size_t max_a = memory / (3L * npi);
        max_a = (max_a > 3 * natom ? 3 * natom : max_a);

        auto L = std::make_shared<Matrix>("L",max_a * nmo, nocc);
        auto R = std::make_shared<Matrix>("R",max_a * nmo, nocc);
        auto T = std::make_shared<Matrix>("T",max_a * nmo, nocc);
        double** Lp = L->pointer();
        double** Rp = R->pointer();
        double** Tp = T->pointer();

        double** Hp = response->pointer();

        // U^A F^B
        for (int A = 0; A < 3 * natom; A+=max_a) {
            int nA = (A + max_a >= 3 * natom ? 3 * natom - A : max_a);
            psio_address nextA = psio_get_address(PSIO_ZERO, A * npi * sizeof(double));
            psio_->read(PSIF_HESS,"Upi^A",(char*)Lp[0],sizeof(double) * nA * npi,nextA,&nextA);
            for (int B = 0; B < 3 * natom; B+=max_a) {
                int nB = (B + max_a >= 3 * natom ? 3 * natom - B : max_a);
                psio_address nextB = psio_get_address(PSIO_ZERO, B * npi * sizeof(double));
                psio_->read(PSIF_HESS,"Fpi^A",(char*)Rp[0],sizeof(double) * nB * npi,nextB,&nextB);
                for (int a = 0; a < nA; a++) {
                    for (int b = 0; b < nB; b++) {
                        Hp[A + a][B + b] += 4.0 * C_DDOT(npi,Lp[0] + a * npi,1,Rp[0] + b * npi,1);
                    }
                }
            }
        }

        // F^A U^B
        for (int A = 0; A < 3 * natom; A+=max_a) {
            int nA = (A + max_a >= 3 * natom ? 3 * natom - A : max_a);
            psio_address nextA = psio_get_address(PSIO_ZERO, A * npi * sizeof(double));
            psio_->read(PSIF_HESS,"Fpi^A",(char*)Lp[0],sizeof(double) * nA * npi,nextA,&nextA);
            for (int B = 0; B < 3 * natom; B+=max_a) {
                int nB = (B + max_a >= 3 * natom ? 3 * natom - B : max_a);
                psio_address nextB = psio_get_address(PSIO_ZERO, B * npi * sizeof(double));
                psio_->read(PSIF_HESS,"Upi^A",(char*)Rp[0],sizeof(double) * nB * npi,nextB,&nextB);
                for (int a = 0; a < nA; a++) {
                    for (int b = 0; b < nB; b++) {
                        Hp[A + a][B + b] += 4.0 * C_DDOT(npi,Lp[0] + a * npi,1,Rp[0] + b * npi,1);
                    }
                }

            }
        }


        // U^A U^B
        // N.B. We use the relationship U^a_ia = -U^a_ai - S^a_ai
        psio_address junk;
        for (int A = 0; A < 3 * natom; A+=max_a) {
            int nA = (A + max_a >= 3 * natom ? 3 * natom - A : max_a);
            psio_address nextA = psio_get_address(PSIO_ZERO, A * npi * sizeof(double));
            psio_->read(PSIF_HESS,"Upi^A",(char*)Lp[0],sizeof(double) * nA * npi,nextA,&junk);
            psio_->read(PSIF_HESS,"Spi^A",(char*)Tp[0],sizeof(double) * nA * npi,nextA,&junk);
            L->add(T);
            for (int i = 0; i < nocc; i++)
                C_DSCAL(static_cast<size_t> (nA)*nmo,eop[i],&Lp[0][i],nocc);
            for (int B = 0; B < 3 * natom; B+=max_a) {
                int nB = (B + max_a >= 3 * natom ? 3 * natom - B : max_a);
                psio_address nextB = psio_get_address(PSIO_ZERO, B * npi * sizeof(double));
                psio_->read(PSIF_HESS,"Upi^A",(char*)Rp[0],sizeof(double) * nB * npi,nextB,&junk);
                psio_->read(PSIF_HESS,"Spi^A",(char*)Tp[0],sizeof(double) * nB * npi,nextB,&junk);
                R->add(T);
                for (int a = 0; a < nA; a++) {
                    for (int b = 0; b < nB; b++) {
                        Hp[A + a][B + b] -= 2.0 * C_DDOT(npi,Lp[0] + a * npi,1,Rp[0] + b * npi,1);
                        Hp[B + b][A + a] -= 2.0 * C_DDOT(npi,Lp[0] + a * npi,1,Rp[0] + b * npi,1);
                    }
                }
            }
        }

        // S^A S^B
        for (int A = 0; A < 3 * natom; A+=max_a) {
            int nA = (A + max_a >= 3 * natom ? 3 * natom - A : max_a);
            psio_address nextA = psio_get_address(PSIO_ZERO, A * npi * sizeof(double));
            psio_->read(PSIF_HESS,"Spi^A",(char*)Lp[0],sizeof(double) * nA * npi,nextA,&nextA);
            for (int i = 0; i < nocc; i++)
                C_DSCAL(static_cast<size_t> (nA)*nmo,eop[i],&Lp[0][i],nocc);
            for (int B = 0; B < 3 * natom; B+=max_a) {
                int nB = (B + max_a >= 3 * natom ? 3 * natom - B : max_a);
                psio_address nextB = psio_get_address(PSIO_ZERO, B * npi * sizeof(double));
                psio_->read(PSIF_HESS,"Spi^A",(char*)Rp[0],sizeof(double) * nB * npi,nextB,&nextB);
                for (int a = 0; a < nA; a++) {
                    for (int b = 0; b < nB; b++) {
                        Hp[A + a][B + b] += 2.0 * C_DDOT(npi,Lp[0] + a * npi,1,Rp[0] + b * npi,1);
                        Hp[B + b][A + a] += 2.0 * C_DDOT(npi,Lp[0] + a * npi,1,Rp[0] + b * npi,1);
                    }
                }
            }
        }

        // U^A U^B \epsilon
        for (int A = 0; A < 3 * natom; A+=max_a) {
            int nA = (A + max_a >= 3 * natom ? 3 * natom - A : max_a);
            psio_address nextA = psio_get_address(PSIO_ZERO, A * npi * sizeof(double));
            psio_->read(PSIF_HESS,"Upi^A",(char*)Lp[0],sizeof(double) * nA * npi,nextA,&nextA);
            double* Tp = Lp[0];
            for (int a = 0; a < nA; a++) {
                for (int p = 0; p < nmo; p++) {
                    C_DSCAL(nocc,ep[p],Tp,1);
                    Tp += nocc;
                }
            }
            for (int B = 0; B < 3 * natom; B+=max_a) {
                int nB = (B + max_a >= 3 * natom ? 3 * natom - B : max_a);
                psio_address nextB = psio_get_address(PSIO_ZERO, B * npi * sizeof(double));
                psio_->read(PSIF_HESS,"Upi^A",(char*)Rp[0],sizeof(double) * nB * npi,nextB,&nextB);
                for (int a = 0; a < nA; a++) {
                    for (int b = 0; b < nB; b++) {
                        Hp[A + a][B + b] += 4.0 * C_DDOT(npi,Lp[0] + a * npi,1,Rp[0] + b * npi,1);
                    }
                }
            }
        }

        // U^A Q^B
        for (int A = 0; A < 3 * natom; A+=max_a) {
            int nA = (A + max_a >= 3 * natom ? 3 * natom - A : max_a);
            psio_address nextA = psio_get_address(PSIO_ZERO, A * npi * sizeof(double));
            psio_->read(PSIF_HESS,"Upi^A",(char*)Lp[0],sizeof(double) * nA * npi,nextA,&nextA);
            for (int B = 0; B < 3 * natom; B+=max_a) {
                int nB = (B + max_a >= 3 * natom ? 3 * natom - B : max_a);
                psio_address nextB = psio_get_address(PSIO_ZERO, B * npi * sizeof(double));
                psio_->read(PSIF_HESS,"Qpi^A",(char*)Rp[0],sizeof(double) * nB * npi,nextB,&nextB);
                for (int a = 0; a < nA; a++) {
                    for (int b = 0; b < nB; b++) {
                        Hp[A + a][B + b] += 4.0 * C_DDOT(npi,Lp[0] + a * npi,1,Rp[0] + b * npi,1);
                    }
                }
            }
        }


        // Full symmetrization
        for (int A = 0; A < 3 * natom; A++) {
            for (int B = 0; B < 3 * natom; B++) {
                Hp[A][B] = Hp[B][A] = 0.5*(Hp[A][B] + Hp[B][A]);
            }
        }
    }

    psio_->close(PSIF_HESS,0);
    return response;
}


}} // Namespaces<|MERGE_RESOLUTION|>--- conflicted
+++ resolved
@@ -1104,11 +1104,7 @@
             }
             for (int a = 0; a < nA; a++) {
                 psio_address next_Sij= psio_get_address(PSIO_ZERO,(A + a) * (size_t) nocc * nocc * sizeof(double));
-<<<<<<< HEAD
-                psio_->read(PSIF_HESS,"Sij^A",(char*)Sijp[0],nocc*nocc*sizeof(double),next_Sij, &next_Sij);
-=======
                 psio_->read(PSIF_HESS,"Sij^A",(char*)Sijp[0], static_cast<size_t> (nocc)*nocc*sizeof(double),next_Sij, &next_Sij);
->>>>>>> bff32c9b
                 C_DGEMM('N','N',nso,nocc,nocc,1.0,Cop[0],nocc,Sijp[0],nocc,0.0,R[a]->pointer()[0],nocc);
             }
 
@@ -1124,11 +1120,7 @@
                 C_DGEMM('T','N',nmo,nocc,nso,1.0,Cp[0],nmo,Tp[0],nocc,1.0,Up[0],nocc);
 
                 psio_address next_Gpi = psio_get_address(PSIO_ZERO,(A + a) * (size_t) nmo * nocc * sizeof(double));
-<<<<<<< HEAD
-                psio_->write(PSIF_HESS,"G2pi^A",(char*)Up[0],nmo*nocc*sizeof(double),next_Gpi,&next_Gpi);
-=======
                 psio_->write(PSIF_HESS,"G2pi^A",(char*)Up[0], static_cast<size_t> (nmo)*nocc*sizeof(double),next_Gpi,&next_Gpi);
->>>>>>> bff32c9b
             }
         }
     }
@@ -1204,11 +1196,7 @@
                 std::stringstream ss;
                 ss << "Perturbation " << a + A;
                 auto B = std::make_shared<Matrix>(ss.str(),nocc,nvir);
-<<<<<<< HEAD
-                psio_->read(PSIF_HESS,"Bai^A",(char*)Tp[0],nvir * nocc * sizeof(double),next_Bai,&next_Bai);
-=======
                 psio_->read(PSIF_HESS,"Bai^A",(char*)Tp[0], static_cast<size_t> (nvir) * nocc * sizeof(double),next_Bai,&next_Bai);
->>>>>>> bff32c9b
                 double** Bp = B->pointer();
                 for (int i = 0; i < nocc; i++) {
                     C_DCOPY(nvir,&Tp[0][i],nocc,Bp[i],1);
@@ -1216,12 +1204,6 @@
                 b_vecs.push_back(B);
             }
 
-<<<<<<< HEAD
-            auto u_matrices = rhf_wfn_->cphf_solve(b_vecs);
-
-            // Result in x
-            for (int a = 0; a < nA; a++) {
-=======
             auto u_matrices = rhf_wfn_->cphf_solve(b_vecs, options_.get_double("SOLVER_CONVERGENCE"),
                                                    options_.get_int("SOLVER_MAXITER"), print_);
 
@@ -1229,17 +1211,12 @@
             for (int a = 0; a < nA; a++) {
                 std::stringstream ss;
                 ss << "Perturbation " << a + A;
->>>>>>> bff32c9b
                 u_matrices[a]->scale(-1);
                 double** Xp = u_matrices[a]->pointer();
                 for (int i = 0; i < nocc; i++) {
                     C_DCOPY(nvir,Xp[i],1,&Tp[0][i],nocc);
                 }
-<<<<<<< HEAD
-                psio_->write(PSIF_HESS,"Uai^A",(char*)Tp[0],nvir * nocc * sizeof(double),next_Uai,&next_Uai);
-=======
                 psio_->write(PSIF_HESS,"Uai^A",(char*)Tp[0], static_cast<size_t> (nvir) * nocc * sizeof(double),next_Uai,&next_Uai);
->>>>>>> bff32c9b
             }
 
         }
