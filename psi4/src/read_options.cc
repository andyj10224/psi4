--- conflicted
+++ resolved
@@ -1442,14 +1442,11 @@
         options.add_double("DENSITY_SCREENING_TOLERANCE", 1.0e-13);
         /*- Density Threshold to stop Incremental Fock Build -*/
         options.add_double("IFB_D_CONVERGENCE", 1.0e-5);
-<<<<<<< HEAD
-=======
 
         /*- Perform linK SCF optimization? -*/
         options.add_bool("SCF_DO_LINK", false);
         /*- Threshold for linK screening -*/
         options.add_double("LINK_THRESHOLD", 1.0e-13);
->>>>>>> e9b4d964
 
         /*- SUBSECTION Fractional Occupation UHF/UKS -*/
 
