/*
 * @BEGIN LICENSE
 *
 * Psi4: an open-source quantum chemistry software package
 *
 * Copyright (c) 2007-2021 The Psi4 Developers.
 *
 * The copyrights for code used from other parties are included in
 * the corresponding files.
 *
 * This file is part of Psi4.
 *
 * Psi4 is free software; you can redistribute it and/or modify
 * it under the terms of the GNU Lesser General Public License as published by
 * the Free Software Foundation, version 3.
 *
 * Psi4 is distributed in the hope that it will be useful,
 * but WITHOUT ANY WARRANTY; without even the implied warranty of
 * MERCHANTABILITY or FITNESS FOR A PARTICULAR PURPOSE.  See the
 * GNU Lesser General Public License for more details.
 *
 * You should have received a copy of the GNU Lesser General Public License along
 * with Psi4; if not, write to the Free Software Foundation, Inc.,
 * 51 Franklin Street, Fifth Floor, Boston, MA 02110-1301 USA.
 *
 * @END LICENSE
 */

/*! \file read_calculation_options
    \defgroup PSI4
*/

#include "psi4/physconst.h"
#include "psi4/psi4-dec.h"
#include "psi4/psifiles.h"

#include "psi4/liboptions/liboptions.h"
#include "psi4/libpsi4util/PsiOutStream.h"

// clang-format off

namespace psi {

/**
 * This is called immediately before a module is run.  Any options
 * expected by that module must be added here
 *
 * @param name    - the name of the module.
 * @param options - the liboptions module used in the computations.
 * @param suppress_printing - boolean to specify whether to print to output file [false]
 */
int read_options(const std::string &name, Options &options, bool suppress_printing) {
    //  options.clear();

    // dodoc == "GLOBALS" fake line to make document_options_and_tests.pl generate a GLOBALS doc section

    /*- An array containing the number of doubly-occupied orbitals per irrep
    (in Cotton order) -*/
    options.add("DOCC", new ArrayType());
    /*- An array containing the number of singly-occupied orbitals per irrep
    (in Cotton order).  The value of |globals__docc| should also be set. -*/
    options.add("SOCC", new ArrayType());
    /*- An array containing the number of frozen doubly-occupied orbitals per
    irrep (these are not excited in a correlated wavefunction, nor can they be
    optimized in MCSCF. This trumps |globals__num_frozen_docc| and
    |globals__freeze_core|. -*/
    options.add("FROZEN_DOCC", new ArrayType());
    /*- An array containing the number of frozen unoccupied orbitals per
    irrep (these are not populated in a correlated wavefunction, nor can they be
    optimized in MCSCF.  This trumps |globals__num_frozen_uocc|. -*/
    options.add("FROZEN_UOCC", new ArrayType());
    /*- The number of core orbitals to freeze in later correlated computations.
    This trumps |globals__freeze_core|.  -*/
    options.add_int("NUM_FROZEN_DOCC", 0);
    /*- The number of virtual orbitals to freeze in later correlated computations. -*/
    options.add_int("NUM_FROZEN_UOCC", 0);

    /*- An array giving the number of orbitals per irrep for RAS1 !expert -*/
    options.add("RAS1", new ArrayType());

    /*- An array giving the number of orbitals per irrep for RAS2 !expert -*/
    options.add("RAS2", new ArrayType());

    /*- An array giving the number of orbitals per irrep for RAS3 !expert -*/
    options.add("RAS3", new ArrayType());

    /*- An array giving the number of orbitals per irrep for RAS4 !expert -*/
    options.add("RAS4", new ArrayType());

    /*- An array giving the number of restricted doubly-occupied orbitals per
    irrep (not excited in CI wavefunctions, but orbitals can be optimized
    in MCSCF) -*/
    options.add("RESTRICTED_DOCC", new ArrayType());

    /*- An array giving the number of restricted unoccupied orbitals per
    irrep (not occupied in CI wavefunctions, but orbitals can be optimized
    in MCSCF) -*/
    options.add("RESTRICTED_UOCC", new ArrayType());

    /*- An array giving the number of active orbitals (occupied plus
    unoccupied) per irrep (shorthand to make MCSCF easier to specify than
    using RAS keywords) -*/
    options.add("ACTIVE", new ArrayType());

    /*- Specifies how many core orbitals to freeze in correlated computations.
    ``TRUE`` or ``1`` will default to freezing the previous noble gas shell
    on each atom. In case of positive charges on fragments, an additional
    shell may be unfrozen, to ensure there are valence electrons in each
    fragment. With ``FALSE`` or ``0``, no electrons are frozen (with the
    exception of electrons treated by an ECP). With ``-1``, ``-2``, and ``-3``,
    the user might request strict freezing of the previous first/second/third
    noble gas shell on every atom. In this case, when there are no valence
    electrons, the code raises an exception. More precise control over the
    number of frozen orbitals can be attained by using the keywords
    |globals__num_frozen_docc| (gives the total number of orbitals to freeze,
    program picks the lowest-energy orbitals) or |globals__frozen_docc| (gives
    the number of orbitals to freeze per irreducible representation) -*/
    options.add_str("FREEZE_CORE", "FALSE", "FALSE TRUE 1 0 -1 -2 -3");

    options.add("NUM_GPUS", 1);
    /*- Do use pure angular momentum basis functions?
    If not explicitly set, the default comes from the basis set.
    **Cfour Interface:** Keyword translates into |cfour__cfour_spherical|. -*/
    options.add_bool("PUREAM", true);
    /*- The amount of information to print to the output file.  1 prints
    basic information, and higher levels print more information. A value
    of 5 will print very large amounts of debugging information. -*/
    options.add_int("PRINT", 1);
    /*- The amount of information to print to the output file !expert -*/
    options.add_int("DEBUG", 0);
    /*- Some codes (DFT) can dump benchmarking data to separate output files -*/
    options.add_int("BENCH", 0);
    /*- Wavefunction type !expert -*/
    options.add_str("WFN", "SCF");
    /*- Derivative level !expert -*/
    options.add_str("DERTYPE", "NONE", "NONE FIRST SECOND RESPONSE");
    /*- For displacements, symmetry (Schoenflies symbol) of 'parent' (undisplaced)
    reference molecule. Internal use only for finite difference. !expert -*/
    options.add_str("PARENT_SYMMETRY", "");
    /*- Number of columns to print in calls to ``Matrix::print_mat``. !expert -*/
    options.add_int("MAT_NUM_COLUMN_PRINT", 5);
    /*- List of properties to compute -*/
    options.add("PROPERTIES", new ArrayType());
    /*- Either :ref:`a set of 3 coordinates or a string <table:oe_origin>`
    describing the origin about which one-electron properties are computed. -*/
    options.add("PROPERTIES_ORIGIN", new ArrayType());

    /*- Psi4 dies if energy does not converge. !expert -*/
    options.add_bool("DIE_IF_NOT_CONVERGED", true);
    /*- Integral package to use. If compiled with ERD or Simint support, change this option to use them; LibInt is used
       otherwise. -*/
    options.add_str("INTEGRAL_PACKAGE", "LIBINT2", "ERD LIBINT1 SIMINT LIBINT2");
#ifdef USING_BrianQC
    /*- Whether to enable using the BrianQC GPU module -*/
    options.add_bool("BRIANQC_ENABLE", false);
#endif

    // Note that case-insensitive options are only functional as
    //   globals, not as module-level, and should be defined sparingly

    /*- Base filename for text files written by PSI, such as the
    MOLDEN output file, the Hessian file, the internal coordinate file,
    etc. Use the add_str_i function to make this string case sensitive. -*/
    options.add_str_i("WRITER_FILE_LABEL", "");
    /*- The density fitting basis to use in coupled cluster computations. -*/
    options.add_str("DF_BASIS_CC", "");
    /*- Assume external fields are arranged so that they have symmetry. It is up to the user to know what to do here.
       The code does NOT help you out in any way! !expert -*/
    options.add_bool("EXTERNAL_POTENTIAL_SYMMETRY", false);
    /*- Text to be passed directly into CFOUR input files. May contain
    molecule, options, percent blocks, etc. Access through ``cfour {...}``
    block. -*/
    options.add_str_i("LITERAL_CFOUR", "");
    /*- When several modules can compute the same methods and the default
    routing is not suitable, this targets a module. ``CCENERGY`` covers
    CCHBAR, etc. ``OCC`` covers OCC and DFOCC. -*/
    options.add_str("QC_MODULE", "", "CCENERGY DETCI DFMP2 FNOCC OCC ADCC CCT3");
    /*- What algorithm to use for the SCF computation. See Table :ref:`SCF
    Convergence & Algorithm <table:conv_scf>` for default algorithm for
    different calculation types. -*/
    options.add_str("SCF_TYPE", "PK", "DIRECT DF MEM_DF DISK_DF PK OUT_OF_CORE CD GTFOCK");
<<<<<<< HEAD
=======
    
    /*- Perform Incremental Fock Build? -*/
    options.add_bool("INCR_FOCK_BUILD", false);
    /*- Perform Density Screening for Direct SCF? [Haser:1989:104] -*/
    options.add_bool("SCF_DENSITY_SCREENING", false);
    /*- Threshold for SCF Density Screening -*/
    options.add_double("DENSITY_SCREENING_THRESHOLD", 1.0e-9);
    
    /*- Perform linK SCF optimization? -*/
    options.add_bool("SCF_DO_LINK", false);
    /*- Threshold for linK screening -*/
    options.add_double("LINK_THRESHOLD", 1.0e-8);
    
>>>>>>> 7a3efa51
    /*- Algorithm to use for MP2 computation.
    See :ref:`Cross-module Redundancies <table:managedmethods>` for details. -*/
    options.add_str("MP2_TYPE", "DF", "DF CONV CD");
    /*- Algorithm to use for MPn ( $n>2$ ) computation (e.g., MP3 or MP2.5 or MP4(SDQ)).
    See :ref:`Cross-module Redundancies <table:managedmethods>` for details.
    Since v1.4, default for non-orbital-optimized MP2.5 and MP3 is DF. -*/
    options.add_str("MP_TYPE", "CONV", "DF CONV CD");
    // The type of integrals to use in coupled cluster computations. DF activates density fitting for the largest
    // integral files, while CONV results in no approximations being made.
    /*- Algorithm to use for CC or CEPA computation (e.g., CCD, CCSD(T), CEPA(3), ACPF).
    See :ref:`Cross-module Redundancies <table:managedmethods>` for details. -*/
    options.add_str("CC_TYPE", "CONV", "DF CONV CD");
    /*- Algorithm to use for CI computation (e.g., CID or CISD).
    See :ref:`Cross-module Redundancies <table:managedmethods>` for details. -*/
    options.add_str("CI_TYPE", "CONV", "CONV");
    /*- Write all the MOs to the MOLDEN file (true) or discard the unoccupied MOs (false). -*/
    options.add_bool("MOLDEN_WITH_VIRTUAL", true);

    // CDS-TODO: We should go through and check that the user hasn't done
    // something silly like specify frozen_docc in DETCI but not in TRANSQT.
    // That would create problems.  (This was formerly checked in DETCI
    // itself, but I don't think DETCI will have the info available to check
    // this anymore).  This problem has affected users in the past.
    // Same goes for restricted_docc, restricted_uocc, ras1, ras2, ras3,
    // frozen_uocc.

#ifdef USING_dkh
    /*- Relativistic Hamiltonian type !expert -*/
    options.add_str("RELATIVISTIC", "NO", "NO X2C DKH");
#else
    /*- Relativistic Hamiltonian type !expert -*/
    options.add_str("RELATIVISTIC", "NO", "NO X2C");
#endif
    /*- Auxiliary basis set for solving Dirac equation in X2C and DKH
        calculations. Defaults to decontracted orbital basis. -*/
    options.add_str("BASIS_RELATIVISTIC", "");
    /*- Order of Douglas-Kroll-Hess !expert -*/
    options.add_int("DKH_ORDER", 2);

    /*- Directory to which to write cube files. Default is the input file
    directory. -*/
    options.add_str_i("CUBEPROP_FILEPATH", ".");

    /*- Properties to compute. Valid tasks include:
        ``DENSITY`` - Da, Db, Dt, Ds;
        ``ESP`` - Dt, ESP;
        ``ORBITALS`` - Psi_a_N, Psi_b_N;
        ``BASIS_FUNCTIONS`` - Phi_N;
        ``LOL`` - LOLa, LOLb;
        ``ELF`` - ELFa, ELFb;
        ``FRONTIER_ORBITALS`` - Psi_a_N_HOMO + Psi_a_N_LUMO;
        ``DUAL_DESCRIPTOR`` - DUAL_N_HOMO-M_LUMO.
    -*/
    options.add("CUBEPROP_TASKS", new ArrayType());
    /*- List of orbital indices for which cube files are generated (1-based,
    $+$ for alpha, $-$ for beta). All orbitals computed if empty. -*/
    options.add("CUBEPROP_ORBITALS", new ArrayType());
    /*- List of basis function indices for which cube files are generated
    (1-based). All basis functions computed if empty.-*/
    options.add("CUBEPROP_BASIS_FUNCTIONS", new ArrayType());
    /*- Fraction of density captured by adaptive isocontour values -*/
    options.add_double("CUBEPROP_ISOCONTOUR_THRESHOLD", 0.85);
    /*- CubicScalarGrid basis cutoff. !expert -*/
    options.add_double("CUBIC_BASIS_TOLERANCE", 1.0E-12);
    /*- CubicScalarGrid maximum number of grid points per evaluation block. !expert -*/
    options.add_int("CUBIC_BLOCK_MAX_POINTS", 1000);
    /*- CubicScalarGrid spatial extent in bohr [O_X, O_Y, O_Z]. Defaults to 4.0 bohr each. -*/
    options.add("CUBIC_GRID_OVERAGE", new ArrayType());
    /*- CubicScalarGrid grid spacing in bohr [D_X, D_Y, D_Z]. Defaults to 0.2 bohr each. -*/
    options.add("CUBIC_GRID_SPACING", new ArrayType());
    /*- How many NOONS to print -- used in libscf_solver/uhf.cc and libmints/oeprop.cc -*/
    options.add_str("PRINT_NOONS", "3");

    ///MBIS Options (libmints/oeprop.cc)

    /*- Maximum Number of MBIS Iterations -*/
    options.add_int("MBIS_MAXITER", 500);
    /*- MBIS Convergence Criteria -*/
    options.add_double("MBIS_D_CONVERGENCE", 1.0e-8);
    /*- MBIS Number of Radial Points -*/
    /*- Additional Radial and/or Spherical Points may be needed for Heavier Atoms (200-300) like Zinc -*/
    options.add_int("MBIS_RADIAL_POINTS", 75);
    /*- MBIS Number of Spherical Points -*/
    options.add_int("MBIS_SPHERICAL_POINTS", 302);
    /*- Pruning scheme for MBIS Grid -*/
    options.add_str("MBIS_PRUNING_SCHEME", "ROBUST", 
                    "ROBUST TREUTLER NONE FLAT P_GAUSSIAN D_GAUSSIAN P_SLATER D_SLATER LOG_GAUSSIAN LOG_SLATER NONE");
    /*- Maximum Radial Moment to Calculate -*/
    options.add_int("MAX_RADIAL_MOMENT", 4);

    /*- PCM boolean for pcmsolver module -*/
    options.add_bool("PCM", false);
    /*- PE boolean for polarizable embedding module -*/
    options.add_bool("PE", false);

    if (name == "PCM" || options.read_globals()) {
        /*- MODULEDESCRIPTION Performs polarizable continuum model (PCM) computations. -*/

        /*- Use total or separate potentials and charges in the PCM-SCF step. !expert -*/
        options.add_str("PCM_SCF_TYPE", "TOTAL", "TOTAL SEPARATE");
        /*- Name of the PCMSolver input file as parsed by pcmsolver.py !expert -*/
        options.add_str_i("PCMSOLVER_PARSED_FNAME", "");
        /*- PCM-CCSD algorithm type. -*/
        options.add_str("PCM_CC_TYPE", "PTE", "PTE");
    }

    if (name == "PE" || options.read_globals()) {
        /*- MODULEDESCRIPTION Performs polarizable embedding model (PE) computations. -*/

        /*- Name of the potential file OR contents of potential file to be written anonymously on-the-fly. -*/
        options.add_str_i("POTFILE", "potfile.pot");
        /*- Threshold for induced moments convergence -*/
        options.add_double("INDUCED_CONVERGENCE", 1e-8);
        /*- Maximum number of iterations for induced moments -*/
        options.add_int("MAXITER", 50);
        /*- Make polarizabilities isotropic -*/
        options.add_bool("ISOTROPIC_POL", false);
        /*- Enable Thole damping for induced moments -*/
        options.add_bool("DAMP_INDUCED", false);
        /*- Enable Thole damping for multipole fields -*/
        options.add_bool("DAMP_MULTIPOLE", false);
        /*- Thole damping factor for induced moments -*/
        options.add_double("DAMPING_FACTOR_INDUCED", 2.1304);
        /*- Thole damping factor for multipole fields -*/
        options.add_double("DAMPING_FACTOR_MULTIPOLE", 2.1304);

        /*- Summation scheme for field computations, can be direct or fmm -*/
        options.add_str_i("SUMMATION_FIELDS", "DIRECT", "DIRECT FMM");
        /*- Expansion order of the multipoles for FMM -*/
        options.add_int("TREE_EXPANSION_ORDER", 5);
        /*- Opening angle theta -*/
        options.add_double("TREE_THETA", 0.5);

        /*- Activate border options for sites in proximity to the QM/MM border -*/
        options.add_bool("BORDER", false);
        /*- border type, either remove or redistribute moments/polarizabilities -*/
        options.add_str("BORDER_TYPE", "REMOVE", "REMOVE REDIST");
        /*- minimum radius from QM atoms to MM sites to be taken into account
        for removal/redistribution -*/
        options.add_double("BORDER_RMIN", 2.2);
        /*- unit of BORDER_RMIN, default is atomic units (AU) -*/
        options.add_str("BORDER_RMIN_UNIT", "AU", "AU AA");
        /*- order from which moments are removed, e.g.,
        if set to 1 (default), only charges are redistributed and
        all higher order moments are removed -*/
        options.add_int("BORDER_REDIST_ORDER", 1);
        /*- number of neighbor sites to redistribute to.
        The default (-1) redistributes to all sites which are not in the border region -*/
        options.add_int("BORDER_N_REDIST", -1);
        /*- redistribute polarizabilities? If false, polarizabilities are removed (default) -*/
        options.add_bool("BORDER_REDIST_POL", false);

        /*- use PE(ECP) repulsive potentials -*/
        options.add_bool("PE_ECP", false);
    }

    if (name == "DETCI" || options.read_globals()) {
        /*- MODULEDESCRIPTION Performs configuration interaction (CI)
        computations of various types, including restricted-active-space
        (RAS) CI, full CI, the CI component of multi-configuration
        self-consistent-field (MCSCF) and complete-active-space
        self-consistent-field (CASSCF) computations, and arbitrary-order
        perturbation theory and arbitrary-order coupled-cluster
        computations for small molecules. -*/

        /*- SUBSECTION General Options -*/

        /*- Wavefunction type.  This should be set automatically from
        the calling Psithon function.  !expert -*/
        options.add_str("WFN", "DETCI", "DETCI CI ZAPTN DETCAS CASSCF RASSCF");

        /*- Reference wavefunction type -*/
        options.add_str("REFERENCE", "RHF", "RHF ROHF");

        /*- Convergence criterion for CI residual vector in the Davidson
        algorithm (RMS error).
        The default is 1e-4 for energies and 1e-7 for gradients. -*/
        options.add_double("R_CONVERGENCE", 1e-4);

        /*- Convergence criterion for energy. See Table :ref:`Post-SCF
        Convergence <table:conv_corl>` for default convergence criteria for
        different calculation types. -*/
        options.add_double("E_CONVERGENCE", 1e-6);

        /*- Maximum number of iterations to diagonalize the Hamiltonian -*/
        options.add_int("CI_MAXITER", 24);

        /*- Do a full CI (FCI)? If TRUE, overrides the value of |detci__ex_level|. -*/
        options.add_bool("FCI", false);

        /*- The CI excitation level -*/
        options.add_int("EX_LEVEL", 2);

        /*- In a RAS CI, this is the additional excitation level for allowing
        electrons out of RAS I into RAS II.  The maximum number of holes in
        RAS I is therefore |detci__ex_level| + VAL_EX_LEVEL. -*/
        options.add_int("VAL_EX_LEVEL", 0);

        /*- number of CI roots to find -*/
        options.add_int("NUM_ROOTS", 1);

        /*- Do stop DETCI after string information is formed
        and before integrals are read? -*/
        options.add_bool("ISTOP", false);

        /*- Do print a summary of the CI blocks? -*/
        options.add_bool("CIBLKS_PRINT", false);

        /*- Number of important determinants to print -*/
        options.add_int("NUM_DETS_PRINT", 20);

        /*- Do freeze core orbitals? -*/
        // CDS-TODO: Need to make DETCI compatible with normal FREEZE_CORE
        options.add_bool("DETCI_FREEZE_CORE", true);

        /*- Do calculate the value of $\langle S^2\rangle$ for each root?
        Only supported for |detci__icore| = 1. -*/
        options.add_bool("CALC_S_SQUARED", false);

        /*- Specifies how to handle buffering of CI vectors.  A value of 0
        makes the program perform I/O one RAS subblock at a time; 1
        uses entire CI vectors at a time; and 2 uses one irrep block
        at a time.  Values of 0 or 2 cause some inefficiency in the I/O
        (requiring multiple reads of the C vector when constructing
        H in the iterative subspace if |detci__diag_method| = SEM), but require
        less core memory. -*/
        options.add_int("ICORE", 1);

        /*- Number of threads for DETCI. !expert -*/
        options.add_int("CI_NUM_THREADS", 1);

        /*- Do print the sigma overlap matrix?  Not generally useful.  !expert -*/
        options.add_bool("SIGMA_OVERLAP", false);

        /*- Array giving the root numbers of the states to average in a
        state-averaged procedure such as SA-CASSCF. Root numbering starts
        from 0. -*/
        options.add("AVG_STATES", new ArrayType());

        /*- Array giving the weights for each state in a state-averaged
        procedure -*/
        // CDS:TODO - Does this work for doubles??
        options.add("AVG_WEIGHTS", new ArrayType());

        /*- The value of the spin quantum number $S$ is given by this option.
        The default is determined by the value of the multiplicity.  This is used
        for two things: (1) determining the phase of the redundant half of the CI
        vector when the $M@@s = 0$ component is used (i.e., |detci__ms0| = ``TRUE``), and (2) making
        sure the guess vector has the desired value of $\langle S^2\rangle$
        (if |detci__calc_s_squared| is ``TRUE`` and |detci__icore| = ``1``). -*/
        options.add_double("S", 0.0);

        /*- Do use the $M@@s = 0$ component of the state? Defaults to TRUE
        if closed-shell and FALSE otherwise. Related to the |detci__s| option. -*/
        options.add_bool("MS0", false);

        /*- An array of length |detci__ex_level| specifying whether each excitation type
        (S,D,T, etc.) is allowed (1 is allowed, 0 is disallowed).  Used to
        specify non-standard CI spaces such as CIST.  !expert -*/
        options.add("EX_ALLOW", new ArrayType());

        /*- Do eliminate determinants not valid for spin-complete spin-flip CI's?
        [see J. S. Sears et al, J. Chem. Phys. 118, 9084-9094 (2003)] !expert -*/
        options.add_bool("SF_RESTRICT", false);

        /*- maximum number of alpha electrons in RAS III -*/
        options.add_int("A_RAS3_MAX", -1);

        /*- maximum number of beta electrons in RAS III -*/
        options.add_int("B_RAS3_MAX", -1);

        /*- maximum number of electrons in RAS III -*/
        options.add_int("RAS3_MAX", -1);

        /*- maximum number of electrons in RAS IV -*/
        options.add_int("RAS4_MAX", -1);

        /*- maximum number of electrons in RAS III + IV -*/
        options.add_int("RAS34_MAX", -1);

        /*- Do allow "mixed" RAS II/RAS III excitations into the CI space?
        If FALSE, then if there are any electrons
        in RAS III, then the number of holes in RAS I cannot exceed the given
        excitation level |detci__ex_level|. !expert -*/
        options.add_bool("MIXED", true);

        /*- Do allow "mixed" excitations involving RAS IV into the CI space.
        Useful to specify a split-virtual
        CISD[TQ] computation.  If FALSE, then if there are any electrons
        in RAS IV, then the number of holes in RAS I cannot exceed the given
        excitation level |detci__ex_level|.  !expert -*/
        options.add_bool("MIXED4", true);

        /*- Do restrict strings with $e-$ in RAS IV?  Useful to reduce the number
        of strings required if MIXED4=true, as in a split-virutal CISD[TQ]
        computation.  If more than one electron is in RAS IV, then the
        holes in RAS I cannot exceed the number of particles in
        RAS III + RAS IV (i.e., |detci__ex_level|), or else the string is discarded.
        !expert -*/
        options.add_bool("R4S", false);

        /*- SUBSECTION Diagonalization Methods -*/

        /*- This specifies which method is to be used in diagonalizing the
        Hamiltonian.  The valid options are: ``RSP``, to form the entire H
        matrix and diagonalize using libciomr to obtain all eigenvalues
        (n.b. requires HUGE memory); ``OLSEN``, to use Olsen's preconditioned
        inverse subspace method (1990); ``MITRUSHENKOV``, to use a 2x2
        Olsen/Davidson method; and ``DAVIDSON`` (or ``SEM``) to use Liu's
        Simultaneous Expansion Method, which is identical to the Davidson method
        if only one root is to be found.  There also exists a SEM debugging mode,
        ``SEMTEST``.  The ``SEM`` method is the most robust, but it also
        requires $2NM+1$ CI vectors on disk, where $N$ is the maximum number of
        iterations and $M$ is the number of roots. -*/
        options.add_str("DIAG_METHOD", "SEM", "RSP DAVIDSON SEM");

        /*- This specifies the type of preconditioner to use in the selected
        diagonalization method.  The valid options are: ``DAVIDSON`` which
        approximates the Hamiltonian matrix by the diagonal elements;
        ``H0BLOCK_INV`` which uses an exact Hamiltonian of |detci__h0_blocksize| and
        explicitly inverts it; ``GEN_DAVIDSON`` which does a spectral
        decomposition of H0BLOCK; ``ITER_INV`` using an iterative approach
        to obtain the correction vector of H0BLOCK.  The ``H0BLOCK_INV``, ``GEN_DAVIDSON``,
        and ``ITER_INV`` approaches are all formally equivalent but the ``ITER_INV`` is
        less computationally expensive.  Default is ``DAVIDSON``. -*/
        options.add_str("PRECONDITIONER", "DAVIDSON", "LANCZOS DAVIDSON GEN_DAVIDSON H0BLOCK ITER_INV EVANGELISTI");
        // options.add_str("PRECONDITIONER", "DAVIDSON", "LANCZOS DAVIDSON GEN_DAVIDSON H0BLOCK H0BLOCK_INV ITER_INV
        // H0BLOCK_COUPLING EVANGELISTI"); // Failures

        /*- The update or correction vector formula, either ``DAVIDSON`` (default)
        or ``OLSEN``. -*/
        options.add_str("UPDATE", "DAVIDSON", "DAVIDSON OLSEN");

        /*- How to average H diag energies over spin coupling sets.
        ``HD_EXACT`` uses the exact diagonal energies which results in expansion
        vectors which break spin symmetry. ``HD_KAVE`` averages the diagonal
        energies over a spin-coupling set yielding spin pure expansion vectors.
        ``ORB_ENER`` employs the sum of orbital energy approximation giving
        spin pure expansion vectors but usually doubles the number of Davidson
        iterations. ``EVANGELISTI`` uses the sums and differences of orbital
        energies with the SCF reference energy to produce spin pure expansion
        vectors. ``LEININGER`` approximation which subtracts the one-electron
        contribution from the orbital energies, multiplies by 0.5, and adds
        the one-electron contribution back in, producing spin pure expansion
        vectors and developed by Matt Leininger and works as well as
        ``EVANGELISTI``. !expert -*/
        options.add_str("HD_AVG", "EVANGELISTI", "EVANGELISTI HD_EXACT HD_KAVE ORB_ENER LEININGER Z_KAVE");

        /*- This parameter specifies the size of the H0 block of the Hamiltonian
        which is solved exactly.  The n determinants with the lowest SCF
        energy are selected, and a submatrix of the Hamiltonian is formed
        using these determinants.  This submatrix is used to accelerate
        convergence of the CI iterations in the OLSEN and MITRUSHENKOV
        iteration schemes, and also to find a good starting guess for the
        SEM method if |detci__guess_vector| is ``H0_BLOCK``.  Defaults to 1000.
        Note that the program may change the given size for Ms=0 cases
        (|detci__ms0| is TRUE) if it determines that the H0 block includes only
        one member of a pair of determinants related by time reversal symmetry.
        For very small block sizes, this could conceivably eliminate the entire
        H0 block; the program should print warnings if this occurs. !expert -*/
        options.add_int("H0_BLOCKSIZE", 1000);

        /*- size of H0 block for initial guess !expert -*/
        options.add_int("H0_GUESS_SIZE", 1000);

        /*- Do use coupling block in preconditioner? !expert -*/
        options.add_bool("H0_BLOCK_COUPLING", false);

        /*- Parameters which specifies the size of the coupling block
        within the generalized davidson preconditioner. !expert -*/
        options.add_int("H0_BLOCK_COUPLING_SIZE", 0);

        /*- Do use least-squares extrapolation in iterative solution of CI
        vector? -*/
        options.add_bool("LSE", false);

        /*- Number of iterations between least-squares extrapolations -*/
        options.add_int("LSE_COLLAPSE", 3);

        /*- Minimum converged energy for least-squares
        extrapolation to be performed -*/
        options.add_double("LSE_TOLERANCE", 3);

        /*- SUBSECTION Density Matrices -*/

        /*- Do compute one-particle density matrix if not otherwise required? -*/
        options.add_bool("OPDM", false);

        /*- Do compute two-particle density matrix if not otherwise required?
            Warning: This will hold 4 dense active TPDM's in memory !expert -*/
        options.add_bool("TPDM", false);

        /*- Do compute the transition density?  Note: only transition densities
        between roots of the same symmetry will be evaluated.  DETCI
        does not compute states of different irreps within the same
        computation; to do this, lower the symmetry of the computation.-*/
        options.add_bool("TDM", false);

        /*- Do compute the dipole moment? -*/
        options.add_bool("DIPMOM", false);

        /*- Do compute natural orbitals? -*/
        options.add_bool("NAT_ORBS", false);

        /*- SUBSECTION Root Following -*/

        /*- The root to write out the two-particle density matrix for
        (the one-particle density matrices are written for all roots).
        Useful for a state-specific CASSCF or CI optimization on an
        excited state. -*/
        options.add_int("FOLLOW_ROOT", 0);

        /*- In following a particular root (see |detci__follow_root|), sometimes the
        root number changes.  To follow a root of a particular character,
        one can specify a list of determinants and their coefficients,
        and the code will follow the root with the closest overlap.  The
        user specifies arrays containing the absolute alpha string indices
        (A_i below), absolute beta indices (B_i below), and CI coefficients
        (C_i below) to form the desired vector.
        The format is FOLLOW_VECTOR = [ [[A_1, B_1], C_1], [[A_2, B_2], C_2], ...].
        !expert -*/
        options.add("FOLLOW_VECTOR", new ArrayType());

        /*- SUBSECTION Guess Vectors -*/

        /*- What file do we start at for hd/c/s/d CIvects? Should be 350 for normal
        CI calculations and 354 if we are going to do a second monomer. !expert -*/
        options.add_int("CI_FILE_START", 350);

        /*- Guess vector type.  Accepted values are ``UNIT`` for a unit vector
        guess (|detci__num_roots| and |detci__num_init_vecs| must both be 1); ``H0_BLOCK`` to use
        eigenvectors from the H0 BLOCK submatrix (default); ``DFILE`` to use
        NUM_ROOTS previously converged vectors in the D file; !expert -*/
        options.add_str("GUESS_VECTOR", "H0_BLOCK", "UNIT H0_BLOCK DFILE");

        /*- The number of initial vectors to use in the CI iterative procedure.
        Defaults to the number of roots. !expert -*/
        options.add_int("NUM_INIT_VECS", 0);

        /*- Irrep for CI vectors;  -1 = find automatically.
        This option allows the user to look for CI vectors of a different irrep
        than the reference.  This probably only makes sense for Full CI,
        and it would probably not work with unit vector guesses.  Numbering
        starts from zero for the totally-symmetric irrep. !expert -*/
        options.add_int("REFERENCE_SYM", -1);

        /*- Do restart a DETCI iteration that
        terminated prematurely? It assumes that the CI and sigma vectors are on
        disk. -*/
        options.add_bool("RESTART", false);

        /*- Do invoke the FILTER_GUESS options that are used to filter out some
        trial vectors which may not have the appropriate phase convention
        between two determinants?  This is useful to remove, e.g.,
        delta states when a sigma state is desired.  The user
        inputs two determinants (by giving the absolute alpha string
        number and beta string number for each), and also the
        desired phase between these two determinants for guesses
        which are to be kept.  FILTER_GUESS = TRUE turns on the filtering
        routine.  Requires additional keywords |detci__filter_guess_det1|,
        |detci__filter_guess_det2|, and |detci__filter_guess_sign|. !expert -*/
        options.add_bool("FILTER_GUESS", false);

        /*- The required phase (1 or -1) between the two determinants specified
        by |detci__filter_guess_det1| and |detci__filter_guess_det2|. !expert -*/
        options.add_int("FILTER_GUESS_SIGN", 1);

        /*- Array specifying the absolute alpha string number and beta string
        number for the first determinant in the filter procedure.
        (See |detci__filter_guess|).  !expert -*/
        options.add("FILTER_GUESS_DET1", new ArrayType());

        /*- Array specifying the absolute alpha string number and beta string
        number for the second determinant in the filter procedure.
        (See |detci__filter_guess|).  !expert -*/
        options.add("FILTER_GUESS_DET2", new ArrayType());

        /*- If present, the code will try to filter out a particular determinant
        by setting its CI coefficient to zero.  FILTER_ZERO_DET = [alphastr,
        betastr] specifies the absolute alpha and beta string numbers of the
        target determinant. This could be useful for trying to exclude states
        that have a nonzero CI coefficient for the given determinant.  However,
        this option was experimental and may not be effective.  !expert -*/
        options.add("FILTER_ZERO_DET", new ArrayType());

        /*- SUBSECTION File Handling -*/

        /*- Maximum number of Davidson subspace vectors which can
        be held on disk for the CI coefficient and sigma vectors.  (There
        is one H(diag) vector and the number of D vectors is equal to the
        number of roots).  When the number of vectors on disk reaches
        the value of MAX_NUM_VECS, the Davidson subspace will be
        collapsed to |detci__collapse_size| vectors for each root.  This is very
        helpful for saving disk space.  Defaults to |detci__ci_maxiter| * |detci__num_roots|
        + |detci__num_init_vecs|. -*/
        options.add_int("MAX_NUM_VECS", 0);

        /*- Gives the number of vectors to retain when the Davidson subspace is
        collapsed (see |detci__max_num_vecs|).  If greater than one, the
        collapsed subspace retains the best estimate of the CI vector for
        the previous n iterations.   Defaults to 1. -*/
        options.add_int("COLLAPSE_SIZE", 1);

        /*- Do compute the diagonal elements of the Hamiltonian matrix
        on-the-fly? Otherwise, a diagonal element vector is written
        to a separate file on disk. !expert -*/
        options.add_bool("HD_OTF", true);

        /*- Do use the last vector space in the BVEC file to write
        scratch DVEC rather than using a separate DVEC file? (Only
        possible if |detci__num_roots| = 1.) !expert -*/
        options.add_bool("NO_DFILE", false);

        /*- SUBSECTION General-Order Perturbation Theory -*/

        /*- Do compute the MPn series out to
        kth order where k is determined by |detci__max_num_vecs| ?  For open-shell systems
        (|detci__reference| is ROHF, |detci__wfn| is ZAPTN), DETCI will compute the ZAPTn series.
        |detci__guess_vector| must be set to UNIT, |detci__hd_otf| must be set to TRUE, and
        |detci__hd_avg| must be set to orb_ener; these should happen by default for
        MPN = TRUE. -*/
        options.add_bool("MPN", false);

        /*- If 0, save the MPn energy; if 1, save the MP(2n-1) energy (if
        available from |detci__mpn_wigner| = true); if 2, save the MP(2n-2) energy (if
        available from |detci__mpn_wigner| = true). !expert -*/
        options.add_int("MPN_ORDER_SAVE", 0);

        /*- Do employ an orthonormal vector space rather than
          storing the kth order wavefunction? !expert -*/
        options.add_bool("MPN_SCHMIDT", false);

        /*- Do use Wigner formulas in the $E_{text{mp}n}$ series? !expert -*/
        options.add_bool("MPN_WIGNER", true);

        /*- The magnitude of perturbation $z$ in $H = H@@0 + z H@@1$ !expert -*/
        options.add_double("PERTURB_MAGNITUDE", 1.0);

        /*- SUBSECTION General-Order Coupled-Cluster -*/

        /*- Do coupled-cluster computation? -*/
        options.add_bool("CC", false);

        /*- The CC excitation level -*/
        options.add_int("CC_EX_LEVEL", 2);

        /*- The CC valence excitation level -*/
        options.add_int("CC_VAL_EX_LEVEL", 0);

        /*- Do use DIIS extrapolation to accelerate CC convergence? -*/
        options.add_bool("DIIS", true);

        /*- Iteration at which to start using DIIS -*/
        options.add_int("DIIS_START_ITER", 1);

        /*- How often to do a DIIS extrapolation. 1 means do DIIS every
        iteration, 2 is every other iteration, etc. -*/
        options.add_int("DIIS_FREQ", 1);

        /*- Minimum number of error vectors stored for DIIS extrapolation -*/
        options.add_int("DIIS_MIN_VECS", 2);

        /*- Maximum number of error vectors stored for DIIS extrapolation -*/
        options.add_int("DIIS_MAX_VECS", 5);

        /*- Number of important CC amplitudes per excitation level to print.
        CC analog to |detci__num_dets_print|. -*/
        options.add_int("NUM_AMPS_PRINT", 10);

        /*- maximum number of alpha electrons in RAS III, for CC -*/
        options.add_int("CC_A_RAS3_MAX", -1);

        /*- maximum number of beta electrons in RAS III, for CC -*/
        options.add_int("CC_B_RAS3_MAX", -1);

        /*- maximum number of electrons in RAS III, for CC -*/
        options.add_int("CC_RAS3_MAX", -1);

        /*- maximum number of electrons in RAS IV, for CC -*/
        options.add_int("CC_RAS4_MAX", -1);

        /*- maximum number of electrons in RAS III + IV, for CC -*/
        options.add_int("CC_RAS34_MAX", -1);

        /*- Do export a CC vector to disk? -*/
        options.add_bool("CC_VECS_WRITE", false);

        /*- Do import a CC vector from disk? -*/
        options.add_bool("CC_VECS_READ", false);

        /*- Do fix amplitudes involving RAS I or RAS IV?  Useful in mixed
        MP2-CC methods. !expert -*/
        options.add_bool("CC_FIX_EXTERNAL", false);

        /*- Number of external indices before amplitude gets fixed by
        |detci__cc_fix_external|.  Experimental. !expert -*/
        options.add_int("CC_FIX_EXTERNAL_MIN", 1);

        /*- Do use variational energy expression in CC computation?
        Experimental.  !expert -*/
        options.add_bool("CC_VARIATIONAL", false);

        /*- Do ignore block if num holes in RAS I and II is $>$ cc_ex_lvl and if
        any indices correspond to RAS I or IV (i.e., include only all-active
        higher excitations)? !expert -*/
        options.add_bool("CC_MIXED", true);

        /*- Do update T amplitudes with orbital eigenvalues? (Usually would
        do this).  Not doing this is experimental.  !expert -*/
        options.add_bool("CC_UPDATE_EPS", true);

        /*- CC_MACRO = [ [ex_lvl, max_holes_I, max_parts_IV, max_I+IV],
                         [ex_lvl, max_holes_I, max_parts_IV, max_I+IV], ... ]
        Optional additional restrictions on allowed excitations in
        coupled-cluster computations, based on macroconfiguration selection.
        For each sub-array, [ex_lvl, max_holes_I, max_parts_IV, max_I+IV],
        eliminate cluster amplitudes in which: [the excitation level
        (holes in I + II) is equal to ex_lvl] AND [there are more than
        max_holes_I holes in RAS I, there are more than max_parts_IV
        particles in RAS IV, OR there are more than max_I+IV quasiparticles
        in RAS I + RAS IV].  !expert -*/
        options.add("CC_MACRO", new ArrayType());

        /*- SUBSECTION Alternative Algorithms -*/

        /*- Do store strings specifically for FCI? (Defaults to TRUE for FCI.)
            !expert -*/
        options.add_bool("FCI_STRINGS", false);

        /*- Do string replacements on the fly in DETCI? Can
        save a gigantic amount of memory (especially for truncated CI's) but
        is somewhat flaky and hasn't been tested for a while.  It may work
        only works for certain classes of RAS calculations.  The current
        code is very slow with this option turned on. !expert -*/
        options.add_bool("REPL_OTF", false);

        /*- Do use some routines based on the papers of Bendazzoli et al.
        to calculate sigma?  Seems to be slower and not worthwhile; may disappear
        eventually.  Works only for full CI and I don't remember if I could see
        how their clever scheme might be extended to RAS in general. !expert -*/
        options.add_bool("BENDAZZOLI", false);

        /*- SUBSECTION MCSCF -*/

        /*- Convergence criterion for the RMS of the orbital gradient -*/
        options.add_double("MCSCF_R_CONVERGENCE", 1e-5);

        /*- Convergence criterion for energy. See Table :ref:`Post-SCF
        Convergence <table:conv_corl>` for default convergence criteria for
        different calculation types. -*/
        options.add_double("MCSCF_E_CONVERGENCE", 1e-7);

        /*- Maximum number MCSCF of iterations -*/
        options.add_int("MCSCF_MAXITER", 30);

        /*- Maximum value in the rotation matrix. If a value is greater than this number
        all values are scaled. -*/
        options.add_double("MCSCF_MAX_ROT", 0.5);

        /*- Method to handle the two-electron integrals -*/
        options.add_str("MCSCF_TYPE", "CONV", "DF CONV AO");

        /*- Initial MCSCF starting guess, MP2 natural orbitals only available for DF-RHF reference -*/
        options.add_str("MCSCF_GUESS", "SCF", "MP2 SCF");

        /*- Apply a list of 2x2 rotation matrices to the orbitals in the form of
        [irrep, orbital1, orbital2, theta] where an angle of 0 would do nothing and an angle
        of 90 would switch the two orbitals. -*/
        options.add("MCSCF_ROTATE", new ArrayType());

        /*- Convergence algorithm to utilize. Two-Step, Augmented Hessian, or One-Step. Defaults
        to TS for RASSCF. -*/
        options.add_str("MCSCF_ALGORITHM", "TS", "TS AH");

        /*- Start second-order (AH or OS) orbital-orbital MCSCF based on RMS of orbital gradient -*/
        options.add_double("MCSCF_SO_START_GRAD", 1e-4);

        /*- Start second-order (AH or OS) orbital-orbital MCSCF based on energy convergence -*/
        options.add_double("MCSCF_SO_START_E", 1e-4);

        /*- Iteration to turn on DIIS for TS convergence -*/
        options.add_int("MCSCF_DIIS_START", 3);

        /*- How often to do a DIIS extrapolation for TS convergence -*/
        options.add_int("MCSCF_DIIS_FREQ", 1);

        /*- Maximum number of DIIS vectors for TS convergence -*/
        options.add_int("MCSCF_DIIS_MAX_VECS", 8);

        /*- DIIS error vector type either, the AO orbital gradient or the orbital rotation update matrix -*/
        options.add_str("MCSCF_DIIS_ERROR_TYPE", "GRAD", "GRAD UPDATE");

        /*- Auxiliary basis set for MCSCF density fitted ERI computations.
        This only effects the "Q" matrix in Helgaker's language.
        :ref:`Defaults <apdx:basisFamily>` to a JKFIT basis. -*/
        options.add_str("DF_BASIS_MCSCF", "");

        /*- Cleanup the CI info at the end of a run? -*/
        options.add_bool("MCSCF_CI_CLEANUP", true);

        /*- Cleanup the DPD MCSCF object at the end of a run? -*/
        options.add_bool("MCSCF_DPD_CLEANUP", true);
    }

    if (name == "SAPT" || options.read_globals()) {
        /*- MODULEDESCRIPTION Performs symmetry adapted perturbation theory (SAPT)
        analysis to quantitatively analyze non-covalent interactions. -*/

        /*- SUBSECTION SAPT(HF) -*/

        /*- The level of theory for SAPT -*/
        options.add_str("SAPT_LEVEL", "SAPT0", "SAPT0 SAPT2 SAPT2+ SAPT2+3");

        /*- Whether or not to perform exchange scaling for SAPT exchange components.
        Default is false, i.e. no scaling. If set to true, performs scaling with
        $Exch10 / Exch10(S^2)$. If set to a value $\alpha$, performs scaling with
        $(Exch10 / Exch10(S^2))^{\alpha}$. -*/
        options.add_str("EXCH_SCALE_ALPHA", "FALSE", "");
        /*- For SAPT0 only, compute only first-order electrostatics and exchange.
        The integrals are computed before any terms, so all integrals will
        be computed even if they are not needed for the requested term !expert -*/
        options.add_bool("SAPT0_E10", false);
        /*- For SAPT0 only, compute only second-order induction
        The integrals are computed before any terms, so all integrals will
        be computed even if they are not needed for the requested term !expert -*/
        options.add_bool("SAPT0_E20IND", false);
        /*- For SAPT0 only, compute only second-order induction
        The integrals are computed before any terms, so all integrals will
        be computed even if they are not needed for the requested term !expert -*/
        options.add_bool("SAPT0_E20DISP", false);

        /*- Convergence criterion for energy (change) in the SAPT
        $E@@{ind,resp}^{(20)}$ term during solution of the CPHF equations. -*/

        options.add_double("E_CONVERGENCE", 1e-10);

        /*- Convergence criterion for residual of the CPHF coefficients in the SAPT
        $E@@{ind,resp}^{(20)}$ term. -*/
        options.add_double("D_CONVERGENCE", 1e-8);

        /*- Solve the CPHF equations to compute coupled induction and
            exchange-induction. These are not available for ROHF, and
            the option is automatically false in this case. In all other cases,
            coupled induction is strongly recommended. Only turn it off if the
            induction energy is not going to be used.
            !expert -*/
        options.add_bool("COUPLED_INDUCTION", true);

        /*- For SAPT(DFT) computes the S^inf Exchange-Induction terms !expert -*/
        options.add_bool("DO_IND_EXCH_SINF", false);

        /*- For SAPT(DFT) computes the S^inf Exchange-Dispersion terms !expert -*/
        options.add_bool("DO_DISP_EXCH_SINF", false);

        /*- Do use asynchronous disk I/O in the solution of the CPHF equations?
        Use may speed up the computation slightly at the cost of spawning an
        additional thread. -*/
        options.add_bool("AIO_CPHF", false);

        /*- Do use asynchronous disk I/O in the formation of the DF integrals?
        Use may speed up the computation slightly at the cost of spawning an
        additional thread. -*/
        options.add_bool("AIO_DF_INTS", false);

        /*- Maximum number of CPHF iterations -*/
        options.add_int("MAXITER", 50);
        /*- Do CCD dispersion correction in SAPT2+, SAPT2+(3) or SAPT2+3? !expert -*/
        options.add_bool("DO_CCD_DISP", false);
        /*- Do MBPT dispersion correction in SAPT2+, SAPT2+(3) or SAPT2+3, if also doing CCD? !expert -*/
        options.add_bool("DO_MBPT_DISP", true);
        /*- E converge value for CCD -*/
        options.add_double("CCD_E_CONVERGENCE", 1E-8);
        /*- Convergence tolerance for CCD amplitudes -*/
        options.add_double("CCD_T_CONVERGENCE", 1E-8);
        /*- Maximum number of vectors used in CCD-DIIS -*/
        options.add_int("MAX_CCD_DIISVECS", 10);
        /*- Minimum number of vectors used in CCD-DIIS -*/
        options.add_int("MIN_CCD_DIISVECS", 4);
        /*- Max CCD iterations -*/
        options.add_int("CCD_MAXITER", 50);
        /*- Do compute third-order corrections? !expert -*/
        options.add_bool("DO_THIRD_ORDER", false);
        /*- Do natural orbitals to speed up evaluation of the triples
        contribution to dispersion by truncating the virtual orbital space?
        Recommended true for all SAPT computations. -*/
        options.add_bool("NAT_ORBS_T3", true);
        /*- Do use MP2 natural orbital approximations for the $v^4$ block of
        two-electron integrals in the evaluation of second-order T2 amplitudes?
        Recommended true for all SAPT computations. -*/
        options.add_bool("NAT_ORBS_T2", true);
        /*- Do use MP2 natural orbital approximations for the $v^4$ block of
        two-electron integrals in the evaluation of CCD T2 amplitudes?
        Recommended true for all SAPT computations. -*/
        options.add_bool("NAT_ORBS_V4", true);

        /*- Minimum occupation (eigenvalues of the MP2 OPDM) below which virtual
        natural orbitals are discarded for in each of the above three truncations
        -*/
        options.add_double("OCC_TOLERANCE", 1.0E-6);
        /*- Schwarz screening threshold.
        Minimum absolute value below which all three-index DF integrals
        and those contributing to four-index integrals are neglected. The
        default is conservative, but there isn't much to be gained from
        loosening it, especially for higher-order SAPT. -*/
        options.add_double("INTS_TOLERANCE", 1.0E-12);
        /*- Do use Combined Schwarz Approximation Maximum (CSAM) screening on
        two-electron integrals. This is a slightly tighter bound than that of
        default Schwarz screening. -*/
        options.add_str("SCREENING", "CSAM", "SCHWARZ CSAM");
        /*- Memory safety -*/
        options.add_double("SAPT_MEM_SAFETY", 0.9);
        /*- Do force SAPT2 and higher to die if it thinks there isn't enough
        memory?  Turning this off is ill-advised. -*/
        options.add_bool("SAPT_MEM_CHECK", true);
        /*- Primary basis set, describes the monomer molecular orbitals -*/
        options.add_str("BASIS", "");
        /*- Auxiliary basis set for SAPT density fitting computations.
        :ref:`Defaults <apdx:basisFamily>` to a RI basis. -*/
        options.add_str("DF_BASIS_SAPT", "");
        /*- Auxiliary basis set for SAPT Elst10 and Exch10 density fitting
        computations, may be important if heavier elements are involved.
        Defaults to |sapt__df_basis_sapt|. -*/
        options.add_str("DF_BASIS_ELST", "");
        /*- Maximum error allowed (Max error norm in Delta tensor)
        in the approximate energy denominators employed for most of the
        $E@@{disp}^{(20)}$ and $E@@{exch-disp}^{(20)}$ evaluation. -*/
        options.add_double("DENOMINATOR_DELTA", 1.0E-6);
        /*- Denominator algorithm for PT methods. Laplace transformations
        are slightly more efficient. -*/
        options.add_str("DENOMINATOR_ALGORITHM", "LAPLACE", "LAPLACE CHOLESKY");
        /*- The scope of core orbitals to freeze in evaluation of SAPT
        $E@@{disp}^{(20)}$ and $E@@{exch-disp}^{(20)}$ terms. Recommended true
        for all SAPT computations -*/
        options.add_str("FREEZE_CORE", "FALSE", "FALSE TRUE");
        /*- The amount of information to print to the output file for the sapt
        module. For 0, only the header and final results are printed. For 1,
        (recommended for large calculations) some intermediate quantities are also
        printed. -*/
        options.add_int("PRINT", 1);
        /*- Proportion of memory available for the DF-MP2 three-index integral
            buffers used to evaluate dispersion. !expert -*/
        options.add_double("SAPT_MEM_FACTOR", 0.9);

        /*- SUBSECTION SAPT(DFT) -*/

        /*- Monomer A GRAC shift in Hartree -*/
        options.add_double("SAPT_DFT_GRAC_SHIFT_A", 0.0);
        /*- Monomer B GRAC shift in Hartree -*/
        options.add_double("SAPT_DFT_GRAC_SHIFT_B", 0.0);
        /*- Compute the Delta-HF correction? -*/
        options.add_bool("SAPT_DFT_DO_DHF", true);
        /*- How is the GRAC correction determined? !expert -*/
        options.add_str("SAPT_DFT_GRAC_DETERMINATION", "INPUT", "INPUT");
        /*- Enables the hybrid xc kernel in dispersion? !expert -*/
        options.add_bool("SAPT_DFT_DO_HYBRID", true);
        /*- Scheme for approximating exchange-dispersion for SAPT-DFT.
        ``NONE`` Use unscaled ``Exch-Disp2,u`` .
        ``FIXED`` Use a fixed factor |sapt__sapt_dft_exch_disp_fixed_scale| to scale ``Exch-Disp2,u`` .
        ``DISP`` Use the ratio of ``Disp2,r`` and ``Disp2,u`` to scale ``Exch-Disp2,u`` . -*/
        options.add_str("SAPT_DFT_EXCH_DISP_SCALE_SCHEME", "DISP", "NONE FIXED DISP");
        /*- Exch-disp scaling factor for FIXED scheme for |sapt__sapt_dft_exch_disp_scale_scheme|. Default value of 0.686 suggested by Hesselmann and Korona, J. Chem. Phys. 141, 094107 (2014). !expert -*/
        options.add_double("SAPT_DFT_EXCH_DISP_FIXED_SCALE", 0.686);
        /*- Underlying funcitonal to use for SAPT(DFT) !expert -*/
        options.add_str("SAPT_DFT_FUNCTIONAL", "PBE0", "");
        /*- Number of points in the Legendre FDDS Dispersion time integration !expert -*/
        options.add_int("SAPT_FDDS_DISP_NUM_POINTS", 10);
        /*- Lambda shift in the space morphing for the FDDS Dispersion time integration !expert -*/
        options.add_double("SAPT_FDDS_DISP_LEG_LAMBDA", 0.3);
        /*- Minimum rho cutoff for the in the LDA response for FDDS !expert -*/
        options.add_double("SAPT_FDDS_V2_RHO_CUTOFF", 1.e-6);
        /*- Which MP2 Exch-Disp module to use? !expert -*/
        options.add_str("SAPT_DFT_MP2_DISP_ALG", "SAPT", "FISAPT SAPT");
        /*- Interior option to clean up printing !expert -*/
        options.add_bool("SAPT_QUIET", false);
    }

    if (name == "FISAPT" || options.read_globals()) {
        // ==> FISAPT Options <== //

        // => Overall Options <= //

        /*- Memory safety factor for heavy FISAPT operations !expert -*/
        options.add_double("FISAPT_MEM_SAFETY_FACTOR", 0.9);
        /*- Convergence criterion for residual of the CPHF coefficients in the SAPT
        $E@@{ind,resp}^{(20)}$ term. -*/
        options.add_double("D_CONVERGENCE", 1E-8);
        /*- Maximum number of iterations for CPHF -*/
        options.add_int("MAXITER", 50);
        /*- Schwarz screening threshold. Mininum absolute value below which TEI are neglected. -*/
        options.add_double("INTS_TOLERANCE", 0.0);

        // => ISAPT Zero-th Order Wavefunction Options <= //

        /*- Specification algorithm for link bonds in ISAPT -*/
        options.add_str("FISAPT_LINK_SELECTION", "AUTOMATIC", "AUTOMATIC MANUAL");
        /*- Amount of fragment charge completeness to distinguish link bonds -*/
        options.add_double("FISAPT_CHARGE_COMPLETENESS", 0.8);
        /*- Manual link bond specification [[Atom1, Atom2], ...] -*/
        options.add("FISAPT_MANUAL_LINKS", new ArrayType());
        /*- Where do sigma links go (to C or to AB)? -*/
        options.add_str("FISAPT_LINK_ASSIGNMENT", "C", "C AB");

        // => F-SAPT Options <= //

        /*- Do an F-SAPT analysis? -*/
        options.add_bool("FISAPT_DO_FSAPT", true);
        /*- Do F-SAPT Dispersion? -*/
        options.add_bool("FISAPT_DO_FSAPT_DISP", true);
        /*- Filepath to drop F-SAPT data within input file directory -*/
        options.add_str_i("FISAPT_FSAPT_FILEPATH", "fsapt/");
        /*- Do F-SAPT exchange scaling? (ratio of S^\infty to S^2) -*/
        options.add_bool("FISAPT_FSAPT_EXCH_SCALE", true);
        /*- Do F-SAPT induction scaling? (ratio of HF induction to F-SAPT induction) -*/
        options.add_bool("FISAPT_FSAPT_IND_SCALE", true);
        /*- Do F-SAPT coupled response? (not recommended) -*/
        options.add_bool("FISAPT_FSAPT_IND_RESPONSE", false);
        /*- Do sSAPT0 exchange-scaling with F-SAPT -*/
        options.add_bool("SSAPT0_SCALE", false);
        /*- Filepath to drop sSAPT0 exchange-scaling F-SAPT data within input file directory -*/
        options.add_str_i("FISAPT_FSSAPT_FILEPATH", "s-fsapt/");

        // => CubicScalarGrid options <= //

        /*- CubicScalarGrid spatial extent in bohr [O_X, O_Y, O_Z]. Defaults to 4.0 bohr each. -*/
        options.add("CUBIC_GRID_OVERAGE", new ArrayType());
        /*- CubicScalarGrid grid spacing in bohr [D_X, D_Y, D_Z]. Defaults to 0.2 bohr each. -*/
        options.add("CUBIC_GRID_SPACING", new ArrayType());
        /*- CubicScalarGrid basis cutoff. !expert -*/
        options.add_double("CUBIC_BASIS_TOLERANCE", 1.0E-12);
        /*- CubicScalarGrid maximum number of grid points per evaluation block. !expert -*/
        options.add_int("CUBIC_BLOCK_MAX_POINTS", 1000);

        // => Scalar Field Plotting Options <= //

        /*- Plot a scalar-field analysis -*/
        options.add_bool("FISAPT_DO_PLOT", false);
        /*- Filepath to drop scalar data within input file directory -*/
        options.add_str_i("FISAPT_PLOT_FILEPATH", "plot/");

        // => Localization Tech <= //

        /*- Relative convergence in orbital localization -*/
        options.add_double("LOCAL_CONVERGENCE", 1.0E-12);
        /*- Maximum iterations in localization -*/
        options.add_int("LOCAL_MAXITER", 1000);
        /*- Use ghost atoms in Pipek-Mezey or IBO metric !expert -*/
        options.add_bool("LOCAL_USE_GHOSTS", false);
        /*- Condition number to use in IBO metric inversions !expert -*/
        options.add_double("LOCAL_IBO_CONDITION", 1.0E-7);
        /*- IBO localization metric power -*/
        options.add_int("LOCAL_IBO_POWER", 4);
        /*- MinAO Basis for IBO !expert -*/
        options.add_str("MINAO_BASIS", "CC-PVTZ-MINAO");
        /*- IBO Stars procedure -*/
        options.add_bool("LOCAL_IBO_USE_STARS", false);
        /*- IBO Charge metric for classification as Pi -*/
        options.add_double("LOCAL_IBO_STARS_COMPLETENESS", 0.90);
        /*- IBO Centers for Pi Degeneracy -*/
        options.add("LOCAL_IBO_STARS", new ArrayType());
    }
    if (name == "DCT" || options.read_globals()) {
        /*-MODULEDESCRIPTION Performs density cumulant (functional) theory
        computations -*/

        /*- Reference wavefunction type -*/
        options.add_str("REFERENCE", "RHF", "UHF RHF ROHF");
        /*- Algorithm to use for the density cumulant and orbital updates in the DCT energy computation.
        Two-step algorithm is usually more efficient for small
        systems, but for large systems simultaneous algorithm (default) is recommended.
        If convergence problems are encountered (especially
        for highly symmetric systems) QC algorithm can be used. -*/
        options.add_str("ALGORITHM", "SIMULTANEOUS", "TWOSTEP SIMULTANEOUS QC");
        /*- Algorithm to use for the solution of DC-06 response equations in computation of analytic gradients and
         * properties-*/
        options.add_str("RESPONSE_ALGORITHM", "TWOSTEP", "TWOSTEP SIMULTANEOUS");
        /*- Controls the type of the quadratically-convergent algorithm (effective for ALGORITHM = QC).
        If set to TWOSTEP the Newton-Raphson equations are only solved for the orbital updates,
        the cumulant is updated using the standard Jacobi algorithm. If set to SIMULTANEOUS both cumulant
        and orbitals are updated in a single Newton-Raphson step. -*/
        options.add_str("QC_TYPE", "SIMULTANEOUS", "TWOSTEP SIMULTANEOUS");
        /*- Convergence criterion for the RMS of the residual vector in density cumulant updates, as well as
        the solution of the density cumulant and orbital response equations. In the orbital updates controls
        the RMS of the SCF error vector -*/
        options.add_double("R_CONVERGENCE", 1e-10);
        /*- Convergence criterion for energy. See Table :ref:`Post-SCF
        Convergence <table:conv_corl>` for default convergence criteria for
        different calculation types. -*/
        options.add_double("E_CONVERGENCE", 1e-10);
        /*- Convergence criterion for the density cumulant and orbital guess for the
        variationally orbital-optimized DFT methods. Currently only available for ALGORITHM = SIMULTANEOUS. -*/
        options.add_double("GUESS_R_CONVERGENCE", 1e-3);
        /*- Maximum number of macro- or micro-iterations for both energy and response equations -*/
        options.add_int("MAXITER", 40);
        /*- Value of RMS of the density cumulant residual and SCF error vector below which DIIS extrapolation starts.
        Same keyword controls the DIIS extrapolation for the solution of the response equations. -*/
        options.add_double("DIIS_START_CONVERGENCE", 1e-3);
        /*- Maximum number of error vectors stored for DIIS extrapolation !expert-*/
        options.add_int("DIIS_MAX_VECS", 6);
        /*- Minimum number of error vectors stored for DIIS extrapolation !expert-*/
        options.add_int("DIIS_MIN_VECS", 3);
        /*- Controls whether to avoid the AO->MO transformation of the
        two-electron integrals for the four-virtual case ($\langle VV||
        VV \rangle$) by computing the corresponding terms in the AO
        basis. AO_BASIS = DISK algorithm reduces the memory requirements
        and can significantly reduce the cost of the energy computation
        if SIMULTANEOUS algorithm is used. For the TWOSTEP algorithm,
        however, AO_BASIS = DISK option is not recommended due to extra
        I/O. -*/
        options.add_str("AO_BASIS", "DISK", "NONE DISK");
        /*- The amount (percentage) of damping to apply to the orbital update procedure:
        0 will result in a full update, 100 will completely stall the
        update. A value around 20 (which corresponds to 20\% of the previous
        iteration's density being mixed into the current iteration)
        can help in cases where oscillatory convergence is observed. !expert-*/
        options.add_double("DAMPING_PERCENTAGE", 0.0);
        /*- The shift applied to the denominator in the density cumulant update iterations !expert-*/
        options.add_double("TIKHONOW_OMEGA", 0.0);
        /*- The shift applied to the denominator in the orbital update iterations !expert-*/
        options.add_double("ORBITAL_LEVEL_SHIFT", 0.0);
        /*- Controls how to cache quantities within the DPD library !expert-*/
        options.add_int("CACHELEVEL", 2);
        /*- Schwarz screening threshold. Mininum absolute value below which TEI are neglected. !expert -*/
        options.add_double("INTS_TOLERANCE", 1e-14);
        /*- Whether to read the orbitals from a previous computation, or to compute
            an MP2 guess. !expert -*/
        options.add_str("DCT_GUESS", "MP2", "CC BCC MP2 DCT");
        /*- Whether to perform a guess DC-06 or DC-12 computation for ODC-06 or ODC-12 methods, respectively.
            Currently only available for ALGORITHM = SIMULTANEOUS. -*/
        options.add_bool("ODC_GUESS", false);
        /*- Controls whether to relax the guess orbitals by taking the guess density cumulant
        and performing orbital update on the first macroiteration (for ALOGRITHM = TWOSTEP only) !expert-*/
        options.add_bool("RELAX_GUESS_ORBITALS", false);
        /*- Controls whether to include the coupling terms in the DCT electronic Hessian (for ALOGRITHM = QC
        with QC_TYPE = SIMULTANEOUS only) -*/
        options.add_bool("QC_COUPLING", false);
        /*- Performs stability analysis of the DCT energy !expert-*/
        options.add_bool("STABILITY_CHECK", false);
        /*- The value of the rms of the residual in Schmidt orthogonalization which is used as a threshold
            for augmenting the vector subspace in stability check !expert-*/
        options.add_double("STABILITY_AUGMENT_SPACE_TOL", 0.1);
        /*- Controls the convergence of the Davidson's diagonalization in stability check !expert-*/
        options.add_double("STABILITY_CONVERGENCE", 1e-4);
        /*- The number of vectors that can be added simultaneously into the subspace for Davidson's diagonalization in
           stability check !expert-*/
        options.add_int("STABILITY_ADD_VECTORS", 20);
        /*- The number of guess vectors used for Davidson's diagonalization in stability check !expert-*/
        options.add_int("STABILITY_N_GUESS_VECTORS", 20);
        /*- The number of Hessian eigenvalues computed during the stability check !expert-*/
        options.add_int("STABILITY_N_EIGENVALUES", 3);
        /*- The maximum size of the subspace for the stability check. The program will terminate if this parameter is
           exceeded and the convergence (STABILITY_CONVERGENCE) is not satisfied !expert-*/
        options.add_int("STABILITY_MAX_SPACE_SIZE", 200);
        /*- Controls whether to relax tau during the cumulant updates or not !expert-*/
        options.add_bool("RELAX_TAU", true);
        /*- Chooses appropriate DCT method -*/
        options.add_str("DCT_FUNCTIONAL", "ODC-12", "DC-06 DC-12 ODC-06 ODC-12 ODC-13 CEPA0");
        /*- Whether to compute three-particle energy correction or not -*/
        options.add_str("THREE_PARTICLE", "NONE", "NONE PERTURBATIVE");
        /*- Level shift applied to the diagonal of the density-weighted Fock operator. While this shift can improve
           convergence, it does change the DCT energy. !expert-*/
        options.add_double("ENERGY_LEVEL_SHIFT", 0.0);
        /*- What algorithm to use for the DCT computation -*/
        options.add_str("DCT_TYPE", "CONV", "CONV DF");
        /*- Auxiliary basis set for DCT density fitting computations.
        :ref:`Defaults <apdx:basisFamily>` to a RI basis. -*/
        options.add_str("DF_BASIS_DCT", "");
        /*- Compute a (relaxed) one-particle density matrix? Can be set manually. Set internally for
         property and gradient computations. -*/
        options.add_bool("OPDM", false);
    }
    if (name == "GDMA" || options.read_globals()) {
        /*- MODULEDESCRIPTION Performs distributed multipole analysis (DMA), using
        Anthony Stone's GDMA program. See :ref:`GDMA <sec:gdma>` for more details. -*/

        /*- The order of multipole expansion on each site.  Currently limited to the same
            order for all sites; for more advanced usage a user-provided GDMA data file
            should be provided. -*/
        options.add_int("GDMA_LIMIT", 2);
        /*- The radii to be used, overriding the defaults.  Specified as an array
            [ n1, r1, n2, r2, ... ] where n1,n2,n3... are atom type strings and
            r1,r2,r3 are radii in Angstrom. -*/
        options.add("GDMA_RADIUS", new ArrayType());
        /*- The origin (in Angstrom, expressed as an [x, y, z] array) about which the total multipoles
            will be computed during DMA.  Useful for determining single site expansions at an arbitrary point. -*/
        options.add("GDMA_ORIGIN", new ArrayType());
        /*- Whether to print DMA results in atomic units or SI. -*/
        options.add_str("GDMA_MULTIPOLE_UNITS", "AU SI", "AU");
        /*- The value to switch between the older standard DMA and the new grid-based approach.
            Pairs of primitives whose exponents sum is above this value will be treated using
            standard DMA.  Set to 0 to force all pairs to be treated with standard DMA. -*/
        options.add_double("GDMA_SWITCH", 4.0);
    }

    if (name == "MINTS" || options.read_globals()) {
        /*- MODULEDESCRIPTION Called at the beginning of SCF computations,
        whenever disk-based molecular integrals are required. -*/

        /*- Primary basis set. :ref:`Available basis sets <apdx:basisElement>` -*/
        options.add_str("BASIS", "");
        /*- Omega scaling for Erf and Erfc.-*/
        options.add_double("OMEGA_ERF", 0.20);
    }
    if (name == "SCF" || options.read_globals()) {
        /*- MODULEDESCRIPTION Performs self consistent field (Hartree-Fock and
        Density Functional Theory) computations.  These are the starting
        points for most computations, so this code is called in most cases. -*/

        /*- SUBSECTION General Wavefunction Info -*/

        /*- Wavefunction type !expert -*/
        options.add_str("WFN", "SCF", "SCF");
        /*- Reference wavefunction type.
        **Cfour Interface:** Keyword translates into |cfour__cfour_reference|. -*/
        options.add_str("REFERENCE", "RHF", "RHF ROHF UHF CUHF RKS UKS");
        /*- Primary basis set -*/
        options.add_str("BASIS", "");
        /*- Auxiliary basis set for SCF density fitting computations.
        :ref:`Defaults <apdx:basisFamily>` to a JKFIT basis. -*/
        options.add_str("DF_BASIS_SCF", "");
        /*- Maximum numbers of batches to read PK supermatrix. !expert -*/
        options.add_int("PK_MAX_BUCKETS", 500);
        /*- Select the PK algorithm to use. For debug purposes, selection will be automated later. !expert -*/
        options.add_str("PK_ALGO", "REORDER", "REORDER YOSHIMINE");
        /*- Deactivate in core algorithm. For debug purposes. !expert -*/
        options.add_bool("PK_NO_INCORE", false);
        /*- All densities are considered non symmetric, debug only. !expert -*/
        options.add_bool("PK_ALL_NONSYM", false);
        /*- Max memory per buf for PK algo REORDER, for debug and tuning -*/
        options.add_int("MAX_MEM_BUF", 0);
        /*- Tolerance for Cholesky decomposition of the ERI tensor -*/
        options.add_double("CHOLESKY_TOLERANCE", 1e-4);
        /*- Do a density fitting SCF calculation to converge the
            orbitals before switching to the use of exact integrals in
            a |globals__scf_type| ``DIRECT`` calculation -*/
        options.add_bool("DF_SCF_GUESS", true);
        /*- Keep JK object for later use? -*/
        options.add_bool("SAVE_JK", false);
        /*- Memory safety factor for allocating JK -*/
        options.add_double("SCF_MEM_SAFETY_FACTOR", 0.75);
        /*- SO orthogonalization: automatic, symmetric, or canonical? -*/
        options.add_str("S_ORTHOGONALIZATION", "AUTO", "AUTO SYMMETRIC CANONICAL PARTIALCHOLESKY");
        /*- Minimum S matrix eigenvalue to allow before linear dependencies are removed. -*/
        options.add_double("S_TOLERANCE", 1E-7);
        /*- Tolerance for partial Cholesky decomposition of overlap matrix. -*/
        options.add_double("S_CHOLESKY_TOLERANCE", 1E-8);
        /*- Schwarz screening threshold. Mininum absolute value below which TEI are neglected. -*/
        options.add_double("INTS_TOLERANCE", 1E-12);
        /*- The type of guess orbitals.  Defaults to ``READ`` for geometry optimizations after the first step, to
          ``CORE`` for single atoms, and to ``SAD`` otherwise. The ``HUCKEL`` guess employs on-the-fly calculations
          like SAD, as described in doi:10.1021/acs.jctc.8b01089 which also describes the SAP guess. -*/
        options.add_str("GUESS", "AUTO", "AUTO CORE GWH SAD SADNO SAP HUCKEL READ");
        /*- Mix the HOMO/LUMO in UHF or UKS to break alpha/beta spatial symmetry.
        Useful to produce broken-symmetry unrestricted solutions.
        Notice that this procedure is defined only for calculations in C1 symmetry. -*/
        options.add_bool("GUESS_MIX", false);
        /*- Do write a MOLDEN output file?  If so, the filename will end in
        .molden, and the prefix is determined by |globals__writer_file_label|
        (if set), or else by the name of the output file plus the name of
        the current molecule. -*/
        options.add_bool("MOLDEN_WRITE", false);
        /*- If true, then repeat the specified guess procedure for the orbitals every time -
        even during a geometry optimization. -*/
        options.add_bool("GUESS_PERSIST", false);

        /*- Do print the molecular orbitals? -*/
        options.add_bool("PRINT_MOS", false);
        /*- Do print the basis set? -*/
        options.add_bool("PRINT_BASIS", false);
        /*- Do perform a QCHF computation?  -*/
        options.add_bool("QCHF", false);

        /*- SCF Properties to calculate after an energy evaluation. Note, this
        keyword is not used for property evaluations. -*/
        options.add("SCF_PROPERTIES", new ArrayType());

        /*- SUBSECTION Convergence Control/Stabilization -*/

        /*- Maximum number of iterations.
        **Cfour Interface:** Keyword translates into |cfour__cfour_scf_maxcyc|. -*/
        options.add_int("MAXITER", 100);
        /*- Fail if we reach maxiter without converging? -*/
        options.add_bool("FAIL_ON_MAXITER", true);
        /*- Convergence criterion for SCF energy. See Table :ref:`SCF
        Convergence & Algorithm <table:conv_scf>` for default convergence
        criteria for different calculation types. -*/
        options.add_double("E_CONVERGENCE", 1e-6);
        /*- Convergence criterion for SCF density, defined as the RMS
        or maximum absolute value of the orbital gradient.  See Table
        :ref:`SCF Convergence & Algorithm <table:conv_scf>` for
        default convergence criteria for different calculation types.
        **Cfour Interface:** Keyword translates into
        |cfour__cfour_scf_conv|. -*/
        options.add_double("D_CONVERGENCE", 1e-6);
        /*- The amount (percentage) of damping to apply to the early density updates.
            0 will result in a full update, 100 will completely stall the update.  A
            value around 20 (which corresponds to 20\% of the previous iteration's
            density being mixed into the current density)
            could help to solve problems with oscillatory convergence. -*/
        options.add_double("DAMPING_PERCENTAGE", 0.0);
        /*- The density convergence threshold after which damping is no longer performed, if it is enabled.
            It is recommended to leave damping on until convergence, which is the default.
        **Cfour Interface:** Keyword translates into |cfour__cfour_scf_damping|. -*/
        options.add_double("DAMPING_CONVERGENCE", 1.0E-18);
        /*- Accelerate convergence by performing a preliminary SCF with
        this small basis set followed by projection into the full target
        basis. A value of ``TRUE`` turns on projection using the
        :ref:`Defaults <apdx:basisFamily>` small basis set 3-21G, pcseg-0, or def2-SV(P). -*/
        options.add_str("BASIS_GUESS", "FALSE", "");
        /*- When |scf__basis_guess| is active, run the preliminary scf in
        density-fitted mode with this as fitting basis for the small basis
        set. A value of ``TRUE`` turns on density fitting with the
        default basis, otherwise the specified basis is used. -*/
        options.add_str("DF_BASIS_GUESS", "FALSE", "");
        /*- Use RMS error instead of the more robust absolute error? -*/
        options.add_bool("DIIS_RMS_ERROR", true);
        /*- The minimum iteration to start storing DIIS vectors -*/
        options.add_int("DIIS_START", 1);
        /*- Minimum number of error vectors stored for DIIS extrapolation -*/
        options.add_int("DIIS_MIN_VECS", 2);
        /*- Maximum number of error vectors stored for DIIS extrapolation -*/
        options.add_int("DIIS_MAX_VECS", 10);
        /*- Do use DIIS extrapolation to accelerate convergence? -*/
        options.add_bool("DIIS", true);
        /*- The iteration to start MOM on (or 0 for no MOM) -*/
        options.add_int("MOM_START", 0);
        /*- The absolute indices of orbitals to excite from in MOM (+/- for alpha/beta) -*/
        options.add("MOM_OCC", new ArrayType());
        /*- The absolute indices of orbitals to excite to in MOM (+/- for alpha/beta) -*/
        options.add("MOM_VIR", new ArrayType());
        /*- Do use second-order SCF convergence methods? -*/
        options.add_bool("SOSCF", false);
        /*- When to start second-order SCF iterations based on gradient RMS. -*/
        options.add_double("SOSCF_START_CONVERGENCE", 1.0E-2);
        /*- Minimum number of second-order microiterations to perform. -*/
        options.add_int("SOSCF_MIN_ITER", 1);
        /*- Maximum number of second-order microiterations to perform. -*/
        options.add_int("SOSCF_MAX_ITER", 5);
        /*- Second order convergence threshold. Cease microiterating at this value. -*/
        options.add_double("SOSCF_CONV", 5.0E-3);
        /*- Do we print the SOSCF microiterations?. -*/
        options.add_bool("SOSCF_PRINT", false);
        /*- Whether to perform stability analysis after convergence.  NONE prevents analysis being
            performed. CHECK will print out the analysis of the wavefunction stability at the end of
            the computation.  FOLLOW will perform the analysis and, if a totally symmetric instability
            is found, will attempt to follow the eigenvector and re-run the computations to find a stable
            solution. -*/
        options.add_str("STABILITY_ANALYSIS", "NONE", "NONE CHECK FOLLOW");
        /*- When using |scf__stability_analysis| ``FOLLOW``, how much to scale the step along the eigenvector
            by. A full step of $pi/2$ corresponds to a value of 1.0. !expert -*/
        options.add_double("FOLLOW_STEP_SCALE", 0.5);
        /*- When using STABILITY_ANALYSIS = FOLLOW, the increment to modify |scf__follow_step_scale| value
            if we end up in the same SCF solution. !expert -*/
        options.add_double("FOLLOW_STEP_INCREMENT", 0.2);
        /*- When using |scf__stability_analysis| ``FOLLOW``, maximum number of orbital optimization attempts
            to make the wavefunction stable. !expert -*/
        options.add_int("MAX_ATTEMPTS", 1);
        /*- Do Perform Incremental Fock Build? -*/
        options.add_bool("IFB", true);
        /*- Do Perform Density Screening for Direct SCF? [Haser:1989:104] -*/
        options.add_bool("SCF_DENSITY_SCREENING", true);
        /*- Threshold for SCF Density Screening -*/
        options.add_double("DENSITY_SCREENING_TOLERANCE", 1.0e-13);
        /*- Density Threshold to stop Incremental Fock Build -*/
        options.add_double("IFB_D_CONVERGENCE", 1.0e-5);

        /*- SUBSECTION Fractional Occupation UHF/UKS -*/

        /*- The iteration to start fractionally occupying orbitals (or 0 for no fractional occupation) -*/
        options.add_int("FRAC_START", 0);
        /*- The absolute indices of occupied orbitals to fractionally occupy (+/- for alpha/beta) -*/
        options.add("FRAC_OCC", new ArrayType());
        /*- The occupations of the orbital indices specified above ($0.0\le {\rm occ} \le 1.0$) -*/
        options.add("FRAC_VAL", new ArrayType());
        /*- Do use DIIS extrapolation to accelerate convergence in frac? -*/
        options.add_bool("FRAC_DIIS", true);
        /*- Do renormalize C matrices prior to writing to checkpoint? -*/
        options.add_bool("FRAC_RENORMALIZE", true);
        /*- Do recompute guess from stored orbitals? -*/
        options.add_bool("FRAC_LOAD", false);

        /*- SUBSECTION Environmental Effects -*/

        /*- Do perturb the Hamiltonian? -*/
        options.add_bool("PERTURB_H", false);
        /*- Size of the perturbation (applies only to dipole perturbations).  Deprecated - use PERTURB_DIPOLE instead
           -*/
        options.add_double("PERTURB_MAGNITUDE", 0.0);
        /*- An array of length three describing the magnitude (atomic units) of the dipole field in the {x,y,z}
           directions -*/
        options.add("PERTURB_DIPOLE", new ArrayType());
        /*- The operator used to perturb the Hamiltonian, if requested.  DIPOLE_X, DIPOLE_Y and DIPOLE_Z will be
            removed in favor of the DIPOLE option in the future -*/
        options.add_str("PERTURB_WITH", "DIPOLE", "DIPOLE DIPOLE_X DIPOLE_Y DIPOLE_Z EMBPOT SPHERE DX");
        /*- An ExternalPotential (built by Python or nullptr/None) -*/
        options.add_bool("EXTERN", false);

        /*- Radius (bohr) of a hard-sphere external potential -*/
        options.add_double("RADIUS", 10.0);  // bohr
        /*- Thickness (bohr) of a hard-sphere external potential -*/
        options.add_double("THICKNESS", 20.0);  // bohr
        /*- Number of radial grid points for spherical potential integration -*/
        options.add_int("R_POINTS", 100);
        /*- Number of colatitude grid points for spherical potential integration -*/
        options.add_int("THETA_POINTS", 360);
        /*- Number of azimuthal grid points for spherical potential integration -*/
        options.add_int("PHI_POINTS", 360);
        /*- Read an external potential from the .dx file? -*/
        options.add_bool("ONEPOT_GRID_READ", false);

        /*- SUBSECTION Parallel Runtime -*/

        /*- The dimension sizes of the processor grid !expert -*/
        options.add("PROCESS_GRID", new ArrayType());
        /*- The tile size for the distributed matrices !expert -*/
        options.add_int("TILE_SZ", 512);
        /*- The dimension sizes of the distributed matrix !expert -*/
        options.add("DISTRIBUTED_MATRIX", new ArrayType());
        /*- Do run in parallel? !expert -*/
        options.add_bool("PARALLEL", false);

        /*- SUBSECTION Misc. -*/

        /*- Are going to do SAPT? If so, what part? !expert -*/
        options.add_str("SAPT", "FALSE",
                        "FALSE 2-DIMER 2-MONOMER_A 2-MONOMER_B 3-TRIMER 3-DIMER_AB 3-DIMER_BC 3-DIMER_AC 3-MONOMER_A "
                        "3-MONOMER_B 3-MONOMER_C");

        /*- SUBSECTION DFSCF Algorithm -*/

        /*- Number of threads for integrals (may be turned down if memory is an issue). 0 is blank -*/
        options.add_int("DF_INTS_NUM_THREADS", 0);
        /*- IO caching for CP corrections, etc !expert -*/
        options.add_str("DF_INTS_IO", "NONE", "NONE SAVE LOAD");
        /*- Fitting Condition, i.e. eigenvalue threshold for RI basis. Analogous to S_TOLERANCE !expert -*/
        options.add_double("DF_FITTING_CONDITION", 1.0E-10);
        /*- FastDF Fitting Metric -*/
        options.add_str("DF_METRIC", "COULOMB", "COULOMB EWALD OVERLAP");
        /*- FastDF SR Ewald metric range separation parameter -*/
        options.add_double("DF_THETA", 1.0);
        /*- FastDF geometric fitting domain selection algorithm -*/
        options.add_str("DF_DOMAINS", "DIATOMIC", "DIATOMIC SPHERES");
        /*- Bump function min radius -*/
        options.add_double("DF_BUMP_R0", 0.0);
        /*- Bump function max radius -*/
        options.add_double("DF_BUMP_R1", 0.0);

        /*- SUBSECTION SAD Guess Algorithm -*/

        /*- The amount of SAD information to print to the output !expert -*/
        options.add_int("SAD_PRINT", 0);
        /*- Convergence criterion for SCF energy in the SAD guess, analogous to |scf__e_convergence|. -*/
        options.add_double("SAD_E_CONVERGENCE", 1E-5);
        /*- Convergence criterion for SCF density in the SAD guess, analogous to |scf__d_convergence|. -*/
        options.add_double("SAD_D_CONVERGENCE", 1E-5);
        /*- Density fitting basis used in SAD !expert -*/
        options.add_str("DF_BASIS_SAD", "SAD-FIT");
        /*- Maximum number of atomic SCF iterations within SAD !expert -*/
        options.add_int("SAD_MAXITER", 50);
        /*- SCF type used for atomic calculations in SAD guess !expert -*/
        options.add_str("SAD_SCF_TYPE", "DF", "DIRECT DF MEM_DF DISK_DF PK OUT_OF_CORE CD GTFOCK");
        /*- Do force an even distribution of occupations across the last partially occupied orbital shell? !expert -*/
        options.add_bool("SAD_FRAC_OCC", true);
        /*- Do use spin-averaged occupations instead of atomic ground spin state in fractional SAD? !expert -*/
        options.add_bool("SAD_SPIN_AVERAGE", true);
        /*- SAD guess density decomposition threshold !expert -*/
        options.add_double("SAD_CHOL_TOLERANCE", 1E-7);

        /*- SUBSECTION DFT -*/

        /*- The DFT Range-separation parameter -*/
        options.add_double("DFT_OMEGA", 0.0);
        /*- The DFT Exact-exchange parameter -*/
        options.add_double("DFT_ALPHA", 0.0);
        /*- The DFT Correlation Range-separation parameter -*/
        options.add_double("DFT_OMEGA_C", 0.0);
        /*- The DFT Correlation hybrid parameter -*/
        options.add_double("DFT_ALPHA_C", 0.0);
        /*- Minima rho cutoff for the second derivative -*/
        options.add_double("DFT_V2_RHO_CUTOFF", 1.e-6);
        /*- The gradient regularized asymptotic correction shift value -*/
        options.add_double("DFT_GRAC_SHIFT", 0.0);
        /*- The gradient regularized asymptotic correction alpha value -*/
        options.add_double("DFT_GRAC_ALPHA", 0.5);
        /*- The gradient regularized asymptotic correction beta value -*/
        options.add_double("DFT_GRAC_BETA", 40.0);
        /*- The gradient regularized asymptotic correction functional exch form. !expert -*/
        options.add_str("DFT_GRAC_X_FUNC", "XC_GGA_X_LB");
        /*- The gradient regularized asymptotic correction functional corr form. !expert -*/
        options.add_str("DFT_GRAC_C_FUNC", "XC_LDA_C_VWN");
        /*- Number of spherical points (A :ref:`Lebedev Points <table:lebedevorder>` number). -*/
        options.add_int("DFT_SPHERICAL_POINTS", 302);
        /*- Number of radial points. -*/
        options.add_int("DFT_RADIAL_POINTS", 75);
        /*- Spherical Scheme. -*/
        options.add_str("DFT_SPHERICAL_SCHEME", "LEBEDEV", "LEBEDEV");
        /*- Radial Scheme. -*/
        options.add_str("DFT_RADIAL_SCHEME", "TREUTLER", "TREUTLER BECKE MULTIEXP EM MURA");
        /*- Nuclear Scheme. -*/
        options.add_str("DFT_NUCLEAR_SCHEME", "TREUTLER", "TREUTLER BECKE NAIVE STRATMANN SBECKE");
        /*- Factor for effective BS radius in radial grid. -*/
        options.add_double("DFT_BS_RADIUS_ALPHA", 1.0);
        /*- DFT basis cutoff. -*/
        options.add_double("DFT_BASIS_TOLERANCE", 1.0E-12);
        /*- grid weight cutoff. Disable with -1.0. !expert -*/
        options.add_double("DFT_WEIGHTS_TOLERANCE", 1.0E-15);
        /*- density cutoff for LibXC. A negative value turns the feature off and LibXC defaults are used. !expert -*/
        options.add_double("DFT_DENSITY_TOLERANCE", -1.0);
        /*- The DFT grid specification, such as SG1.!expert -*/
        options.add_str("DFT_GRID_NAME", "", "SG0 SG1");
        /*- Select approach for pruning. Options ``ROBUST`` and ``TREUTLER`` prune based on regions (proximity to nucleus) while
        ``FLAT`` ``P_GAUSSIAN`` ``D_GAUSSIAN`` ``P_SLATER`` ``D_SLATER`` ``LOG_GAUSSIAN`` ``LOG_SLATER`` prune based on decaying functions (experts only!).
        The recommended scheme is ``ROBUST``. -*/
        options.add_str("DFT_PRUNING_SCHEME", "NONE",
                        "ROBUST TREUTLER NONE FLAT P_GAUSSIAN D_GAUSSIAN P_SLATER D_SLATER LOG_GAUSSIAN LOG_SLATER NONE");
        /*- Spread alpha for logarithmic pruning. !expert -*/
        options.add_double("DFT_PRUNING_ALPHA", 1.0);
        /*- The maximum number of grid points per evaluation block. !expert -*/
        options.add_int("DFT_BLOCK_MAX_POINTS", 256);
        /*- The minimum number of grid points per evaluation block. !expert -*/
        options.add_int("DFT_BLOCK_MIN_POINTS", 100);
        /*- The maximum radius to terminate subdivision of an octree block [au]. !expert -*/
        options.add_double("DFT_BLOCK_MAX_RADIUS", 3.0);
        /*- The blocking scheme for DFT. !expert -*/
        options.add_str("DFT_BLOCK_SCHEME", "OCTREE", "NAIVE OCTREE");
        /*- Parameters defining the dispersion correction. See Table
        :ref:`-D Functionals <table:dft_disp>` for default values and Table
        :ref:`Dispersion Corrections <table:dashd>` for the order in which
        parameters are to be specified in this array option.
        Unused for functionals constructed by user. -*/
        options.add("DFT_DISPERSION_PARAMETERS", new ArrayType());
        /*- Parameters defining the -NL/-V dispersion correction. First b, then C -*/
        options.add("NL_DISPERSION_PARAMETERS", new ArrayType());
        /*- Number of spherical points (A :ref:`Lebedev Points <table:lebedevorder>` number) for VV10 NL integration.
           -*/
        options.add_int("DFT_VV10_SPHERICAL_POINTS", 146);
        /*- Number of radial points for VV10 NL integration. -*/
        options.add_int("DFT_VV10_RADIAL_POINTS", 50);
        /*- Rho cutoff for VV10 NL integration. !expert -*/
        options.add_double("DFT_VV10_RHO_CUTOFF", 1.e-8);
        /*- Define VV10 parameter b -*/
        options.add_double("DFT_VV10_B", 0.0);
        /*- Define VV10 parameter C -*/
        options.add_double("DFT_VV10_C", 0.0);
        /*- post-scf VV10 correction -*/
        options.add_bool("DFT_VV10_POSTSCF", false);
        /*- The convergence on the orbital localization procedure -*/
        options.add_double("LOCAL_CONVERGENCE", 1E-12);
        /*- The maxiter on the orbital localization procedure -*/
        options.add_int("LOCAL_MAXITER", 200);
        /*- The number of NOONs to print in a UHF calc -*/
        options.add_str("UHF_NOONS", "3");
        /*- Save the UHF NOs -*/
        options.add_bool("SAVE_UHF_NOS", false);

        /*- SUBSECTION TDSCF -*/
        /*- Number of roots (excited states) we should seek to converge. This
        can be either an integer (total number of states to seek) or a list
        (number of states per irrep). The latter is only valid if the system has
        symmetry. Furthermore, the total number of states will be redistributed
        among irreps when symmetry is used.-*/
        options.add("TDSCF_STATES", new ArrayType());
        /*- Controls inclusion of triplet states, which is only valid for restricted references. Valid options:
            - none : No triplets computed (default)
            - also : lowest-energy triplets and singlets included, in 50-50
              ratio. Note that singlets are privileged, i.e. if seeking to
              converge 5 states in total, 3 will be singlets and 2 will be
              triplets.
            - only : Only triplet states computed
             -*/
        options.add_str("TDSCF_TRIPLETS", "NONE", "NONE ALSO ONLY");
        /*- Run with Tamm-Dancoff approximation (TDA), uses random-phase approximation (RPA) when false -*/
        options.add_bool("TDSCF_TDA", false);
        /*- Convergence threshold for the norm of the residual vector. If unset,
        default based on |scf__d_convergence|. -*/
        options.add_double("TDSCF_R_CONVERGENCE", 1E-4);
        /*- Guess type, only 'denominators' currently supported -*/
        options.add_str("TDSCF_GUESS", "DENOMINATORS");
        /*- Maximum number of TDSCF solver iterations -*/
        options.add_int("TDSCF_MAXITER", 60);
        /*- Verbosity level in TDSCF -*/
        options.add_int("TDSCF_PRINT", 1);

        /*- combine omega exchange and Hartree--Fock exchange into
              one matrix for efficiency?
            Default is True for MemDFJK
              (itself the default for |globals__scf_type| DF),
            False otherwise as not yet implemented. -*/
        options.add_bool("WCOMBINE", false);
    }
    if (name == "CPHF" || options.read_globals()) {
        /*- The amount of information printed
            to the output file -*/
        options.add_int("PRINT", 1);
        /*- The amount of debug information printed
            to the output file -*/
        options.add_int("DEBUG", 0);
        /*- What app to test?
          -*/
        options.add_str("MODULE", "RCIS", "RCIS RCPHF RTDHF RCPKS RTDA RTDDFT");
        /*- Do singlet states? Default true
         -*/
        options.add_bool("DO_SINGLETS", true);
        /*- Do triplet states? Default true
         -*/
        options.add_bool("DO_TRIPLETS", true);
        /*- Do explicit hamiltonian only? -*/
        options.add_bool("EXPLICIT_HAMILTONIAN", false);
        /*- Minimum singles amplitude to print in
            CIS analysis
         -*/
        options.add_double("CIS_AMPLITUDE_CUTOFF", 0.15);
        /*- Which tasks to run CPHF For
         *  Valid choices:
         *  -Polarizability
         * -*/
        options.add("CPHF_TASKS", new ArrayType());
        /*- Memory safety factor for allocating JK
        -*/
        options.add_double("CPHF_MEM_SAFETY_FACTOR", 0.75);
        /*- SCF Type
         -*/
        options.add_str("SCF_TYPE", "DIRECT", "DIRECT DF PK OUT_OF_CORE PS INDEPENDENT GTFOCK");
        /*- Auxiliary basis for SCF
         -*/
        options.add_str("DF_BASIS_SCF", "");
        /*- Solver maximum iterations
         -*/
        options.add_int("SOLVER_MAXITER", 100);
        /*- Solver convergence threshold (max 2-norm). -*/
        options.add_double("SOLVER_CONVERGENCE", 1.0E-6);
        /*- DL Solver number of roots
         -*/
        options.add_int("SOLVER_N_ROOT", 1);
        /*- DL Solver number of guesses
         -*/
        options.add_int("SOLVER_N_GUESS", 1);
        /*- DL Solver number of subspace vectors to collapse to
         -*/
        options.add_int("SOLVER_MIN_SUBSPACE", 2);
        /*- DL Solver maximum number of subspace vectors
         -*/
        options.add_int("SOLVER_MAX_SUBSPACE", 6);
        /*- DL Solver minimum corrector norm to add to subspace
         -*/
        options.add_double("SOLVER_NORM", 1.0E-6);
        /*- Solver precondition type
         -*/
        options.add_str("SOLVER_PRECONDITION", "JACOBI", "SUBSPACE JACOBI NONE");
        /*- Solver type (for interchangeable solvers)
         -*/
        options.add_str("SOLVER_TYPE", "DL", "DL RAYLEIGH");
        /*- Solver precondition max steps
        -*/
        options.add_int("SOLVER_PRECONDITION_MAXITER", 1);
        /*- Solver precondition step type
        -*/
        options.add_str("SOLVER_PRECONDITION_STEPS", "TRIANGULAR", "CONSTANT TRIANGULAR");
        /*- Solver residue or eigenvector delta
        -*/
        options.add_str("SOLVER_QUANTITY", "RESIDUAL", "EIGENVECTOR RESIDUAL");
        /*- Solver exact diagonal or eigenvalue difference?
        -*/
        options.add_bool("SOLVER_EXACT_DIAGONAL", false);
    }
    if (name == "CCTRANSORT" || options.read_globals()) {
        /*- MODULEDESCRIPTION Transforms and sorts integrals for CC codes. Called before (non-density-fitted) MP2 and
           coupled cluster computations. -*/
        /*- Wavefunction type !expert -*/
        options.add_str("WFN", "");
        /*- Reference wavefunction type -*/
        options.add_str("REFERENCE", "RHF");
        /*- The algorithm to use for the $\left\langle VV||VV \right\rangle$ terms -*/
        options.add_str("AO_BASIS", "NONE", "NONE DISK DIRECT");
        /*- Delete the SO two-electron integrals after the transformation? -*/
        options.add_bool("DELETE_TEI", true);
        /*- Caching level for libdpd -*/
        options.add_int("CACHELEVEL", 2);
        /*- Force conversion of ROHF MOs to semicanonical MOs to run UHF-based energies -*/
        options.add_bool("SEMICANONICAL", false);
        /*- Use cctransort module NOTE: Turning this option off requires separate
           installation of  ccsort and transqt2 modules, see http://github.com/psi4/psi4pasture -*/
        options.add_bool("RUN_CCTRANSORT", true);
    }
    if (name == "CCTRIPLES" || options.read_globals()) {
        /*- MODULEDESCRIPTION Computes the triples component of CCSD(T) energies (and gradients, if necessary). -*/
        /*- Wavefunction type !expert -*/
        options.add_str("WFN", "SCF");
        /*- Reference wavefunction type -*/
        options.add_str("REFERENCE", "RHF");
        /*- Number of threads -*/
        options.add_int("CC_NUM_THREADS", 1);
        /*- Convert ROHF MOs to semicanonical MOs -*/
        options.add_bool("SEMICANONICAL", true);
    }
    if (name == "CCDENSITY" || options.read_globals()) {
        /*- MODULEDESCRIPTION Computes the coupled cluster density matrices. Called whenever CC properties and/or
            gradients are required. -*/
        /*- Wavefunction type !expert -*/
        options.add_str("WFN", "SCF");
        /*- Reference wavefunction type -*/
        options.add_str("REFERENCE", "RHF");
        /*- Schwarz screening threshold. Mininum absolute value below which TEI are neglected. -*/
        options.add_double("INTS_TOLERANCE", 1e-14);
        /*- The amount of caching of data to perform -*/
        options.add_int("CACHELEVEL", 2);
        /*- The algorithm to use for the $\left\langle VV||VV\right \rangle$ terms -*/
        options.add_str("AO_BASIS", "NONE", "NONE DISK DIRECT");
        /*- Do compute the approximate excitation level? See Stanton and Bartlett, JCP, 98, 1993, 7034. !expert -*/
        options.add_bool("AEL", false);
        /*- The type of gauge to use for properties -*/
        options.add_str("GAUGE", "LENGTH");
        /*- Do relax the one-particle density matrix? -*/
        options.add_bool("OPDM_RELAX", false);
        /*- Do require $\bar{H}$ and $R$ to be connected? !expert -*/
        options.add_bool("XI_CONNECT", false);
        /*- The number of electronic states to computed, per irreducible
        representation -*/
        options.add("ROOTS_PER_IRREP", new ArrayType());
        /*- Compute non-relaxed properties for all excited states. -*/
        options.add_bool("PROP_ALL", true);
        /*- The symmetry of states -*/
        options.add_int("PROP_SYM", 1);
        /*- Root number (within its irrep) for computing properties -*/
        options.add_int("PROP_ROOT", 1);
        /*- Do compute Xi? -*/
        options.add_bool("XI", false);
        /*- Do use zeta?  -*/
        options.add_bool("ZETA", false);
        /*- Do compute one-particle density matrix? -*/
        options.add_bool("ONEPDM", false);
        /*- Write one-particle density matrix on a grid to file opdm.dx -*/
        options.add_bool("ONEPDM_GRID_DUMP", false);
        /*- Cutoff (e/A^3) for printing one-particle density matrix values on a grid -*/
        options.add_double("ONEPDM_GRID_CUTOFF", 1.0e-30);
        /*- Step size (Angstrom) for one-particle density matrix values on a grid -*/
        options.add_double("ONEPDM_GRID_STEPSIZE", 0.1);
        /*- Do write natural orbitals (molden) -*/
        options.add_bool("WRITE_NOS", false);
        /*- Reproducing energies from densities ? -*/
        options.add_int("DEBUG", 0);
    }
    if (name == "CCLAMBDA" || options.read_globals()) {
        /*- MODULEDESCRIPTION Solves for the Lagrange multipliers, which are needed whenever coupled cluster properties
            or gradients are requested. -*/
        /*- Wavefunction type !expert -*/
        options.add_str("WFN", "SCF");
        /*- Convergence criterion for wavefunction (change) in CC lambda-amplitude equations. -*/
        options.add_double("R_CONVERGENCE", 1e-7);
        /*- Do restart the coupled-cluster iterations from old $\lambda@@1$ and $\lambda@@2$
        amplitudes? -*/
        options.add_bool("RESTART", false);
        /*- Caching level for libdpd governing the storage of amplitudes,
        integrals, and intermediates in the CC procedure. A value of 0 retains
        no quantities in cache, while a level of 6 attempts to store all
        quantities in cache.  For particularly large calculations, a value of
        0 may help with certain types of memory problems.  The default is 2,
        which means that all four-index quantities with up to two virtual-orbital
        indices (e.g., $\left\langle ij | ab \right\rangle$ integrals) may be held in the cache. -*/
        options.add_int("CACHELEVEL", 2);
        /*- Do Sekino-Bartlett size-extensive model-III? -*/
        options.add_bool("SEKINO", false);
        /*- Do use DIIS extrapolation to accelerate convergence? -*/
        options.add_bool("DIIS", true);
        /*- The algorithm to use for the $\left\langle VV||VV \right\rangle$ terms -*/
        options.add_str("AO_BASIS", "NONE", "NONE DISK DIRECT");
        /*- Type of ABCD algorithm will be used -*/
        options.add_str("ABCD", "NEW");
        /*- Number of important CC amplitudes per excitation level to print.
        CC analog to |detci__num_dets_print|. -*/
        options.add_int("NUM_AMPS_PRINT", 10);
        /*- Type of job being performed !expert -*/
        options.add_str("JOBTYPE", "");
        /*- Do simulate the effects of local correlation techniques? -*/
        options.add_bool("LOCAL", false);
        /*- Desired treatment of "weak pairs" in the local-CCSD method. The value of ``NONE`` (unique available option)
        treats weak pairs in the same manner as strong pairs. -*/
        options.add_str("LOCAL_WEAKP", "NONE");
        /*- Value (always between one and zero) for the Broughton-Pulay completeness
        check used to contruct orbital domains for local-CC calculations. See
        J. Broughton and P. Pulay, J. Comp. Chem. 14, 736-740 (1993) and C. Hampel
        and H.-J. Werner, J. Chem. Phys. 104, 6286-6297 (1996). -*/
        options.add_double("LOCAL_CUTOFF", 0.02);
        /*- Type of local-CCSD scheme to be simulated. ``WERNER`` (unique available option) selects the method
        developed by H.-J. Werner and co-workers. -*/
        options.add_str("LOCAL_METHOD", "WERNER");
        /*- Do apply local filtering to single de-excitation ($\lambda 1$ amplitudes? -*/
        options.add_bool("LOCAL_FILTER_SINGLES", true);
        /*- Cutoff value for local-coupled-perturbed-Hartree-Fock -*/
        options.add_double("LOCAL_CPHF_CUTOFF", 0.10);
        /*- Definition of local pair domains -*/
        options.add_str("LOCAL_PAIRDEF", "");
        /*- The number of electronic states to computed, per irreducible
        representation -*/
        options.add("ROOTS_PER_IRREP", new ArrayType());
        /*- Compute unrelaxed properties for all excited states. -*/
        options.add_bool("PROP_ALL", true);
        /*- The symmetry of states -*/
        options.add_int("PROP_SYM", 1);
        /*- Root number (within its irrep) for computing properties -*/
        options.add_int("PROP_ROOT", 1);
        /*- Maximum number of iterations -*/
        options.add_int("MAXITER", 50);
        /*- Do use zeta?  -*/
        options.add_bool("ZETA", false);
    }
    if (name == "ADC" || options.read_globals()) {
        /*- MODULEDESCRIPTION Performs Algebraic-Diagrammatic Construction (ADC) propagator computations for excited
           states. -*/
        /*- Reference wavefunction type -*/
        options.add_str("REFERENCE", "RHF", "RHF UHF");
        /*- How to cache quantities within the DPD library. This option is only available for the built-in ADC backend. -*/
        options.add_int("CACHELEVEL", 2);
        /*- The amount of memory available (in Mb) This option is only available for the built-in ADC backend. -*/
        options.add_int("MEMORY", 1000);
        /*- The convergence criterion for pole searching step. This option is only available for the built-in ADC backend. -*/
        options.add_double("NEWTON_CONVERGENCE", 1e-7);
        /*- Maximum iteration number in pole searching. This option is only available for the built-in ADC backend. -*/
        options.add_int("POLE_MAXITER", 20);
        /*- Maximum iteration number in simultaneous expansion method. This option is only available for the built-in ADC backend. -*/
        options.add_int("SEM_MAXITER", 30);
        /*- The cutoff norm of residual vector in SEM step. This option is only available for the built-in ADC backend. -*/
        options.add_double("NORM_TOLERANCE", 1e-6);
        /*- The number of poles / excited states to obtain per irrep vector -*/
        options.add("ROOTS_PER_IRREP", new ArrayType());
        /*- Do use the partial renormalization scheme for the ground state wavefunction?
         *   This option is only available for the built-in ADC backend. -*/
        options.add_bool("PR", false);
        /*- Number of components of transition amplitudes printed. This option is only available for the built-in ADC backend. -*/
        options.add_int("NUM_AMPS_PRINT", 5);
        /*- Tolerance for extracted or printed amplitudes. This option is only available for the adcc backend. -*/
        options.add_double("CUTOFF_AMPS_PRINT", 0.01);
        /*- Convergence threshold for ADC matrix diagonalisation. Negative values keep the
         *   adcc default (1e-6) -*/
        options.add_double("R_CONVERGENCE", -1);
        /*- Number of guess vectors to generate and use. Negative values keep
         *  the adcc default (currently 2 * ROOTS_PER_IRREP). This option is only available for the adcc backend. -*/
        options.add_int("NUM_GUESSES", -1);
        /*- Number of orbitals to place in the core. This option is only available for the adcc backend.  -*/
        options.add_int("NUM_CORE_ORBITALS", 0);
        /*- The kind of states to compute. -*/
        options.add_str("KIND", "SINGLET", "SINGLET TRIPLET SPIN_FLIP ANY");
        /*- Maximum number of iterations -*/
        options.add_int("MAXITER", 50);
        /*- Maximum number of subspace vectors. A negative value uses
         *  the adcc default (roughly between 20 and 5 * N_GUESSES). This option is only available for the adcc backend. -*/
        options.add_int("MAX_NUM_VECS", -1);
        /*- Specifies the choice of representation of the electric dipole operator.
         *  Acceptable values are ``LENGTH`` (default) and ``VELOCITY``. -*/
        options.add_str("GAUGE", "LENGTH", "LENGTH VELOCITY");
    }
    if (name == "CCHBAR" || options.read_globals()) {
        /*- MODULEDESCRIPTION Assembles the coupled cluster effective Hamiltonian. Called whenever CC
            properties and/or gradients are required. -*/
        /*- Wavefunction type !expert -*/
        options.add_str("WFN", "SCF");
        /*- Reference wavefunction type for EOM computations -*/
        options.add_str("EOM_REFERENCE", "RHF");
        /*- Do compute the T amplitude equation matrix elements? -*/
        options.add_bool("T_AMPS", false);
        /*- Caching level for libdpd governing the storage of amplitudes,
        integrals, and intermediates in the CC procedure. A value of 0 retains
        no quantities in cache, while a level of 6 attempts to store all
        quantities in cache.  For particularly large calculations, a value of
        0 may help with certain types of memory problems.  The default is 2,
        which means that all four-index quantities with up to two virtual-orbital
        indices (e.g., $\langle ij | ab \rangle$ integrals) may be held in the cache. -*/
        options.add_int("CACHELEVEL", 2);
        /*- Do use the minimal-disk algorithm for Wabei? It's VERY slow! -*/
        options.add_bool("WABEI_LOWDISK", false);
    }
    if (name == "CCEOM" || options.read_globals()) {
        /*- MODULEDESCRIPTION Performs equation-of-motion (EOM) coupled cluster excited state computations. -*/
        /*- Wavefunction type !expert -*/
        options.add_str("WFN", "EOM_CCSD", "EOM_CCSD EOM_CC2 EOM_CC3");
        /*- Reference wavefunction type -*/
        options.add_str("REFERENCE", "RHF", "RHF ROHF UHF");
        /*- Reference wavefunction type for EOM computations -*/
        options.add_str("EOM_REFERENCE", "RHF", "RHF ROHF UHF");
        /*- Do use full effective Hamiltonian matrix? -*/
        options.add_bool("FULL_MATRIX", false);
        /*- Caching level for libdpd governing the storage of amplitudes,
        integrals, and intermediates in the CC procedure. A value of 0 retains
        no quantities in cache, while a level of 6 attempts to store all
        quantities in cache.  For particularly large calculations, a value of
        0 may help with certain types of memory problems.  The default is 2,
        which means that all four-index quantities with up to two virtual-orbital
        indices (e.g., $\left\langle ij | ab \right\rangle$ integrals) may be held in the cache. -*/
        options.add_int("CACHELEVEL", 2);
        /*- The criterion used to retain/release cached data -*/
        options.add_str("CACHETYPE", "LRU", "LOW LRU");
        /*- Number of threads -*/
        options.add_int("CC_NUM_THREADS", 1);
        /*- Type of ABCD algorithm will be used -*/
        options.add_str("ABCD", "NEW", "NEW OLD");
        /*- Do build W intermediates required for eom_cc3 in core memory? -*/
        options.add_bool("T3_WS_INCORE", false);
        /*- Do simulate the effects of local correlation techniques? -*/
        options.add_bool("LOCAL", false);
        /*- Value (always between one and zero) for the Broughton-Pulay completeness
       check used to contruct orbital domains for local-CC calculations. See
       J. Broughton and P. Pulay, J. Comp. Chem. 14, 736-740 (1993) and C. Hampel
       and H.-J. Werner, J. Chem. Phys. 104, 6286-6297 (1996). -*/
        options.add_double("LOCAL_CUTOFF", 0.02);
        /*- Type of local-CCSD scheme to be simulated. ``WERNER`` selects the method
        developed by H.-J. Werner and co-workers, and ``AOBASIS`` selects the method
        developed by G.E. Scuseria and co-workers (currently inoperative). -*/
        options.add_str("LOCAL_METHOD", "WERNER", "WERNER AOBASIS");
        /*- Desired treatment of "weak pairs" in the local-CCSD method. A value of
        ``NEGLECT`` ignores weak pairs entirely. A value of ``NONE`` treats weak pairs in
        the same manner as strong pairs. A value of MP2 uses second-order perturbation
        theory to correct the local-CCSD energy computed with weak pairs ignored. -*/
        options.add_str("LOCAL_WEAKP", "NONE", "NONE MP2 NEGLECT");
        /*- Preconditioner will be used in local CC computations -*/
        options.add_str("LOCAL_PRECONDITIONER", "HBAR", "HBAR FOCK");
        /*- Permit ghost atoms to hold projected atomic orbitals to include in the virtual space in local-EOM-CCSD
           calculations -*/
        options.add_int("LOCAL_GHOST", -1);
        /*- -*/
        options.add_bool("LOCAL_DO_SINGLES", true);
        /*- Do apply local filtering to singles amplitudes? -*/
        options.add_bool("LOCAL_FILTER_SINGLES", true);
        /*- Do use new triples? -*/
        options.add_bool("NEW_TRIPLES", true);
        /*- Number of excited states per irreducible representation for EOM-CC
        and CC-LR calculations. Irreps denote the final state symmetry, not the
        symmetry of the transition. -*/
        options.add("ROOTS_PER_IRREP", new ArrayType());
        /*- Maximum number of iterations -*/
        options.add_int("MAXITER", 80);
        /*- Symmetry of the state to compute properties. Defaults to last irrep
        for which states are requested. -*/
        options.add_int("PROP_SYM", 1);
        /*- Root number (within its irrep) for computing properties. Defaults to
        highest root requested. -*/
        options.add_int("PROP_ROOT", 0);
        /*- Do turn on root following for CC3 -*/
        options.add_bool("CC3_FOLLOW_ROOT", false);
        /*- Do form a triplet state from RHF reference? -*/
        options.add_bool("RHF_TRIPLETS", false);
        /*- The depth into the occupied and valence spaces from which one-electron
        excitations are seeded into the Davidson guess to the CIS (the default of 2
        includes all single excitations between HOMO-1, HOMO, LUMO, and LUMO+1). This
        CIS is in turn the Davidson guess to the EOM-CC. Expand to capture more exotic
        excited states in the EOM-CC calculation !expert -*/
        options.add_int("EXCITATION_RANGE", 2);
        /*- Do print information on the iterative solution to the single-excitation
        EOM-CC problem used as a guess to full EOM-CC? -*/
        options.add_bool("SINGLES_PRINT", false);
        /*- SS vectors stored per root -*/
        options.add_int("SS_VECS_PER_ROOT", 5);
        /*- Vectors stored per root -*/
        options.add_int("VECS_PER_ROOT", 12);
        /*- Vectors stored in CC3 computations -*/
        options.add_int("VECS_CC3", 10);
        /*- When collapsing Davidson subspace, whether to also include the
        previous approximate solution (for each root)? This doubles the
        number of resulting vectors but generally improves convergence. -*/
        options.add_bool("COLLAPSE_WITH_LAST", true);
        /*- Has the same effect as "COLLAPSE_WITH_LAST" but only in 
        CC3 computations and after the initial solution of EOM CCSD.
        May help efficiency, but hazardous when solving for higher roots. -*/
        options.add_bool("COLLAPSE_WITH_LAST_CC3", false);
        /*- Complex tolerance applied in CCEOM computations -*/
        options.add_double("COMPLEX_TOLERANCE", 1E-12);
        /*- Convergence criterion for norm of the residual vector in the Davidson algorithm for CC-EOM. -*/
        options.add_double("R_CONVERGENCE", 1E-6);
        /*- Convergence criterion for norm of the residual vector in the Davidson algorithm for the CIS guess to CC-EOM.
           -*/
        options.add_double("SS_R_CONVERGENCE", 1E-6);
        /*- Convergence criterion for excitation energy (change) in the
        Davidson algorithm for CC-EOM. See Table :ref:`Post-SCF Convergence
        <table:conv_corl>` for default convergence criteria for different
        calculation types. -*/
        options.add_double("E_CONVERGENCE", 1E-6);
        /*- Convergence criterion for excitation energy (change) in the Davidson algorithm for the CIS guess to CC-EOM.
           -*/
        options.add_double("SS_E_CONVERGENCE", 1E-6);
        /*- Number of important CC amplitudes to print -*/
        options.add_int("NUM_AMPS_PRINT", 5);
        /*- Minimum absolute value above which a guess vector to a root is added
        to the Davidson algorithm in the EOM-CC iterative procedure. -*/
        options.add_double("SCHMIDT_ADD_RESIDUAL_TOLERANCE", 1E-3);
        /*- Do skip diagonalization of Hbar SS block? -*/
        options.add_bool("SS_SKIP_DIAG", false);
        /*- Do restart from on-disk? -*/
        options.add_bool("RESTART_EOM_CC3", false);
        /*- Specifies a set of single-excitation guess vectors for the EOM-CC
        procedure.  If EOM_GUESS = ``SINGLES``, the guess will be taken from
        the singles-singles block of the similarity-transformed Hamiltonian,
        Hbar.  If EOM_GUESS = ``DISK``, guess vectors from a previous computation
        will be read from disk.  If EOM_GUESS = ``INPUT``, guess vectors will be
        specified in user input.  The latter method is not currently available. -*/
        options.add_str("EOM_GUESS", "SINGLES", "SINGLES DISK INPUT");
        /*- Convert ROHF MOs to semicanonical MOs -*/
        options.add_bool("SEMICANONICAL", true);
        /*- Report overlaps with old excited-state wave functions, if
           available, and store current wave functions for later use. -*/
        options.add_bool("OVERLAP_CHECK", false);
    }
    if (name == "CCRESPONSE" || options.read_globals()) {
        /*- MODULEDESCRIPTION Performs coupled cluster response property computations. -*/
        /*- Wavefunction type !expert -*/
        options.add_str("WFN", "SCF");
        /*- Reference wavefunction type -*/
        options.add_str("REFERENCE", "RHF");
        /*- Caching level for libdpd -*/
        options.add_int("CACHELEVEL", 2);
        /*- Specifies the choice of representation of the electric dipole operator.
        For polarizability, this keyword is ignored and ``LENGTH`` gauge is computed.
        For optical rotation and raman optical activity, this keyword is active, and
        acceptable values are ``LENGTH`` for the usual length-gauge representation,
        ``VELOCITY``(default) for the modified velocity-gauge representation in which the
        static-limit optical rotation tensor is subtracted from the frequency-
        dependent tensor, or ``BOTH``. Note that, for optical rotation and raman optical
        activity calculations, only the choices of ``VELOCITY`` or ``BOTH`` will yield
        origin-independent results. -*/
        options.add_str("GAUGE", "VELOCITY", "LENGTH VELOCITY BOTH");
        /*- Maximum number of iterations to converge perturbed amplitude equations -*/
        options.add_int("MAXITER", 50);
        /*- Convergence criterion for wavefunction (change) in perturbed CC equations. -*/
        options.add_double("R_CONVERGENCE", 1e-7);
        /*- Do use DIIS extrapolation to accelerate convergence? -*/
        options.add_bool("DIIS", 1);
        /*- The response property desired.  Acceptable values are ``POLARIZABILITY``
        (default) for dipole polarizabilities, ``ROTATION`` for specific rotations,
        ``ROA`` for Raman Optical Activity (``ROA_TENSOR`` for each displacement),
        and ``ALL`` for all of the above. -*/
        options.add_str("PROPERTY", "POLARIZABILITY", "POLARIZABILITY ROTATION ROA ROA_TENSOR ALL");
        /*- Type of ABCD algorithm will be used -*/
        options.add_str("ABCD", "NEW");
        /*- Do restart from on-disk amplitudes? -*/
        options.add_bool("RESTART", 1);
        /*- Do simulate local correlation? -*/
        options.add_bool("LOCAL", 0);
        /*- Value (always between one and zero) for the Broughton-Pulay completeness
        check used to contruct orbital domains for local-CC calculations. See
        J. Broughton and P. Pulay, J. Comp. Chem. 14, 736-740 (1993) and C. Hampel
        and H.-J. Werner, J. Chem. Phys. 104, 6286-6297 (1996). -*/
        options.add_double("LOCAL_CUTOFF", 0.01);
        /*- Type of local-CCSD scheme to be simulated. ``WERNER`` (unique available option) selects the method
        developed by H.-J. Werner and co-workers. -*/
        options.add_str("LOCAL_METHOD", "WERNER");
        /*- Desired treatment of "weak pairs" in the local-CCSD method. The value of ``NONE`` (unique available option)
        treats weak pairs in the same manner as strong pairs. -*/
        options.add_str("LOCAL_WEAKP", "NONE");
        /*- Do apply local filtering to single excitation amplitudes? -*/
        options.add_bool("LOCAL_FILTER_SINGLES", false);
        /*- Cutoff value for local-coupled-perturbed-Hartree-Fock -*/
        options.add_double("LOCAL_CPHF_CUTOFF", 0.10);
        /*- Definition of local pair domains -*/
        options.add_str("LOCAL_PAIRDEF", "NONE");
        /*- Do analyze X2 amplitudes -*/
        options.add_bool("ANALYZE", 0);
        /*- Number of important CC amplitudes per excitation level to print.
        CC analog to |detci__num_dets_print|. -*/
        options.add_int("NUM_AMPS_PRINT", 5);
        /*- Do Sekino-Bartlett size-extensive model-III? -*/
        options.add_bool("SEKINO", 0);
        /*- Do Bartlett size-extensive linear model? -*/
        options.add_bool("LINEAR", 0);
        /*- Array that specifies the desired frequencies of the incident
        radiation field in CCLR calculations.  If only one element is
        given, the units will be assumed to be atomic units.  If more
        than one element is given, then the units must be specified as the final
        element of the array.  Acceptable units are ``HZ``, ``NM``, ``EV``, and ``AU``. -*/
        options.add("OMEGA", new ArrayType());
    }
    //  if(name == "RESPONSE"|| options.read_globals()){
    //     /*- MODULEDESCRIPTION Performs SCF linear response computations. -*/
    //    /*- Reference wavefunction type -*/
    //    options.add_str("REFERENCE", "RHF");
    //    /*- Array that specifies the desired frequencies of the incident
    //    radiation field in CCLR calculations.  If only one element is
    //    given, the units will be assumed to be atomic units.  If more
    //    than one element is given, then the units must be specified as the final
    //    element of the array.  Acceptable units are ``HZ``, ``NM``, ``EV``, and ``AU``. -*/
    //    options.add("OMEGA", new ArrayType());
    //    /*- Array that specifies the desired frequencies of the incident
    //    radiation field in CCLR calculations.  If only one element is
    //    given, the units will be assumed to be atomic units.  If more
    //    than one element is given, then the units must be specified as the final
    //    element of the array.  Acceptable units are HZ, NM, EV, and AU. -*/
    //    /*- The response property desired.  Acceptable values are POLARIZABILITY
    //    (default) for dipole-polarizabilities, ROTATION for specific rotations,
    //    ROA for Raman Optical Activity, and ALL for all of the above.
    //    -*/
    //    options.add_str("PROPERTY","POLARIZABILITY","POLARIZABILITY ROTATION ROA ALL");
    //  }
    if (name == "MCSCF" || options.read_globals()) {
        /*- MODULEDESCRIPTION Performs RHF/UHF/ROHF/TCSCF and more general MCSCF computations. Called
            as the starting point for multireference coupled cluster computations. -*/
        /*- Reference wavefunction type -*/
        options.add_str("REFERENCE", "RHF", "RHF ROHF UHF TWOCON MCSCF GENERAL");
        /*- Level shift to aid convergence -*/
        options.add_double("LEVEL_SHIFT", 0.0);
        /*- Convergence criterion for energy. -*/
        options.add_double("E_CONVERGENCE", 1e-6);
        /*- Convergence criterion for density, as measured by the orbital gradient. -*/
        options.add_double("D_CONVERGENCE", 1e-6);
        /*- Maximum number of iterations -*/
        options.add_int("MAXITER", 100);
        /*- Maximum number of error vectors stored for DIIS extrapolation -*/
        options.add_int("DIIS_MAX_VECS", 7);
        /*- Which solution of the SCF equations to find, where 1 is the SCF ground state-*/
        options.add_int("FOLLOW_ROOT", 1);
        /*- Iteration at which to begin using the averaged Fock matrix-*/
        options.add_int("FAVG_START", 5);
        /*- -*/
        options.add_int("TURN_ON_ACTV", 0);
        /*- For orbital rotations after convergence, the angle (in degrees) by which to rotate. !expert -*/
        options.add_double("ROTATE_MO_ANGLE", 0.0);
        /*- For orbital rotations after convergence, irrep (1-based, Cotton order) of the orbitals to rotate. !expert
           -*/
        options.add_int("ROTATE_MO_IRREP", 1);
        /*- For orbital rotations after convergence, number of the first orbital (1-based) to rotate. !expert -*/
        options.add_int("ROTATE_MO_P", 1);
        /*- For orbital rotations after convergence, number of the second orbital (1-based) to rotate. !expert -*/
        options.add_int("ROTATE_MO_Q", 2);
        /*- Do use DIIS extrapolation to accelerate convergence of the CI coefficients? -*/
        options.add_bool("CI_DIIS", false);
        /*- Do use DIIS extrapolation to accelerate convergence of the SCF energy (MO coefficients only)? -*/
        options.add_bool("DIIS", true);
        /*- Do read in from file the MOs from a previous computation? -*/
        options.add_bool("MO_READ", true);
        /*- Do use the average Fock matrix during the SCF optimization? -*/
        options.add_bool("FAVG", false);
        /*- Do canonicalize the active orbitals such that the average Fock matrix is diagonal? -*/
        options.add_bool("CANONICALIZE_ACTIVE_FAVG", false);
        /*- Do canonicalize the inactive (DOCC and Virtual) orbitals such that the average Fock matrix is diagonal? -*/
        options.add_bool("CANONICALIZE_INACTIVE_FAVG", false);
        /*- Do consider internal rotations? -*/
        options.add_bool("INTERNAL_ROTATIONS", true);
        /*- Do attempt to force a two configuration solution by starting with CI coefficents of $\pm \sqrt{\frac{1}{2}}$
           ? -*/
        options.add_bool("FORCE_TWOCON", false);
        /*- The number of singly occupied orbitals, per irrep -*/
        options.add("SOCC", new ArrayType());
        /*- The number of doubly occupied orbitals, per irrep -*/
        options.add("DOCC", new ArrayType());
        /*- The symmetry of the SCF wavefunction.-*/
        options.add_str("WFN_SYM", "1",
                        "A AG AU AP APP A1 A2 B BG BU B1 B2 B3 B1G B2G B3G B1U B2U B3U 0 1 2 3 4 5 6 7 8");
    }
    if (name == "CCENERGY" || options.read_globals()) {
        /*- MODULEDESCRIPTION Computes coupled cluster energies. Called as part of any coupled cluster computation. -*/

        /*- Wavefunction type !expert -*/
        options.add_str("WFN", "NONE",
                        "CCSD CCSD_T CCSD_AT EOM_CCSD LEOM_CCSD BCCD BCCD_T CC2 CC3 EOM_CC2 EOM_CC3 CCSD_MVD");
        /*- Reference wavefunction type -*/
        options.add_str("REFERENCE", "RHF", "RHF ROHF UHF");
        /*- Do use new triples? -*/
        options.add_bool("NEW_TRIPLES", 1);
        /*- Do analyze T2 amplitudes -*/
        options.add_bool("ANALYZE", 0);
        /*- Maximum number of iterations to solve the CC equations -*/
        options.add_int("MAXITER", 50);
        /*- Convergence criterion for energy. See Table :ref:`Post-SCF
        Convergence <table:conv_corl>` for default convergence criteria for
        different calculation types. -*/
        options.add_double("E_CONVERGENCE", 1e-6);
        /*- Convergence criterion for wavefunction (change) in CC amplitude equations. -*/
        options.add_double("R_CONVERGENCE", 1e-7);
        /*- Do restart the coupled-cluster iterations from old $t@@1$ and $t@@2$
        amplitudes?  For geometry optimizations, Brueckner
        calculations, etc. the iterative solution of the CC amplitude
        equations may benefit considerably by reusing old vectors as initial
        guesses.  Assuming that the MO phases remain the same between
        updates, the CC codes will, by default, re-use old vectors, unless
        the user sets RESTART = false. -*/
        options.add_bool("RESTART", 1);
        /*- Do restart the coupled-cluster iterations even if MO phases are screwed up? !expert -*/
        options.add_bool("FORCE_RESTART", 0);
        //#warning CCEnergy ao_basis keyword type was changed.
        /*- The algorithm to use for the $\left\langle VV||VV\right\rangle$ terms
        If AO_BASIS is ``NONE``, the MO-basis integrals will be used;
        if AO_BASIS is ``DISK``, the AO-basis integrals stored on disk will
        be used; if AO_BASIS is ``DIRECT``, the AO-basis integrals will be computed
        on the fly as necessary.  NB: The ``DIRECT`` option is not fully
        implemented and should only be used by experts.  Default is NONE.
        Note: The developers recommend use of this keyword only as a last
        resort because it significantly slows the calculation. The current
        algorithms for handling the MO-basis four-virtual-index integrals have
        been significantly improved and are preferable to the AO-based approach.
        !expert -*/
        options.add_str("AO_BASIS", "NONE", "NONE DISK DIRECT");
        /*- Caching level for libdpd governing the storage of amplitudes,
        integrals, and intermediates in the CC procedure. A value of 0 retains
        no quantities in cache, while a level of 6 attempts to store all
        quantities in cache.  For particularly large calculations, a value of
        0 may help with certain types of memory problems.  The default is 2,
        which means that all four-index quantities with up to two virtual-orbital
        indices (e.g., $\langle ij | ab \rangle$ integrals) may be held in the cache. -*/
        options.add_int("CACHELEVEL", 2);
        /*- Selects the priority type for maintaining the automatic memory
        cache used by the libdpd codes. A value of ``LOW`` selects a "low priority"
        scheme in which the deletion of items from the cache is based on
        pre-programmed priorities. A value of LRU selects a "least recently used"
        scheme in which the oldest item in the cache will be the first one deleted. -*/
        options.add_str("CACHETYPE", "LOW", "LOW LRU");
        /*- Number of threads -*/
        options.add_int("CC_NUM_THREADS", 1);
        /*- Do use DIIS extrapolation to accelerate convergence? -*/
        options.add_bool("DIIS", true);
        /*- -*/
        options.add_bool("T2_COUPLED", false);
        /*- The response property desired.  Acceptable values are ``POLARIZABILITY``
        (default) for dipole-polarizabilities, ``ROTATION`` for specific rotations,
        ``ROA`` for Raman Optical Activity, and ``ALL`` for all of the above. -*/
        options.add_str("PROPERTY", "POLARIZABILITY", "POLARIZABILITY ROTATION MAGNETIZABILITY ROA ALL");
        /*- Type of ABCD algorithm will be used -*/
        options.add_str("ABCD", "NEW", "NEW OLD");
        /*- Do simulate the effects of local correlation techniques? -*/
        options.add_bool("LOCAL", 0);
        /*- Value (always between one and zero) for the Broughton-Pulay completeness
        check used to contruct orbital domains for local-CC calculations. See
        J. Broughton and P. Pulay, J. Comp. Chem. 14, 736-740 (1993) and C. Hampel
        and H.-J. Werner, J. Chem. Phys. 104, 6286-6297 (1996). -*/
        options.add_double("LOCAL_CUTOFF", 0.02);
        /*- Type of local-CCSD scheme to be simulated. ``WERNER`` selects the method
        developed by H.-J. Werner and co-workers, and ``AOBASIS`` selects the method
        developed by G.E. Scuseria and co-workers (currently inoperative). -*/
        options.add_str("LOCAL_METHOD", "WERNER", "WERNER AOBASIS");
        /*- Desired treatment of "weak pairs" in the local-CCSD method. A value of
        ``NEGLECT`` ignores weak pairs entirely. A value of ``NONE`` treats weak pairs in
        the same manner as strong pairs. A value of MP2 uses second-order perturbation
        theory to correct the local-CCSD energy computed with weak pairs ignored. -*/
        options.add_str("LOCAL_WEAKP", "NONE", "NONE NEGLECT MP2");
        // options.add_int("LOCAL_FILTER_SINGLES", 1);
        /*- Cutoff value for local-coupled-perturbed-Hartree-Fock -*/
        options.add_double("LOCAL_CPHF_CUTOFF", 0.10);
        /*- Definition of local pair domains, default is BP, Boughton-Pulay. -*/
        options.add_str("LOCAL_PAIRDEF", "BP", "BP RESPONSE");
        /*- Number of important $t@@1$ and $t@@2$ amplitudes to print -*/
        options.add_int("NUM_AMPS_PRINT", 10);
        /*- Convergence criterion for Brueckner orbitals. The convergence is
        determined based on the largest $T_1$ amplitude.  Default adjusts
        depending on |ccenergy__e_convergence|. -*/
        options.add_double("BRUECKNER_ORBS_R_CONVERGENCE", 1e-5);
        /*- Do print the MP2 amplitudes which are the starting guesses for RHF and UHF reference functions? -*/
        options.add_bool("MP2_AMPS_PRINT", 0);
        /*- Do print MP2 and CCSD pair energies for RHF references? -*/
        options.add_bool("PAIR_ENERGIES_PRINT", 0);
        /*- Do print spin-adapted pair energies? -*/
        options.add_bool("SPINADAPT_ENERGIES", false);
        /*- Do build W intermediates required for cc3 in core memory? -*/
        options.add_bool("T3_WS_INCORE", 0);
        /*- Do SCS-MP2 with parameters optimized for nucleic acids? -*/
        options.add_bool("SCSN_MP2", 0);
        /*- Do spin-component-scaled MP2 (SCS-MP2)? -*/
        options.add_bool("SCS_MP2", 0);
        /*- Do spin-component-scaled CCSD -*/
        options.add_bool("SCS_CCSD", 0);
        /*- MP2 opposite-spin scaling value -*/
        options.add_double("MP2_OS_SCALE", 1.20);
        /*- MP2 same-spin scaling value -*/
        options.add_double("MP2_SS_SCALE", 1.0 / 3.0);
        /*- Coupled-cluster opposite-spin scaling value -*/
        options.add_double("CC_OS_SCALE", 1.27);
        /*- Coupled-cluster same-spin scaling value -*/
        options.add_double("CC_SS_SCALE", 1.13);
        /*- Convert ROHF MOs to semicanonical MOs -*/
        options.add_bool("SEMICANONICAL", true);
        /*- Convert ROHF MOs to semicanonical MOs -*/
        options.add_int("BCCD_MAXITER", 50);
    }
    if (name == "DFMP2" || options.read_globals()) {
        /*- MODULEDESCRIPTION Performs density-fitted MP2 computations for RHF/UHF/ROHF reference wavefunctions. -*/

        /*- A helpful option, used only in debugging the MADNESS version !expert-*/
        options.add_int("MADMP2_SLEEP", 0);
        /*- Primary basis set -*/
        options.add_str("BASIS", "NONE");
        /*- Auxiliary basis set for MP2 density fitting computations.
        :ref:`Defaults <apdx:basisFamily>` to a RI basis. -*/
        options.add_str("DF_BASIS_MP2", "");
        /*- OS Scale -*/
        options.add_double("MP2_OS_SCALE", 6.0 / 5.0);
        /*- SS Scale  -*/
        options.add_double("MP2_SS_SCALE", 1.0 / 3.0);
        /*- \% of memory for DF-MP2 three-index buffers -*/
        options.add_double("DFMP2_MEM_FACTOR", 0.9);
        /*- Schwarz screening threshold. Mininum absolute value below which TEI are neglected. -*/
        options.add_double("INTS_TOLERANCE", 0.0);
        /*- Minimum error in the 2-norm of the P(2) matrix for corrections to Lia and P. -*/
        options.add_double("DFMP2_P2_TOLERANCE", 0.0);
        /*- Minimum error in the 2-norm of the P matrix for skeleton-core Fock matrix derivatives. -*/
        options.add_double("DFMP2_P_TOLERANCE", 0.0);
        /*- Number of threads to compute integrals with. 0 is wild card -*/
        options.add_int("DF_INTS_NUM_THREADS", 0);
        /*- IO caching for CP corrections, etc !expert -*/
        options.add_str("DF_INTS_IO", "NONE", "NONE SAVE LOAD");
        /*- Do relax the one-particle density matrix? -*/
        options.add_bool("OPDM_RELAX", true);
        /*- Do compute one-particle density matrix? -*/
        options.add_bool("ONEPDM", false);
    }
    if (name == "DFEP2" || options.read_globals()) {
        /*- MODULEDESCRIPTION Performs density-fitted EP2 computations for RHF reference wavefunctions. -*/

        /*- Auxiliary basis set for EP2 density fitting computations.
        :ref:`Defaults <apdx:basisFamily>` to a RI basis. -*/
        options.add_str("DF_BASIS_EP2", "");
        /*- Number of Ionization Potentials to compute, starting with the HOMO. -*/
        options.add_int("EP2_NUM_IP", 3);
        /*- Number of Electron Affinities to compute, starting with the LUMO. -*/
        options.add_int("EP2_NUM_EA", 0);
        /*- Explicitly pick orbitals to use in the EP2 method, overrides |dfep2__EP2_NUM_IP| and |dfep2__ep2_num_ea|
           options. Input array should be [[orb1, orb2], [], ...] for each irrep. -*/
        options.add("EP2_ORBITALS", new ArrayType());
        /*- What is the maximum number of iterations? -*/
        options.add_double("EP2_CONVERGENCE", 5.e-5);
        /*- What is the maximum number of iterations? -*/
        options.add_int("EP2_MAXITER", 20);
    }
    if (name == "PSIMRCC" || options.read_globals()) {
        /*- MODULEDESCRIPTION Performs multireference coupled cluster computations.  This theory
           should be used only by advanced users with a good working knowledge of multireference
           techniques. -*/

        /*- The multiplicity, $M@@S(M@@S+1)$, of the target state.  Must be specified if different from the reference
           $M@@s$. -*/
        options.add_int("CORR_MULTP", 1);
        /*- The molecular charge of the target state -*/
        options.add_int("CORR_CHARGE", 0);
        /*- The amount (percentage) of damping to apply to the amplitude updates.
            0 will result in a full update, 100 will completely stall the update. A
            value around 20 (which corresponds to 20\% of the amplitudes from the
            previous iteration being mixed into the current iteration)
            can help in cases where oscillatory convergence is observed. -*/
        options.add_double("DAMPING_PERCENTAGE", 0.0);
        /*- Maximum number of error vectors stored for DIIS extrapolation -*/
        options.add_int("DIIS_MAX_VECS", 7);
        /*- Number of threads -*/
        options.add_int("CC_NUM_THREADS", 1);
        /*- Which root of the effective hamiltonian is the target state? -*/
        options.add_int("FOLLOW_ROOT", 1);
        /*- Convergence criterion for energy. See Table :ref:`Post-SCF
        Convergence <table:conv_corl>` for default convergence criteria for
        different calculation types. -*/
        options.add_double("E_CONVERGENCE", 1e-6);
        /*- Convergence criterion for amplitudes (residuals). -*/
        options.add_double("R_CONVERGENCE", 1e-9);
        /*- Maximum number of iterations to determine the amplitudes -*/
        options.add_int("MAXITER", 100);
        /*- The number of DIIS vectors needed before extrapolation is performed -*/
        options.add_int("DIIS_START", 2);
        /*- The shift to apply to the denominators, {\it c.f.} Taube and Bartlett, JCP, 130, 144112 (2009) -*/
        options.add_double("TIKHONOW_OMEGA", 0.0);  // Omega = TIKHONOW_OMEGA / 1000
        /*- The cycle after which Tikhonow regularization is stopped.
        Set to zero to allow regularization in all iterations -*/
        options.add_int("TIKHONOW_MAX", 5);
        /*- Do use DIIS extrapolation to accelerate convergence for iterative triples excitations? -*/
        options.add_bool("TRIPLES_DIIS", false);
        /*- Do lock onto a singlet root? -*/
        options.add_bool("LOCK_SINGLET", false);
        /*- Do start from a MP2 guess? -*/
        options.add_bool("MP2_GUESS", true);
        /*- Do use the averaged Fock matrix over all references in (T) computations? -*/
        options.add_bool("FAVG_CCSD_T", false);
        /*- Do include the fourth-order contributions to the effective Hamiltonian? -*/
        options.add_bool("HEFF4", true);
        /*- Do include the off-diagonal corrections in (T) computations? -*/
        options.add_bool("OFFDIAGONAL_CCSD_T", true);
        /*- Do include the diagonal corrections in (T) computations? -*/
        options.add_bool("DIAGONAL_CCSD_T", true);
        /*- Do diagonalize the effective Hamiltonian? -*/
        options.add_bool("DIAGONALIZE_HEFF", false);
        /*- Do use symmetry to map equivalent determinants onto each other, for efficiency? -*/
        options.add_bool("USE_SPIN_SYM", true);
        /*- Do zero the internal amplitudes, i.e., those that map reference determinants onto each other? -*/
        options.add_bool("ZERO_INTERNAL_AMPS", true);
        /*- Do include the terms that couple the reference determinants? -*/
        options.add_bool("COUPLING_TERMS", true);
        /*- Do print the effective Hamiltonian? -*/
        options.add_bool("HEFF_PRINT", false);
        /*- Removed in 1.4. Will raise an error in 1.5. -*/
        options.add_bool("PERTURB_CBS", false);
        /*- Removed in 1.4. Will raise an error in 1.5. -*/
        options.add_bool("PERTURB_CBS_COUPLING", true);
        /*- Do use Tikhonow regularization in (T) computations? !expert -*/
        options.add_bool("TIKHONOW_TRIPLES", false);
        /*- The type of perturbation theory computation to perform -*/
        options.add_str("PT_ENERGY", "SECOND_ORDER",
                        "SECOND_ORDER SCS_SECOND_ORDER PSEUDO_SECOND_ORDER SCS_PSEUDO_SECOND_ORDER");
        /*- The type of correlated wavefunction -*/
        options.add_str("CORR_WFN", "CCSD", "PT2 CCSD MP2-CCSD CCSD_T");
        /*- The type of CCSD(T) computation to perform -*/
        options.add_str("CORR_CCSD_T", "STANDARD", "STANDARD PITTNER");
        /*- The ansatz to use for MRCC computations -*/
        options.add_str("CORR_ANSATZ", "MK", "SR MK BW APBW");
        /*- The order of coupling terms to include in MRCCSDT computations -*/
        options.add_str("COUPLING", "CUBIC", "NONE LINEAR QUADRATIC CUBIC");
        /*- The symmetry of the target wavefunction, specified either by Sch\ |o_dots|\ nflies symbol,
            or irrep number (in Cotton ordering) -*/
        options.add_str("WFN_SYM", "1",
                        "A AG AU AP APP A1 A2 B BG BU B1 B2 B3 B1G B2G B3G B1U B2U B3U 0 1 2 3 4 5 6 7 8");
        /*- The type of algorithm to use for (T) computations -*/
        options.add_str("TRIPLES_ALGORITHM", "RESTRICTED", "SPIN_ADAPTED RESTRICTED UNRESTRICTED");
        /*- How to perform MP2_CCSD computations -*/
        options.add_str("MP2_CCSD_METHOD", "II", "I IA II");
        /*- Whether to use spin symmetry to map equivalent configurations onto each other, for efficiency !expert -*/
        options.add_bool("USE_SPIN_SYMMETRY", true);
        // /*- The number of frozen occupied orbitals per irrep -*/
        // options.add("FROZEN_DOCC", new ArrayType());
        // /*- The number of doubly occupied orbitals per irrep -*/
        // options.add("RESTRICTED_DOCC", new ArrayType());
        // /*- The number of active orbitals per irrep -*/
        // options.add("ACTIVE", new ArrayType());
        // /*- The number of frozen virtual orbitals per irrep -*/
        // options.add("FROZEN_UOCC", new ArrayType());
        /*- -*/
        options.add_int("SMALL_CUTOFF", 0);
        /*- Do disregard updating single excitation amplitudes? -*/
        options.add_bool("NO_SINGLES", false);
    }
    if (name == "OPTKING" || options.read_globals()) {
        /*- MODULEDESCRIPTION Performs geometry optimizations and vibrational frequency analyses. -*/

        /*- SUBSECTION Optimization Algorithm -*/

        /*- Maximum number of geometry optimization steps -*/
        options.add_int("GEOM_MAXITER", 50);
        /*- Print all optking parameters. -*/
        options.add_bool("PRINT_OPT_PARAMS", false);
        /*- Specifies minimum search, transition-state search, or IRC following -*/
        options.add_str("OPT_TYPE", "MIN", "MIN TS IRC");
        /*- Geometry optimization step type, either Newton-Raphson or Rational Function Optimization -*/
        options.add_str("STEP_TYPE", "RFO", "RFO NR SD LINESEARCH_STATIC");
        /*- Geometry optimization coordinates to use.
            REDUNDANT and INTERNAL are synonyms and the default.
            DELOCALIZED are the coordinates of Baker.
            NATURAL are the coordinates of Pulay.
            CARTESIAN uses only cartesian coordinates.
            BOTH uses both redundant and cartesian coordinates.  -*/
        options.add_str("OPT_COORDINATES", "INTERNAL", "REDUNDANT INTERNAL DELOCALIZED NATURAL CARTESIAN BOTH");
        /*- Do follow the initial RFO vector after the first step? -*/
        options.add_bool("RFO_FOLLOW_ROOT", false);
        /*- Root for RFO to follow, 0 being lowest (for a minimum) -*/
        options.add_int("RFO_ROOT", 0);
        /*- Starting level for dynamic optimization (0=nondynamic, higher=>more conservative) -*/
        options.add_int("DYNAMIC_LEVEL", 0);
        /*- IRC step size in bohr(amu)\ $^{1/2}$. -*/
        options.add_double("IRC_STEP_SIZE", 0.2);
        /*- IRC mapping direction -*/
        options.add_str("IRC_DIRECTION", "FORWARD", "FORWARD BACKWARD");
        /*- Decide when to stop IRC calculations -*/
        options.add_str("IRC_STOP", "STOP", "ASK STOP GO");
        /*- Initial maximum step size in bohr or radian along an internal coordinate -*/
        options.add_double("INTRAFRAG_STEP_LIMIT", 0.5);
        /*- Lower bound for dynamic trust radius [au] -*/
        options.add_double("INTRAFRAG_STEP_LIMIT_MIN", 0.001);
        /*- Upper bound for dynamic trust radius [au] -*/
        options.add_double("INTRAFRAG_STEP_LIMIT_MAX", 1.0);
        /*- Maximum step size in bohr or radian along an interfragment coordinate -*/
        options.add_double("INTERFRAG_STEP_LIMIT", 0.5);
        /*- Reduce step size as necessary to ensure back-transformation of internal
            coordinate step to cartesian coordinates. -*/
        options.add_bool("ENSURE_BT_CONVERGENCE", false);
        /*= Do stupid, linear scaling of internal coordinates to step limit (not RS-RFO) -*/
        options.add_bool("SIMPLE_STEP_SCALING", false);
        /*- Set number of consecutive backward steps allowed in optimization -*/
        options.add_int("CONSECUTIVE_BACKSTEPS", 0);
        /*- Eigenvectors of RFO matrix whose final column is smaller than this are ignored. -*/
        options.add_double("RFO_NORMALIZATION_MAX", 100);
        /*- Denominator check for hessian update. -*/
        options.add_double("H_UPDATE_DEN_TOL", 1e-7);
        /*- Absolute maximum value of RS-RFO. -*/
        options.add_double("RSRFO_ALPHA_MAX", 1e8);
        /*- Specify distances between atoms to be frozen (unchanged) -*/
        options.add_str("FROZEN_DISTANCE", "");
        /*- Specify angles between atoms to be frozen (unchanged) -*/
        options.add_str("FROZEN_BEND", "");
        /*- Specify dihedral angles between atoms to be frozen (unchanged) -*/
        options.add_str("FROZEN_DIHEDRAL", "");
        /*- Specify atom and X, XY, XYZ, ... to be frozen (unchanged) -*/
        options.add_str("FROZEN_CARTESIAN", "");
        /*- Specify distances between atoms to be fixed (eq. value specified) -*/
        options.add_str("FIXED_DISTANCE", "");
        /*- Specify angles between atoms to be fixed (eq. value specified) -*/
        options.add_str("FIXED_BEND", "");
        /*- Specify dihedral angles between atoms to be fixed (eq. value specified) -*/
        options.add_str("FIXED_DIHEDRAL", "");
        /*- Should an xyz trajectory file be kept (useful for visualization)? -*/
        options.add_bool("PRINT_TRAJECTORY_XYZ_FILE", false);
        /*- Symmetry tolerance for testing whether a mode is symmetric. -*/
        options.add_double("SYMM_TOL", 0.05);

        /*- SUBSECTION Convergence Control -*/

        /*- Set of optimization criteria. Specification of any MAX_*_G_CONVERGENCE
        or RMS_*_G_CONVERGENCE options will append to overwrite the criteria set here
        unless |optking__flexible_g_convergence| is also on.      See Table :ref:`Geometry Convergence
        <table:optkingconv>` for details. -*/
        options.add_str("G_CONVERGENCE", "QCHEM", "QCHEM MOLPRO GAU GAU_LOOSE GAU_TIGHT INTERFRAG_TIGHT GAU_VERYTIGHT TURBOMOLE CFOUR NWCHEM_LOOSE");
        /*- Convergence criterion for geometry optmization: maximum force
        (internal coordinates, atomic units). -*/
        options.add_double("MAX_FORCE_G_CONVERGENCE", 3.0e-4);
        /*- Convergence criterion for geometry optmization: rms force
        (internal coordinates, atomic units). -*/
        options.add_double("RMS_FORCE_G_CONVERGENCE", 3.0e-4);
        /*- Convergence criterion for geometry optmization: maximum energy change. -*/
        options.add_double("MAX_ENERGY_G_CONVERGENCE", 1.0e-6);
        /*- Convergence criterion for geometry optmization: maximum displacement
        (internal coordinates, atomic units). -*/
        options.add_double("MAX_DISP_G_CONVERGENCE", 1.2e-3);
        /*- Convergence criterion for geometry optmization: rms displacement
        (internal coordinates, atomic units). -*/
        options.add_double("RMS_DISP_G_CONVERGENCE", 1.2e-3);
        /*- Even if a user-defined threshold is set, allow for normal, flexible convergence criteria -*/
        options.add_bool("FLEXIBLE_G_CONVERGENCE", false);

        /*- SUBSECTION Hessian Update -*/

        /*- Hessian update scheme -*/
        options.add_str("HESS_UPDATE", "BFGS", "NONE BFGS MS POWELL BOFILL");
        /*- Number of previous steps to use in Hessian update, 0 uses all -*/
        options.add_int("HESS_UPDATE_USE_LAST", 2);
        /*- Do limit the magnitude of changes caused by the Hessian update? -*/
        options.add_bool("HESS_UPDATE_LIMIT", true);
        /*- If |optking__hess_update_limit| is true, changes to the Hessian
        from the update are limited to the larger of
        |optking__hess_update_limit_scale| * (the previous value) and
        HESS_UPDATE_LIMIT_MAX [au]. -*/
        options.add_double("HESS_UPDATE_LIMIT_MAX", 1.00);
        /*- If |optking__hess_update_limit| is true, changes to the Hessian
        from the update are limited to the larger of HESS_UPDATE_LIMIT_SCALE
        * (the previous value) and |optking__hess_update_limit_max| [au]. -*/
        options.add_double("HESS_UPDATE_LIMIT_SCALE", 0.50);
        /*- Do read Cartesian Hessian?  Only for experts - use
        |optking__full_hess_every| instead. -*/
        options.add_bool("CART_HESS_READ", false);
        /*- Frequency with which to compute the full Hessian in the course
        of a geometry optimization. 0 means to compute the initial Hessian only, 1
        means recompute every step, and N means recompute every N steps. The
        default (-1) is to never compute the full Hessian. -*/
        options.add_int("FULL_HESS_EVERY", -1);
        /*- Model Hessian to guess intrafragment force constants -*/
        options.add_str("INTRAFRAG_HESS", "SCHLEGEL", "FISCHER SCHLEGEL SIMPLE LINDH LINDH_SIMPLE");

        /*- SUBSECTION Fragment/Internal Coordinate Control -*/

        /*- For multi-fragment molecules, treat as single bonded molecule
        or via interfragment coordinates. A primary difference is that in ``MULTI`` mode,
        the interfragment coordinates are not redundant. -*/
        options.add_str("FRAG_MODE", "SINGLE", "SINGLE MULTI");
        /*- Which atoms define the reference points for interfragment coordinates? -*/
        options.add("FRAG_REF_ATOMS", new ArrayType());
        /*- Do freeze all fragments rigid? -*/
        options.add_bool("FREEZE_INTRAFRAG", false);
        /*- Do freeze all interfragment modes? -*/
        options.add_bool("FREEZE_INTERFRAG", false);
        /*- When interfragment coordinates are present, use as reference points either
        principal axes or fixed linear combinations of atoms. -*/
        options.add_str("INTERFRAG_MODE", "FIXED", "FIXED PRINCIPAL_AXES");
        /*- Do add bond coordinates at nearby atoms for non-bonded systems? -*/
        options.add_bool("ADD_AUXILIARY_BONDS", true);
        /*- Re-estimate the Hessian at every step, i.e., ignore the currently stored Hessian. -*/
        options.add_bool("H_GUESS_EVERY", false);
        /*- This factor times standard covalent distance is used to add extra stretch coordinates. -*/
        options.add_double("AUXILIARY_BOND_FACTOR", 2.5);
        /*- Do use $\frac{1}{R@@{AB}}$ for the stretching coordinate between fragments?
        Otherwise, use $R@@{AB}$. -*/
        options.add_bool("INTERFRAG_DIST_INV", false);
        /*- Model Hessian to guess interfragment force constants -*/
        options.add_str("INTERFRAG_HESS", "DEFAULT", "DEFAULT FISCHER_LIKE");
        /*- When determining connectivity, a bond is assigned if interatomic distance
        is less than (this number) * sum of covalent radii. -*/
        options.add_double("COVALENT_CONNECT", 1.3);
        /*- When connecting disparate fragments when frag_mode = SIMPLE, a "bond"
        is assigned if interatomic distance is less than (this number) * sum of covalent radii. The
        value is then increased until all the fragments are connected (directly or indirectly). -*/
        options.add_double("INTERFRAGMENT_CONNECT", 1.8);
        /*- For now, this is a general maximum distance for the definition of H-bonds -*/
        options.add_double("H_BOND_CONNECT", 4.3);
        /*- Do only generate the internal coordinates and then stop? -*/
        options.add_bool("INTCOS_GENERATE_EXIT", false);
        /*- SUBSECTION Misc. -*/

        /*- Do save and print the geometry from the last projected step at the end
        of a geometry optimization? Otherwise (and by default), save and print
        the previous geometry at which was computed the gradient that satisfied
        the convergence criteria. -*/
        options.add_bool("FINAL_GEOM_WRITE", false);
        /*- Do test B matrix? -*/
        options.add_bool("TEST_B", false);
        /*- Do test derivative B matrix? -*/
        options.add_bool("TEST_DERIVATIVE_B", false);
        /*- Keep internal coordinate definition file. -*/
        options.add_bool("KEEP_INTCOS", false);
        /*- In constrained optimizations, for coordinates with user-specified
        equilibrium values, this is the initial force constant (in au) used to apply an
        additional force to each coordinate. -*/
        options.add_double("FIXED_COORD_FORCE_CONSTANT", 0.5);
        /*- If doing a static line search, scan this many points. -*/
        options.add_int("LINESEARCH_STATIC_N", 8);
        /*- If doing a static line search, this fixes the shortest step, whose largest
            change in an internal coordinate is set to this value (in au) -*/
        options.add_double("LINESEARCH_STATIC_MIN", 0.001);
        /*- If doing a static line search, this fixes the largest step, whose largest
            change in an internal coordinate is set to this value (in au) -*/
        options.add_double("LINESEARCH_STATIC_MAX", 0.100);
    }
    if (name == "FINDIF" || options.read_globals()) {
        /*- MODULEDESCRIPTION Performs finite difference computations of energy derivative, with respect to nuclear
           displacements for geometry optimizations and vibrational frequency analyses, where the required analytical
           derivatives are not available. -*/

        /*- Number of points for finite-differences (3 or 5) -*/
        options.add_int("POINTS", 3);  // Can we error check integers?
        /*- Displacement size in au for finite-differences. -*/
        options.add_double("DISP_SIZE", 0.005);
        /*- Do write a gradient output file?  If so, the filename will end in
        .grad, and the prefix is determined by |globals__writer_file_label|
        (if set), or else by the name of the output file plus the name of
        the current molecule. -*/
        options.add_bool("GRADIENT_WRITE", false);
        /*- Do write a hessian output file?  If so, the filename will end in
        .hess, and the prefix is determined by |globals__writer_file_label|
        (if set), or else by the name of the output file plus the name of
        the current molecule. -*/
        options.add_bool("HESSIAN_WRITE", false);
        /*- Do write a file containing the normal modes in Molden format?
       If so, the filename will end in .molden_normal_modes, and the prefix is
       determined by |globals__writer_file_label| (if set), or else by the name
       of the output file plus the name of the current molecule. -*/
        options.add_bool("NORMAL_MODES_WRITE", false);
        /*- Do discount rotational degrees of freedom in a finite difference
        frequency calculation. Turned off at non-stationary geometries and
        in the presence of external perturbations. -*/
        options.add_bool("FD_PROJECT", true);
    }
    if (name == "OCC" || options.read_globals()) {
        /*- MODULEDESCRIPTION Performs orbital-optimized MPn and CC computations and conventional MPn computations. -*/

        /*- Maximum number of iterations to determine the amplitudes -*/
        options.add_int("CC_MAXITER", 50);
        /*- Maximum number of iterations to determine the orbitals -*/
        options.add_int("MO_MAXITER", 50);
        /*- Caching level for libdpd governing the storage of amplitudes,
        integrals, and intermediates in the CC procedure. A value of 0 retains
        no quantities in cache, while a level of 6 attempts to store all
        quantities in cache.  For particularly large calculations, a value of
        0 may help with certain types of memory problems.  The default is 2,
        which means that all four-index quantities with up to two virtual-orbital
        indices (e.g., $\langle ij | ab \rangle$ integrals) may be held in the cache. -*/
        options.add_int("CACHELEVEL", 2);
        /*- Removed in 1.4. Will raise an error in 1.5. -*/
        options.add_int("MO_DIIS_NUM_VECS", 6);
        /*- Removed in 1.4. Will raise an error in 1.5. -*/
        options.add_int("CC_DIIS_MIN_VECS", 2);
        /*- Removed in 1.4. Will raise an error in 1.5. -*/
        options.add_int("CC_DIIS_MAX_VECS", 6);
        /*- Minimum number of error vectors stored for DIIS extrapolation -*/
        options.add_int("DIIS_MIN_VECS", 2);
        /*- Maximum number of error vectors stored for DIIS extrapolation -*/
        options.add_int("DIIS_MAX_VECS", 6);
        /*- Cutoff value for numerical procedures -*/
        options.add_int("CUTOFF", 14);
        /*- Maximum number of preconditioned conjugate gradient iterations.  -*/
        options.add_int("PCG_MAXITER", 30);
        /*- Maximum number of electron propagator iterations.  -*/
        options.add_int("EP_MAXITER", 30);
        /*- Convergence criterion for energy. See Table :ref:`Post-SCF
        Convergence <table:conv_corl>` for default convergence criteria for
        different calculation types. -*/
        options.add_double("E_CONVERGENCE", 1e-6);
        /*- Convergence criterion for amplitudes (residuals). -*/
        options.add_double("R_CONVERGENCE", 1e-5);
        /*- Convergence criterion for RMS orbital gradient. If this keyword is not
        set by the user, OCC will estimate and use a value required to achieve the
        desired |occ__e_convergence|. The listed default will be used for the default
        value of |occ__e_convergence|. -*/
        options.add_double("RMS_MOGRAD_CONVERGENCE", 1e-4);
        /*- Convergence criterion for maximum orbital gradient. If this keyword is not
        set by the user, OCC will estimate and use a value required to achieve the
        desired |occ__e_convergence|. The listed default will be used for the default
        value of |occ__e_convergence|. -*/
        options.add_double("MAX_MOGRAD_CONVERGENCE", 1e-4);
        /*- Maximum step size in orbital-optimization procedure -*/
        options.add_double("MO_STEP_MAX", 0.5);
        /*- Removed in 1.4. Will raise an error in 1.5. -*/
        options.add_double("LEVEL_SHIFT", 0.02);
        /*- Removed in 1.4. Will raise an error in 1.5. -*/
        options.add_double("MP2_OS_SCALE", 6.0 / 5.0);
        /*- Removed in 1.4. Will raise an error in 1.5. -*/
        options.add_double("MP2_SS_SCALE", 1.0 / 3.0);
        /*- Removed in 1.4. Will raise an error in 1.5. -*/
        options.add_double("MP2_SOS_SCALE", 1.3);
        /*- Removed in 1.4. Will raise an error in 1.5. -*/
        options.add_double("MP2_SOS_SCALE2", 1.2);
        /*- Removed in 1.4. Will raise an error in 1.5. -*/
        options.add_double("CEPA_OS_SCALE", 1.27);
        /*- Removed in 1.4. Will raise an error in 1.5. -*/
        options.add_double("CEPA_SS_SCALE", 1.13);
        /*- Removed in 1.4. Will raise an error in 1.5. -*/
        options.add_double("CEPA_SOS_SCALE", 1.3);
        /*- A custom scaling parameter for opposite-spin terms in OCC. The result goes to a CUSTOM SCS variable, exact name method-dependent. -*/
        options.add_double("OS_SCALE", 1);
        /*- A custom scaling parameter for same-spin terms in OCC. The result goes to a CUSTOM SCS variable, exact name method-dependent. -*/
        options.add_double("SS_SCALE", 1);
        /*- Scaling value for 3rd order energy correction (S. Grimme, Vol. 24, pp. 1529, J. Comput. Chem.) -*/
        options.add_double("E3_SCALE", 0.25);
        /*- Convergence criterion for residual vector of preconditioned conjugate gradient method. -*/
        options.add_double("PCG_CONVERGENCE", 1e-6);
        /*- Damping factor for the orbital gradient (Rendell et al., JCP, vol. 87, pp. 5976, 1987) -*/
        options.add_double("MOGRAD_DAMPING", 1.0);

        /*- The solver will be used for simultaneous linear equations. -*/
        options.add_str("LINEQ_SOLVER", "CDGESV", "CDGESV FLIN POPLE");
        /*- The algorithm for orthogonalization of MOs -*/
        options.add_str("ORTH_TYPE", "MGS", "GS MGS");
        /*- The optimization algorithm. Modified Steepest-Descent (MSD) takes a Newton-Raphson (NR) step
         with a crude approximation to diagonal elements of the MO Hessian. The ORB_RESP option obtains the orbital
         rotation parameters with a crude approximation to all elements of the MO Hessian. Additionally, for both
         methods a DIIS extrapolation will be performed with the DO_DIIS = TRUE option. -*/
        options.add_str("OPT_METHOD", "MSD", "MSD ORB_RESP");
        /*- The algorithm will be used for solving the orbital-response equations. The LINEQ option create the MO
          Hessian and solve the simultaneous linear equations with method choosen by the LINEQ_SOLVER option. The PCG
          option does not create the MO Hessian explicitly, instead it solves the simultaneous equations iteratively
          with the preconditioned conjugate gradient method. -*/
        options.add_str("ORB_RESP_SOLVER", "PCG", "PCG LINEQ");
        /*- Type of PCG beta parameter (Fletcher-Reeves or Polak-Ribiere). -*/
        options.add_str("PCG_BETA_TYPE", "FLETCHER_REEVES", "FLETCHER_REEVES POLAK_RIBIERE");
        /*- Type of the SCS method -*/
        options.add_str("SCS_TYPE", "SCS", "SCS SCSN SCSVDW SCSMI");
        /*- Type of the SOS method -*/
        options.add_str("SOS_TYPE", "SOS", "SOS SOSPI");
        /*- Type of the wavefunction. -*/
        options.add_str("WFN_TYPE", "OMP2", "OMP2 OMP3 OCEPA OMP2.5");
        /*- How to take care of the TPDM VVVV-block. The COMPUTE option means it will be computed via an IC/OOC
        algorithm. The DIRECT option (default) means it will not be computed and stored, instead its contribution will
        be directly added to Generalized-Fock Matrix. -*/
        options.add_str("TPDM_ABCD_TYPE", "DIRECT", "DIRECT COMPUTE");
        /*- CEPA type such as CEPA0, CEPA1 etc. currently we have only CEPA0. -*/
        options.add_str("CEPA_TYPE", "CEPA0", "CEPA0");
        /*- Controls the spin scaling set to current energy. This is set by Psi internally. !expert -*/
        options.add_str("SPIN_SCALE_TYPE", "NONE", "NONE CUSTOM SCS SCSN SCSVDW SOS SOSPI");

        /*- Do compute natural orbitals? -*/
        options.add_bool("NAT_ORBS", false);
        /*- Removed in 1.4. Will raise an error in 1.5. -*/
        options.add_bool("DO_LEVEL_SHIFT", true);
        /*- Do print OCC orbital energies? -*/
        options.add_bool("OCC_ORBS_PRINT", false);
        /*- Removed in 1.4. Will raise an error in 1.5. Pass the method name, like scs-mp2, to energy instead. -*/
        options.add_bool("DO_SCS", false);
        /*- Removed in 1.4. Will raise an error in 1.5. Pass the method name, like scs-mp2, to energy instead. -*/
        options.add_bool("DO_SOS", false);
        /*- Do write coefficient matrices to external files for direct reading MOs in a subsequent job? -*/
        options.add_bool("MO_WRITE", false);
        /*- Do read coefficient matrices from external files of a previous OMP2 or OMP3 computation? -*/
        options.add_bool("MO_READ", false);
        /*- Do apply DIIS extrapolation? -*/
        options.add_bool("DO_DIIS", true);
        /*- Do compute CC Lambda energy? In order to this option to be valid one should use "TPDM_ABCD_TYPE = COMPUTE"
        option. -*/
        options.add_bool("CCL_ENERGY", false);
        /*- Do compute OCC poles for ionization potentials? Only valid OMP2. -*/
        options.add_bool("IP_POLES", false);
        /*- Do compute OCC poles for electron affinities? Only valid for OMP2. -*/
        options.add_bool("EA_POLES", false);
        /*- Do compute EP-OCC poles for ionization potentials? Only valid OMP2. -*/
        options.add_bool("EP_IP_POLES", false);
        /*- Do compute EP-OCC poles for electron affinities? Only valid for OMP2. -*/
        options.add_bool("EP_EA_POLES", false);
        /*- Do compute occupied orbital energies based on extended Koopmans' theorem? -*/
        options.add_bool("EKT_IP", false);
        /*- Do compute virtual orbital energies based on extended Koopmans' theorem?  -*/
        options.add_bool("EKT_EA", false);
        /*- Do optimize the orbitals?  -*/
        options.add_bool("ORB_OPT", true);
        /*- Do consider orbital response contributions for PDMs and GFM?  -*/
        options.add_bool("RELAXED", true);
        /*- Do symmetrize the GFM and OPDM in the EKT computations?  -*/
        options.add_bool("SYMMETRIZE", true);
        /*- Do compute one electron properties?  -*/
        options.add_bool("OEPROP", false);
    }
    if (name == "DFOCC" || options.read_globals()) {
        /*- MODULEDESCRIPTION Performs density-fitted orbital-optimized MPn and CC computations and conventional MPn
           computations. -*/

        /*- Maximum number of iterations to determine the amplitudes -*/
        options.add_int("CC_MAXITER", 50);
        /*- Maximum number of iterations to determine the orbitals -*/
        options.add_int("MO_MAXITER", 50);
        /*- Maximum number of preconditioned conjugate gradient iterations.  -*/
        options.add_int("PCG_MAXITER", 50);
        /*- Number of vectors used in orbital DIIS -*/
        options.add_int("MO_DIIS_NUM_VECS", 6);
        /*- Minimum number of vectors used in amplitude DIIS -*/
        options.add_int("CC_DIIS_MIN_VECS", 2);
        /*- Maximum number of vectors used in amplitude DIIS -*/
        options.add_int("CC_DIIS_MAX_VECS", 6);
        /*- Cutoff value for DF integrals -*/
        options.add_int("INTEGRAL_CUTOFF", 9);
        /*- Cutoff value for numerical procedures -*/
        options.add_int("CUTOFF", 8);

        /*- Convergence criterion for energy. See Table :ref:`Post-SCF
        Convergence <table:conv_corl>` for default convergence criteria for
        different calculation types. -*/
        options.add_double("E_CONVERGENCE", 1e-6);
        /*- Convergence criterion for amplitudes (residuals). -*/
        options.add_double("R_CONVERGENCE", 1e-5);
        /*- Convergence criterion for RMS orbital gradient. If this keyword is not
        set by the user, DFOCC will estimate and use a value required to achieve the
        desired |dfocc__e_convergence|. The listed default will be used for the default
        value of |dfocc__e_convergence|. -*/
        options.add_double("RMS_MOGRAD_CONVERGENCE", 1e-4);
        /*- Convergence criterion for maximum orbital gradient. If this keyword is not
        set by the user, DFOCC will estimate and use a value required to achieve the
        desired |dfocc__e_convergence|. The listed default will be used for the default
        value of |dfocc__e_convergence|. -*/
        options.add_double("MAX_MOGRAD_CONVERGENCE", 1e-4);
        /*- Maximum step size in orbital-optimization procedure -*/
        options.add_double("MO_STEP_MAX", 0.5);
        /*- Level shift to aid convergence -*/
        options.add_double("LEVEL_SHIFT", 0.02);
        /*- MP2 opposite-spin scaling value -*/
        options.add_double("MP2_OS_SCALE", 6.0 / 5.0);
        /*- MP2 same-spin scaling value -*/
        options.add_double("MP2_SS_SCALE", 1.0 / 3.0);
        /*- MP2 Spin-opposite scaling (SOS) value -*/
        options.add_double("MP2_SOS_SCALE", 1.3);
        /*- Spin-opposite scaling (SOS) value for optimized-MP2 orbitals -*/
        options.add_double("MP2_SOS_SCALE2", 1.2);
        /*- CEPA opposite-spin scaling value from SCS-CCSD -*/
        // options.add_double("CEPA_OS_SCALE",1.27);
        /*- CEPA same-spin scaling value from SCS-CCSD -*/
        // options.add_double("CEPA_SS_SCALE",1.13);
        /*- CEPA Spin-opposite scaling (SOS) value -*/
        // options.add_double("CEPA_SOS_SCALE",1.3);
        /*- Scaling value for 3rd order energy correction (S. Grimme, Vol. 24, pp. 1529, J. Comput. Chem.) -*/
        options.add_double("E3_SCALE", 0.25);
        /*- OO scaling factor used in MSD -*/
        options.add_double("OO_SCALE", 0.01);
        /*- Convergence criterion for residual vector of preconditioned conjugate gradient method.
        If this keyword is not set by the user, DFOCC will estimate and use a value required to achieve
        |dfocc__r_convergence| residual convergence. The listed default will be used for the default value
        of |dfocc__r_convergence|. -*/
        options.add_double("PCG_CONVERGENCE", 1e-7);
        /*- Regularization parameter -*/
        options.add_double("REG_PARAM", 0.4);
        /*- tolerance for Cholesky decomposition of the ERI tensor -*/
        options.add_double("CHOLESKY_TOLERANCE", 1.0e-4);

        /*- The solver will be used for simultaneous linear equations. -*/
        options.add_str("LINEQ_SOLVER", "CDGESV", "CDGESV FLIN POPLE");
        /*- The algorithm for orthogonalization of MOs -*/
        options.add_str("ORTH_TYPE", "MGS", "GS MGS");
        /*- The orbital optimization algorithm. Presently quasi-Newton-Raphson algorithm available with several Hessian
         * options. -*/
        options.add_str("OPT_METHOD", "QNR", "QNR");
        /*- The algorithm will be used for solving the orbital-response equations. The LINEQ option create the MO
          Hessian and solve the simultaneous linear equations with method choosen by the LINEQ_SOLVER option. The PCG
          option does not create the MO Hessian explicitly, instead it solves the simultaneous equations iteratively
          with the preconditioned conjugate gradient method. -*/
        options.add_str("ORB_RESP_SOLVER", "PCG", "PCG LINEQ");
        /*- Type of the MO Hessian matrix -*/
        options.add_str("HESS_TYPE", "HF", "APPROX_DIAG APPROX_DIAG_EKT APPROX_DIAG_HF HF");
        /*- Type of the SCS method -*/
        options.add_str("SCS_TYPE", "SCS", "SCS SCSN SCSVDW SCSMI");
        /*- Type of the SOS method -*/
        options.add_str("SOS_TYPE", "SOS", "SOS SOSPI");
        /*- Type of the wavefunction. -*/
        options.add_str("WFN_TYPE", "DF-OMP2",
                        "DF-OMP2 DF-OMP3 DF-OLCCD DF-OMP2.5 DFGRAD DF-CCSD DF-CCD DF-CCSD(T) DF-CCSD(AT) QCHF");
        /*- CEPA type such as CEPA0, CEPA1 etc. currently we have only CEPA0. -*/
        // options.add_str("CEPA_TYPE","CEPA(0)","CEPA(0)");
        /*- The algorithm that used for 4 index MO TEIs. -*/
        // options.add_str("CONV_TEI_TYPE","DIRECT","DIRECT DISK");
        /*- Type of PCG beta parameter (Fletcher-Reeves or Polak-Ribiere). -*/
        options.add_str("PCG_BETA_TYPE", "FLETCHER_REEVES", "FLETCHER_REEVES POLAK_RIBIERE");
        /*- The algorithm that used to handle mp2 amplitudes. The DIRECT option means compute amplitudes on the fly
         * whenever they are necessary. -*/
        options.add_str("MP2_AMP_TYPE", "DIRECT", "DIRECT CONV");
        /*- Type of the CCSD PPL term. -*/
        options.add_str("PPL_TYPE", "AUTO", "LOW_MEM HIGH_MEM CD AUTO");
        /*- The algorithm to handle (ia|bc) type integrals that used for (T) correction. -*/
        options.add_str("TRIPLES_IABC_TYPE", "DISK", "INCORE AUTO DIRECT DISK");

        /*- Do compute natural orbitals? -*/
        options.add_bool("NAT_ORBS", false);
        /*- Do apply level shifting? -*/
        options.add_bool("DO_LEVEL_SHIFT", true);
        /*- Do print OCC orbital energies? -*/
        options.add_bool("OCC_ORBS_PRINT", false);
        /*- Do perform spin-component-scaled OMP2 (SCS-OMP2)? In all computation, SCS-OMP2 energy is computed
         automatically. However, in order to perform geometry optimizations and frequency computations with SCS-OMP2,
         one needs to set 'DO_SCS' to true -*/
        options.add_bool("DO_SCS", false);
        /*- Do perform spin-opposite-scaled OMP2 (SOS-OMP2)? In all computation, SOS-OMP2 energy is computed
         automatically. However, in order to perform geometry optimizations and frequency computations with SOS-OMP2,
         one needs to set 'DO_SOS' to true -*/
        options.add_bool("DO_SOS", false);
        /*- Do apply DIIS extrapolation? -*/
        options.add_bool("DO_DIIS", true);
        /*- Do compute ionization potentials based on the extended Koopmans' theorem? -*/
        options.add_bool("EKT_IP", false);
        /*- Do optimize the orbitals?  -*/
        options.add_bool("ORB_OPT", true);
        /*- Do use regularized denominators?  -*/
        options.add_bool("REGULARIZATION", false);
        /*- Do read 3-index integrals from SCF files?  -*/
        options.add_bool("READ_SCF_3INDEX", true);
        /*- Do compute one electron properties?  -*/
        options.add_bool("OEPROP", false);
        /*- Do compute $\langle \hat{S}^2 \rangle$ for DF-OMP2/DF-MP2?  -*/
        options.add_bool("COMPUT_S2", false);
        /*- Do perform a QCHF computation?  -*/
        options.add_bool("QCHF", false);
        /*- Do solve lambda amplitude equations?  -*/
        options.add_bool("CC_LAMBDA", false);
        /*- Do write a MOLDEN output file?  If so, the filename will end in
        .molden, and the prefix is determined by |globals__writer_file_label|
        (if set), or else by the name of the output file plus the name of
        the current molecule. -*/
        options.add_bool("MOLDEN_WRITE", false);
        /*- Do Cholesky decomposition of the ERI tensor -*/
        options.add_bool("CHOLESKY", false);
    }
    if (name == "MRCC" || options.read_globals()) {
        /*- MODULEDESCRIPTION Interface to MRCC program written by Mih\ |a_acute|\ ly K\ |a_acute|\ llay. -*/

        /*- Sets the OMP_NUM_THREADS environment variable before calling MRCC.
            If the environment variable :envvar:`OMP_NUM_THREADS` is set prior to calling Psi4 then
            that value is used. When set, this option overrides everything. Be aware
            the ``-n`` command-line option described in section :ref:`sec:threading`
            does not affect MRCC.
            !expert -*/
        options.add_int("MRCC_OMP_NUM_THREADS", 1);

        /*- Convergence criterion for energy. See Table :ref:`Post-SCF
        Convergence <table:conv_corl>` for default convergence criteria for
        different calculation types. This becomes ``tol`` (option \#16) in
        fort.56. -*/
        options.add_double("E_CONVERGENCE", 1e-6);

        /*- Schwarz screening threshold. Mininum absolute value below which TEI are neglected. -*/
        options.add_double("INTS_TOLERANCE", 1.0E-12);

        /*- Maximum excitation level. This is used ONLY if it is explicitly set by the user.
          Single-reference case: all excitations up to this level are
          included, e.g., 2 for CCSD, 3 for CCSDT, 4 for CCSDTQ, etc.
          This becomes ``ex.lev`` (option \#1) in fort.56. -*/
        options.add_int("MRCC_LEVEL", 2);

        /*- Number of singlet roots. (Strictly speaking number of
            of roots with M_s=0 and S is even.) Use this option only with
            closed shell reference determinant, it must be zero otherwise.
            This becomes ``nsing`` (option \#2) in fort.56. -*/
        options.add_int("MRCC_NUM_SINGLET_ROOTS", 1);

        /*- Number of triplet roots. (Strictly speaking number of of roots
            with $M_s=0$ and S is odd.) See notes at option
            |mrcc__mrcc_num_singlet_roots|. This becomes ``ntrip`` (option \#3)
            in fort.56. -*/
        options.add_int("MRCC_NUM_TRIPLET_ROOTS", 0);

        /*- Number of root in case of open shell system. This becomes ``ndoub`` (option \#13)
           int fort.56. -*/
        options.add_int("MRCC_NUM_DOUBLET_ROOTS", 0);

        /*- The program restarts from the previously
            calculated parameters if it is 1. In case it is 2, the program
            executes automatically the lower-level calculations of the same
            type consecutively (e.g., CCSD, CCSDT, and CCSDTQ if CCSDTQ is
            requested) and restarts each calculation from the previous one
            (rest=2 is available only for energy calculations).
            Currently, only a value of 0 and 2 are supported.
            This becomes ``rest`` (option \#4) in fort.56. !expert -*/
        options.add_int("MRCC_RESTART", 0);

        /*- If more than one root is requested and calc=1, LR-CC (EOM-CC)
            calculation is performed automatically for the excited states.
            This overrides all automatic determination of method
            and will only work with :py:func:`~driver.energy`.
            This becomes ``CC/CI`` (option \#5) in fort.56.
            See Table :ref:`MRCC_METHOD <table:mrcc__mrcc_method>` for details.
            !expert -*/
        options.add_int("MRCC_METHOD", 1);
    }
    if (name == "FNOCC" || options.read_globals()) {
        /*- Do time each cc diagram? -*/
        options.add_bool("CC_TIMINGS", false);
        /*- Convergence criterion for CC energy. See Table :ref:`Post-SCF
        Convergence <table:conv_corl>` for default convergence criteria for
        different calculation types.  Note that convergence is
        met only when |fnocc__e_convergence| and |fnocc__r_convergence|
        are satisfied. -*/
        options.add_double("E_CONVERGENCE", 1.0e-6);
        /*- Maximum number of iterations for Brueckner orbitals optimization -*/
        options.add_int("BRUECKNER_MAXITER", 20);
        /*- Convergence for the CC amplitudes.  Note that convergence is
            met only when |fnocc__e_convergence| and |fnocc__r_convergence|
            are satisfied. -*/
        options.add_double("R_CONVERGENCE", 1.0e-7);
        /*- Maximum number of CC iterations -*/
        options.add_int("MAXITER", 100);
        /*- Desired number of DIIS vectors -*/
        options.add_int("DIIS_MAX_VECS", 8);
        /*- Do use low memory option for triples contribution? Note that this
            option is enabled automatically if the memory requirements of the
            conventional algorithm would exceed the available resources.
            The low memory algorithm is faster in general and has been turned
            on by default starting September 2020. -*/
        options.add_bool("TRIPLES_LOW_MEMORY", true);
        /*- Do compute triples contribution? !expert -*/
        options.add_bool("COMPUTE_TRIPLES", true);
        /*- Do compute MP4 triples contribution? !expert -*/
        options.add_bool("COMPUTE_MP4_TRIPLES", false);
        /*- Do use MP2 NOs to truncate virtual space for QCISD/CCSD and (T)? -*/
        options.add_bool("NAT_ORBS", false);
        /*- Cutoff for occupation of MP2 virtual NOs in FNO-QCISD/CCSD(T).
            Virtual NOs with occupations less than |fnocc__occ_tolerance|
            will be discarded. This option is only used if |fnocc__nat_orbs| =
            true. -*/
        options.add_double("OCC_TOLERANCE", 1.0e-6);
        /*- Cutoff for occupation of MP2 virtual NOs in FNO-QCISD/CCSD(T).
            The number of virtual NOs is chosen so the occupation of the
            truncated virtual space is |fnocc__occ_percentage| percent of
            occupation of the original MP2 virtual space. This option is only
            used if |fnocc__nat_orbs| = true. This keyword overrides
            |fnocc__occ_tolerance|. -*/
        options.add_double("OCC_PERCENTAGE", 99.0);
        /*- An array containing the number of virtual natural orbitals per irrep
        (in Cotton order) so a user can specify the number of retained
        natural orbitals rather than determining them with |fnocc__occ_tolerance|.
        This keyword overrides |fnocc__occ_tolerance| and
        |fnocc__occ_percentage|. -*/
        options.add("ACTIVE_NAT_ORBS", new ArrayType());
        /*- Do SCS-MP2? -*/
        options.add_bool("SCS_MP2", false);
        /*- Do SCS-CCSD? -*/
        options.add_bool("SCS_CCSD", false);
        /*- Do SCS-CEPA? Note that the scaling factors will be identical
        to those for SCS-CCSD. -*/
        options.add_bool("SCS_CEPA", false);
        /*- Opposite-spin scaling factor for SCS-MP2 -*/
        options.add_double("MP2_SCALE_OS", 1.20);
        /*- Same-spin scaling factor for SCS-MP2 -*/
        options.add_double("MP2_SCALE_SS", 1.0 / 3.0);
        /*- Oppposite-spin scaling factor for SCS-CCSD -*/
        options.add_double("CC_SCALE_OS", 1.27);
        /*- Same-spin scaling factor for SCS-CCSD -*/
        options.add_double("CC_SCALE_SS", 1.13);
        /*- do only evaluate mp2 energy? !expert -*/
        options.add_bool("RUN_MP2", false);
        /*- do only evaluate mp3 energy? !expert -*/
        options.add_bool("RUN_MP3", false);
        /*- do only evaluate mp4 energy? !expert -*/
        options.add_bool("RUN_MP4", false);
        /*- do ccsd rather than qcisd? !expert -*/
        options.add_bool("RUN_CCSD", false);
        /*- Use 3-index integrals to generate 4-index ERI's?
        This keyword is used for testing purposes only.  Changing its
        value will have no effect on the computation.  !expert -*/
        options.add_bool("USE_DF_INTS", false);

        /*- Do use density fitting or cholesky decomposition in CC? This
        keyword is used internally by the driver. Changing its value
        will have no effect on the computation. -*/
        options.add_bool("DFCC", false);
        /*- Auxilliary basis for df-ccsd(t). -*/
        options.add_str("DF_BASIS_CC", "");
        /*- tolerance for Cholesky decomposition of the ERI tensor -*/
        options.add_double("CHOLESKY_TOLERANCE", 1.0e-4);

        /*- Is this a CEPA job? This parameter is used internally
        by the pythond driver.  Changing its value won't have any
        effect on the procedure. !expert -*/
        options.add_bool("RUN_CEPA", false);
        /*- Which coupled-pair method is called?  This parameter is
        used internally by the python driver.  Changing its value
        won't have any effect on the procedure. !expert -*/
        options.add_str("CEPA_LEVEL", "CEPA(0)");
        /*- Compute the dipole moment? Note that dipole moments
        are only available in the FNOCC module for the ACPF,
        AQCC, CISD, and CEPA(0) methods. -*/
        options.add_bool("DIPMOM", false);
        /*- Flag to exclude singly excited configurations from a
        coupled-pair computation.  -*/
        options.add_bool("CEPA_NO_SINGLES", false);
    }
    if (name == "THERMO" || options.read_globals()) {
        /*- Temperature in Kelvin for thermodynamic analysis. Note that 273.15
        is the value for IUPAC STP. -*/
        options.add_double("T", 298.15);
        /*- Pressure in Pascal for thermodynamic analysis. Note that 100000.
        is the value for IUPAC STP. -*/
        options.add_double("P", 101325);
        /*- Rotational symmetry number for thermodynamic analysis. Default is set
        from the full point group (e.g., Td for methane) as opposed to the computational
        point group (e.g., C2v for methane). Default takes into account symmetry
        reduction through asymmetric isotopic substitution and is unaffected by
        user-set symmetry on molecule, so this option is the sole way to influence
        the symmetry-dependent aspects of the thermodynamic analysis.
        Note that this factor is handled differently among quantum chemistry software. -*/
        options.add_int("ROTATIONAL_SYMMETRY_NUMBER", 1);
    }
    if (name == "CFOUR" || options.read_globals()) {
        /*- MODULEDESCRIPTION Interface to CFOUR program written by Stanton and Gauss.
        Keyword descriptions taken from the
        `CFOUR Website <http://slater.chemie.uni-mainz.de/cfour/index.php?n=Main.ListOfKeywordsInAlphabeticalOrder>`_
        and extended by interface comments. -*/

        /*- SUBSECTION Psi4 Control of CFOUR -*/

        /*- Sets the OMP_NUM_THREADS environment variable before calling CFOUR.
            If the environment variable :envvar:`OMP_NUM_THREADS` is set prior to calling Psi4 then
            that value is used. When set, this option overrides everything. Be aware
            the ``-n`` command-line option described in section :ref:`sec:threading`
            does not affect CFOUR.
            !expert -*/
        options.add_int("CFOUR_OMP_NUM_THREADS", 1);

        /*- Do translate set Psi4 options to their cfour counterparts. -*/
        options.add_bool("TRANSLATE_PSI4", true);

        /*- SUBSECTION CFOUR Internal -*/

        /*- Specifies the way the :math:`\langle ab||cd \rangle` molecular orbital
        integrals are handled in post-MP2 calculations. STANDARD (= 0) uses
        directly the corresponding MO integrals and thus results in an
        algorithm which in particular for large-scale calculations results
        in excessive use of disk space (storage of all :math:`\langle ab||cd\rangle`
        integrals. AOBASIS (=2) uses an AO-based algorithm to evaluate all
        terms involving the :math:`\langle ab||cd\rangle` integrals and
        significantly reduces the amount of disk storage.  The use of
        ABCDTYPE=AOBASIS is strongly recommended for all CC calculations up
        to CCSD(T) and has been implemented for energy, gradient,
        second-derivative, and excitation energy calculations. -*/
        options.add_str("CFOUR_ABCDTYPE", "STANDARD", "STANDARD AOBASIS");

        /*- Specifies the active orbitals used in a TCSCF calculation and
        has to be used in combination with the keyword |cfour__cfour_core_orbitals|. The
        active orbitals are specified by either NIRREP or 2*NIRREP integers
        specifying the number of active orbitals of each symmetry type,
        where NIRREP is the number of irreducible representations in the
        computational point group. If there are no orbitals of a particular
        symmetry type a zero must be entered. For more information and an
        example see |cfour__cfour_occupation| . -*/
        options.add("CFOUR_ACTIVE_ORBI", new ArrayType());

        /*- Specifies treatment of anharmonic effects by calculating cubic
        and/or quartic force fields. VIBROT (=3) requests calculation
        of only those cubic constants of the form :math:`\phi_{nij}`, where n is a
        totally symmetric coordinate. These are sufficient to determine the
        vibration-rotation interaction constants needed to calculate
        vibrational corrections to rotational constants, but are *not*
        sufficient to generate the corresponding cubic constants of
        isotopologs that have a lower point-group symmetry (*i.e.* HOD
        isotopolog of water). VPT2 (=1, note that the old value
        CUBIC can be still used and is equivalent to VPT2)
        generates all cubic constants and all quartic constants apart from
        those of the form :math:`\phi_{ijkl}`, which is enough for: 1) generation of
        cubic constants of isotopologs (see manual entries associated with
        anharmonic calculations for an example); 2) calculation of
        vibrational energy levels with VPT2. This keyword also directs the
        program to analyze resonances and calculate intensities of one- and
        two-quantum transitions. FULLQUARTIC (=2) (not part of the
        public release) is largely self-explanatory; it directs the program
        to calculate all quartic constants. This is sufficient (but this has
        not been implemented) to generate the full quartic force field of
        all isotopologs. -*/
        options.add_str("CFOUR_ANHARMONIC", "OFF", "CUBIC VPT2 FULLQUARTIC VIBROT OFF");

        /*- Specifies which algorithm is used for |cfour__cfour_anharmonic| =VIBROT, VPT2,
        and FULLQUARTIC calculations. If STANDARD (=0) is chosen,
        then simply invoking ``xcfour`` will cause a complete job to be run with
        all second-derivative calculations being done in series. If
        PARALLEL (=1), then the job stops after the second-derivative
        calculation at the reference geometry and generates out all input
        geometries for the remaining calculation. These can be then
        processed in "parallel" (currently not recommended).  Note that it
        is recommended to carry out all calculations with
        PARALLEL, even when the actual calculation is carried
        out in a sequential mode. -*/
        options.add_str("CFOUR_ANH_ALGORITHM", "STANDARD", "STANDARD PARALLEL");

        /*- Specifies whether the anharmonic force field is calculated using
        analytic gradients (=FIRST) or analytic Hessians (=SECOND). -*/
        options.add_str("CFOUR_ANH_DERIVATIVES", "SECOND", "FIRST SECOND");

        /*- Controls the stepsize used in anharmonic force field
        calculations. The value is specified in reduced normal coordinates,
        which are dimensionless. The actual stepsize used in the calculation
        is :math:`\times 10^6` the integer value specified. -*/
        options.add_int("CFOUR_ANH_STEPSIZE", 50000);

        /*- Specifies whether non-abelian symmetry is to be exploited in
        determining displacements for |cfour__cfour_anharmonic| =VIBROT or VPT2 calculations. If
        set to NONABELIAN (=0), maximum advantage will be taken of symmetry
        and the full set of cubic force constants will be generated from a
        skeleton set by application of the totally symmetric projection
        operator. If set to ABELIAN (=1), only the operations of the
        abelian subgroup will be exploited. Note: It is important to point out
        that the symmetrization currently works only for cubic constants.
        Therefore, if you require quartic force constants (for frequency
        calculations), you *must* use the ABELIAN option. Moreover, the latter
        work for only asymmetric tops and linear molecules. -*/
        options.add_str("CFOUR_ANH_SYMMETRY", "ABELIAN", "ABELIAN NONABELIAN");

        /*- Can be used to control the algorithm used by CFOUR when terms
        involving :math:`\langle ab||cd\rangle` molecular orbital integrals are
        calculated in the atomic orbital basis (see |cfour__cfour_abcdtype|).
        MULTIPASS (= 0) uses an approach where the AO integral file is read
        a number of times in order to ensure maximal vectorization and is
        usually the optimal strategy on supercomputers; SINGLEPASS (= 1)
        determines the contributions with only a single pass through the AO
        integrals, but at the cost of significantly reduced vectorization.
        In general, however, SINGLEPASS is definitely preferable on
        workstations with RISC architectures. (Default : MULTIPASS on all
        64-bit machines (e.g., CRAY-YMP) ; SINGLEPASS on all 32-bit machines
        (e.g., IBM-RS6000, HP-735, SGI-Indigo, DEC alphastations)).
        SPARSE_AO (=2) uses a sparse matrix algorithm which first rearranges
        the integral matrix in order to get "well-occupied" and "very
        sparse" blocks. "Well-occupied" blocks will be multiplied by matrix
        multiplication while in "very sparse" blocks only the non-zero
        elements are considered. The computational time is further reduced
        using symmetrized and anti-symmetrized integral and amplitude
        matrices in the multiplication. Substantial saving is assumed if
        SPARSE_AO (=2) is used. -*/
        options.add_str("CFOUR_AO_LADDERS", "SINGLEPASS", "MULTIPASS SINGLEPASS");

        /*- Experimental Use!  ON (=1) requests and averaged SCF over two
        states. So far only implemented for degenerate doublet-Pi states and
        used in conjunction with SOPERT. -*/
        options.add_bool("CFOUR_AV_SCF", false);

        /*- Specifies the AO basis used in the calculation. One can either
        specify a basis known to CFOUR or via BASIS=SPECIAL (=0) requests an
        arbitrary basis (see non-standard basis-set input). However, the
        latter must be available in the supplied GENBAS file. As standard
        basis sets, currently the following are available.
        **Psi4 Interface:** Recommended to use instead |mints__basis| for
        larger basis set selection and greater flexibility. When |mints__basis|
        used, |cfour__cfour_spherical| is set appropriately. -*/
        options.add_str("CFOUR_BASIS", "SPECIAL",
                        "STO-3G 3-21G 4-31G 6-31G 6-31G* 6-31G** 6-311G 6-311G* 6-311G** DZ DZP TZ TZP TZ2P PVDZ PVTZ "
                        "PVQZ PV5Z PV6Z PCVDZ PCVTZ PCVQZ PCV5Z PCV6Z AUG-PVDZ AUG-PVTZ AUG-PVTZ AUG-PVQZ AUG-PV5Z "
                        "AUG-PV6Z D-AUG-PVDZ D-AUG-PVTZ D-AUG-PVQZ D-AUG-PV5Z D-AUG-PV6Z cc-pVDZ cc-pVTZ cc-pVQZ "
                        "cc-pV5Z cc-pV6Z cc-pCVDZ cc-pCVTZ cc-pCVQZ cc-pCV5Z cc-pCV6Z PWCVDZ PWCVTZ PWCVQZ PWCV5Z "
                        "PWCV6Z PwCVDZ PwCVTZ PwCVQZ PwCV5Z PwCV6Z svp dzp tzp tzp2p qz2p pz3d2f 13s9p4d3f WMR ANO0 "
                        "ANO1 ANO2 EVEN_TEMPERED SPECIAL");

        /*- experimental use -*/
        // BREIT

        /*- Specifies the convergence criterion in Brueckner based CC
        calculations. The calculation is considered to be converged when the
        absolute value of largest single excitation amplitudes falls below
        $10^N$, where NNN is the value associated with the keyword. -*/
        options.add_int("CFOUR_BRUCK_CONV", 4);

        /*- Specifies whether Brueckner orbitals are to be determined for
        the specified CC method. OFF(=0) Brueckner orbitals are not to be
        determined, ON (=1) they are to be determined. -*/
        options.add_bool("CFOUR_BRUECKNER", false);

        // experimental use
        // BUFFERSIZE

        /*- Defines the level of calculation to be performed.
        **Psi4 Interface:** Keyword set from argument of computation
        command: CCSD if ``energy('c4-ccsd')``, *etc.* See :ref:`Energy
        (CFOUR) <table:energy_cfour>` and :ref:`Gradient (CFOUR)
        <table:grad_cfour>`. for all available. -*/
        options.add_str("CFOUR_CALC_LEVEL", "SCF",
                        "SCF HF MBPT(2) MP2 MBPT(3) MP3 SDQ-MBPT(4) SDQ-MP4 MBPT(4) MP4 CCD CCSD CCSD(T) CCSDT-1 "
                        "CCSDT-1b CCSDT-2 CCSDT-3 CCSDT-4 CCSDT CC2 CC3 QCISD QCISD(T) CID CISD UCC(4) B-CCD");

        /*- The number of records held in the i/o cache used by the post-SCF
        programs. The maximum number of records which can be held is 100. -*/
        options.add_int("CFOUR_CACHE_RECS", 10);

        // CCORBOPT
        // experimental use

        /*- Specifies the convergence criterion for the CC amplitude
        equations. The amplitudes are considered to be converged when the
        maximum of all (absolute) changes in the amplitudes is less than
        $10^N$, where $N$ is the value associated with the keyword. -*/
        options.add_int("CFOUR_CC_CONV", 7);

        /*- Specifies the maximum number of expansion vectors used in the
        iterative subspace to enhance convergence in the solution of the CC
        equations. -*/
        options.add_int("CFOUR_CC_EXPORDER", 5);

        /*- Specifies the type of convergence acceleration used to solve the
        CC equations. RLE (=0) uses the RLE methods of Purvis and Bartlett,
        DIIS (=1) uses the DIIS approach by Pulay, NOJACOBI (=2) uses RLE
        with continuous extrapolation, OFF (=3) uses no convergence
        acceleration. In general, DIIS provides the best results and is
        recommended, while OFF often results in poor convergence and thus
        cannot be recommended. -*/
        options.add_str("CFOUR_CC_EXTRAPOLATION", "DIIS", "RLE DIIS NOJACOBI OFF");

        /*- Specifies the maximum number of iterations in solving the CC
        amplitude equations. -*/
        options.add_int("CFOUR_CC_MAXCYC", 50);

        /*- Specifies which CC program is used. The available options are
        VCC (=0), ECC (=1), MRCC (=2), and EXTERNAL (=3). The default for
        all calculations is currently VCC which requests usage of ``xvcc``, but
        in many cases (e.g., for CCSD and CCSD(T)) ECC should be preferred
        due to the better performance of ``xecc`` (available currently for CCSD,
        CCSD+T, CCSD(T), and closed-shell CCSDT-n, CC3, and CCSDT). MRCC and
        External are intended for CC programs outside the CFOUR suite, e.g.,
        the general CC module mrcc written by M. Kallay (Budapest, Hungary).
        Default: VCC Note: Using the option ECC is not recommended for ROHF
        gradients. That is, if you are doing a geometry optimization with
        ROHF as your reference wave function then it is safe to use the
        option VCC.
        **Psi4 Interface:** Keyword set according to best practice for the
        computational method |cfour__cfour_calc_level|, reference
        |cfour__cfour_reference| (NYI) and derivative level
        |cfour__cfour_deriv_level| according to Table :ref:`Best Practices
        <table:cfour_cc_program>` when method specified by argument to
        computation command (*e.g.*, when ``energy('c4-ccsd')`` requested
        but not when ``energy('cfour')`` requested). Value can always be set
        explicitly. -*/
        options.add_str("CFOUR_CC_PROGRAM", "VCC", "VCC ECC NCC MRCC EXTERNAL");

        /*- Specifies the molecular charge.
        **Psi4 Interface:** Keyword set from active molecule. -*/
        options.add_int("CFOUR_CHARGE", 0);

        /*- Specifies the convergence threshold as :math:`10^{-N}` for CIS
        calculations. -*/
        options.add_int("CFOUR_CIS_CONV", 5);

        // COMM_SIZE
        // experimental use

        /*- Signifies that one or more "continuum" orbitals should be added
        to the calculation. VIRTUAL and DVIRTUAL specify one or two orbital
        which should be initially unoccupied (in the SCF calculation), while
        OCCUPIED and DOCCUPIED specify one or two orbitals which should be
        initially occupied. -*/
        options.add_str("CFOUR_CONTINUUM", "NONE", "NONE VIRTUAL DVIRTUAL OCCUPIED DOCCUPIED");

        /*- Specifies the contraction scheme used by the integral and
        integral derivative program. SEGMENTED (=0) uses a segmented
        contraction scheme; GENERAL (=1) uses a general contraction scheme,
        and UNCONTRACTED (=2) uses the corresponding uncontracted sets. Note
        that even for truly segmented basis sets, the integral programs run
        significantly faster in the GENERAL mode. -*/
        options.add_str("CFOUR_CONTRACTION", "GENERAL", "SEGMENTED GENERAL UNCONTRACTED");

        /*- Identical to |cfour__cfour_geo_conv|. -*/
        options.add_int("CFOUR_CONVERGENCE", 4);

        /*- Specifies the type of coordinates used in the input file ZMAT.
        Value INTERNAL (=0) means that the geometry is supplied in the
        usual Z-matrix format, while CARTESIAN (=1) means that the geometry
        is given in Cartesian coordinates. A third option is XYZINT (=2) for
        which a Z-matrix connectivity is defined, but with values of the
        internal coordinates defined implicitly by supplying Cartesian
        coordinates. Note that geometry optimizations are currently only
        possible for INTERNAL and XYZ2INT.
        **Psi4 Interface:** Keyword set from active molecule, always CARTESIAN.
        Above restrictions on geometry optimizations no longer apply. -*/
        options.add_str("CFOUR_COORDINATES", "INTERNAL", "INTERNAL CARTESIAN XYZINT");

        /*- Specifies the core orbitals used in a TCSCF calculation and has
        to be used in combination with the keyword |cfour__cfour_active_orbi|. The core
        orbitals are specified by either NIRREP or 2*NIRREP integers
        specifying the number of core orbitals of each symmetry type, where
        NIRREP is the number of irreducible representations in the
        computational point group. If there are no orbitals of a particular
        symmetry type a zero must be entered. For more information and an
        example see |cfour__cfour_occupation|. -*/
        options.add("CFOUR_CORE_ORBITALS", new ArrayType());

        /*- Specifies the convergence criterion for the iterative solution
        of the CPHF and Z-vector equations. The solutions are considered to
        be converged when the residual norm of the error vector falls below
        $10^N$. -*/
        options.add_int("CFOUR_CPHF_CONVER", 12);

        /*- Specifies the maximum number of cycles allowed for the solution
        of the CPHF- and/or Z-vector equations. -*/
        options.add_int("CFOUR_CPHF_MAXCYC", 64);

        /*- Specifies whether or not Hessian matrix is transformed
        (nonlinearly) to curvilinear internal coordinates. A value of 0 (or
        OFF) turns the transformation off if the analytic force constants
        are not available, while it is always performed if CURVILINEAR=1 (or
        ON). Values higher than 1 (or NO) unconditionally turn the
        transformation off.(Default: ON if analytic Hessian is available,
        OFF otherwise). -*/
        options.add_bool("CFOUR_CURVILINEAR", true);

        /*- Specifies whether the diagonal Born-Oppenheimer correction
        (DBOC) to the energy is evaluated (ON =1) or not (OFF =0). DBOC
        calculations are currently only available for HF-SCF and CCSD using
        RHF or UHF reference functions. -*/
        options.add_bool("CFOUR_DBOC", false);

        /*- Specifies whether the Dipole Coupling Tensor (DCT) is calculated
        (ON =1) or not (OFF =0). -*/
        options.add_bool("CFOUR_DCT", false);

        /*- Specifies whether or not energy derivatives are to be calculated
        and if so whether first or second derivatives are computed. ZERO (=
        0) derivatives are not calculated, FIRST (=1) first derivatives are
        calculated, SECOND (=2) second derivatives are calculated.  Note
        that this keyword usually needs not be set in any calculation since
        it is automatically set if the appropriate other options in the
        CFOUR namelist are turned on.
        **Psi4 Interface:** Keyword set from type of computation command:
        ZERO if :py:func:`~driver.energy`, FIRST if
        :py:func:`~driver.gradient` or :py:func:`~driver.optimization`,
        *etc.* -*/
        options.add_str("CFOUR_DERIV_LEVEL", "ZERO", "ZERO FIRST SECOND");

        /*- Specifies whether orbital-relaxed (RELAXED =0) or
        orbital-unrelaxed (UNRELAXED =1) derivatives are computed in the CC
        calculation. -*/
        options.add_str("CFOUR_DIFF_TYPE", "RELAXED", "RELAXED UNRELAXED");

        // DIRECT
        // experimental use

        // DIAG_MRCC
        // experimental use

        /*- Specifies which molecular orbitals will be dropped from the
        post-SCF calculation. The orbitals are numbered in ascending order
        from the most stable (negative energy) to the most unstable (largest
        positive energy). Individual orbitals must be separated with a dash,
        while x>y means orbitals x through y inclusive. For example, the
        string ``1>10-55-58>64``, would result in orbitals
        1,2,3,4,5,6,7,8,9,10,55,58,59,60,61,62,63 and 64 being dropped. For
        UHF calculations, the appropriate orbitals are deleted for both spin
        cases. No dropped virtual MOs are currently allowed for gradient or
        property calculations.
        **Psi4 Interface:** The array above is specified in PSI as
        (white space tolerant) [1,2,3,4,5,6,7,8,9,10,55,58,59,60,61,62,63,64]. -*/
        options.add("CFOUR_DROPMO", new ArrayType());

        // EA_CALC
        // experimental use

        // EA_SYM
        // experimental use

        /*- Specifies whether effective core potentials (pseudopotentials)
        are used (ON, =1) or not (OFF, =0). -*/
        options.add_bool("CFOUR_ECP", false);

        /*- Specifies which eigenvector of the totally symmetric part of the
        block-factored Hessian is to be followed uphill in a transition
        state search. Eigenvectors are indexed by their eigenvalues -- the
        lowest eigenvalue is 1, the next lowest is 2, etc. The default is 1,
        which should always be used if you are not looking for a specific
        transition state which you know corresponds to motion along a
        different mode. In the future, relatively sophisticated generation
        of a guessed eigenvector will be implemented, but this is the way
        things are for now. Of course, this keyword has no
        meaning if |cfour__cfour_method| is not set to TS. -*/
        options.add_int("CFOUR_EIGENVECTOR", 1);

        /*- Experimental use, ON = 1 requests the evaluation of electrical
        anharmonicities -*/
        options.add_bool("CFOUR_EL_ANHARM", false);

        /*- Specifies the threshold used in converging CC-LR/EOM-CC
        calculations. The iterative diagonalization is continued until the
        RMS residual falls below $10^{-N}$ with $N$ as the value specified with
        this keyword. -*/
        options.add_int("CFOUR_ESTATE_CONV", 5);

        // EOM_NSING
        // experimental use

        // EOM_NTRIP
        // experimental use

        /*- Controls whether non-iterative triples corrections are applied
        after various types of EOM-CCSD calculation. Works with |cfour__cfour_excite| set to EOMIP, might
        work with EOMEE, certainly doesn't work with EOMEA. Use with great
        caution, preferably after having a few drinks. -*/
        options.add_bool("CFOUR_EOM_NONIT", false);

        ///*- For experimental use only. Selects the iterative diagonalization
        // algorithm for the EOMEE calculations. If set to DAVIDSON, the
        // general modified Davidson technique is used. If set to MULTIROOT, a
        // multi-root Davidson approach is invoked that evaluates all roots of
        // a symmetry block simultaneously. This approach is much more stable
        // if the roots are energetically close to each other. -*/
        // options.add_str("CFOUR_EOM_NSTATES", "", "DAVIDSON MULTIROOT");

        ///*- Selects the excited state the EOMEE properties are calculated
        // for. Only valid if EOM_NSTATES = MULTIROOT is set. It always refers
        // to the corresponding state of the last symmetry block considered. -*/
        // options.add_int("CFOUR_EOM_PROPSTA");

        // EOMFOLLOW
        // experimental use

        // ESTATE_DIAG
        // experimental use

        // ESTATE_LOCK
        // experimental use

        /*- The maximum number of expansion vectors used in the solution of
        EOMCC equations (Default: 20, hard-coded to 4 in triples
        calculations) -*/
        options.add_int("CFOUR_ESTATE_MAXCYC", 20);

        /*- This keyword applies only to EOM-CC calculations and specifies
        whether any excited or ionized state one-electron properties are to
        be calculated. Proper use of this keyword requires a relatively
        advanced knowledge of quantum chemistry and the available options
        are discussed here. The options are: OFF (=0) [no properties or
        transition moments are calculated]; EXPECTATION (=1) [transition
        moments and dipole strengths are calculated along with selected
        one-electron properties which are evaluated as expectation values];
        UNRELAXED (=2) [selected one-electron properties are calculated in
        an approximation that neglects relaxation of molecular orbitals];
        RESPONSE (=3) [selected one-electron properties are calculated as
        analytic first derivatives of the energy]. Except for EOMCC
        calculations on two-electron systems (which are exact), properties
        obtained by the three approaches will not be equivalent. The default
        value for this keyword is slightly complicated. For TDA
        calculations, the default is EXPECTATION since the evaluation of
        transition moments involves only a negligible amount of additional
        computation relative to the evaluation of the excitation energies.
        For EOMCC, the default is OFF since evaluation of any transition
        moments or properties requires approximately twice the computational
        time. Transition moments and dipole strengths are evaluated by
        default for all values of ESTATE_PROP other than OFF. -*/
        options.add_str("CFOUR_ESTATE_PROP", "", "OFF EXPECTATION UNRELAXED RESPONSE");

        /*- Specifies the number of excited states which are to be
        determined in each irreducible representation of the computational
        subgroup. The program attempts to find all of the lowest roots, but
        this is not guaranteed because the eigenvalue problem is not solved
        by direct matrix diagonalization, but rather by an iterative
        (modified Davidson) algorithm. For excited state gradient
        calculations, only one root (clearly) is used. In such a case, one
        and only one non-zero entry in the string can be used, and this
        value is usually set to one (*i.e.* 0/1/0/0). (However
        sometimes one wants to calculate the gradient for, say, the second
        root of a given symmetry, and in such a case, one could use
        0/2/0/0. What happens is that both roots are calculated,
        but only the second one is used in the subsequent density matrix and
        gradient calculation.) The format used for this keyword is identical
        to that used in |cfour__cfour_occupation|. For example, for a
        computational subgroup having four symmetry species, the string
        3/1/0/2 specifies that 6 total roots should be searched
        for, three in the first block, one in the second block, and two in
        the fourth block. It is also important to note that the ``%excite*``
        input, if present, takes precedence over this keyword.
        Default: All zeros.
        **Psi4 Interface:** The array above is specified in PSI as
        (white space tolerant) [3,1,0,2]. -*/
        options.add("CFOUR_ESTATE_SYM", new ArrayType());

        /*- Specifies whether just the excitation energies (OFF, =0) or in
        addition transition moments (EXPECTATION, =1) are calculated. Note
        that this keyword should not be used in excited-state calculations
        involving analytic gradients and that transition moments are
        essentially only available for EOM-CCSD/CCSD-LR. -*/
        options.add_str("CFOUR_ESTATE_TRANS", "OFF", "OFF EXPECTATION");

        /*- Tells the program, in the course of a geometry optimization, to
        calculate the Hessian explicitly every N cycles. 0 means never
        calculated explicitly.
        **Psi4 Interface:** Geometry optimizations run through PSI (except in
        sandwich mode) use PSI's optimizer and so this keyword has no effect.
        Use :ref:`optking <apdx:optking>` keywords instead,
        particularly |optking__full_hess_every|. -*/
        options.add_int("CFOUR_EVAL_HESS", 0);

        /*- Specifies in CC calculations using mrcc the excitation level if
        the calculation level has been chosen as CC(n), CI(n), or CCn(n). -*/
        options.add_int("CFOUR_EXCITATION", 0);

        /*- Specifies the type of EOM-CC/LR-CC treatment to be performed.
        Available options are NONE (=0), EOMEE (=3, the EOM-CC/CC-LR
        approach for the treatment of excited states), EOMIP (=4, the
        EOM-CC/CC-LR approach for the treatment of ionized states), EOMEA
        (=7, the EOM-CC/CC-LR approach for the treatment of
        electron-attached states). -*/
        options.add_str("CFOUR_EXCITE", "NONE", "NONE EOMEE EOMIP EOMEA");

        /*- Specifies the strength of a Fermi-Contact perturbation as
        required for finite-field calculations of spin densities and the FC
        contributions to indirect spin-spin coupling constants. The value
        must be specified as an integer and the FC strength used by the
        program will be the value of the keyword $\times 10^{-6}$. The atom for
        which the FC perturbation is switched on is specified in the ZMAT
        file after the CFOUR command line and potential basis set input, as
        follows

        %spin density
         N

        with N as the number of atom (in (X5,I3) format) in the order they
        are written by JODA to the MOL file. Be aware that for some atoms,
        the calculation has to be run in lower symmetry or even without
        symmetry. (Default : 0) -*/
        options.add_int("CFOUR_FC_FIELD", 0);

        /*- Specifies the algorithm used to compute the harmonic force
        constants in finite-difference calculations.GRADONLY (=0) evaluates
        the force constants and dipole moment derivatives by numerical
        differentiation of analytic gradients; ENERONLY (=1) evaluates the
        force constants by second differences of energies (dipole moment
        derivatives are not evaluated); while MIXED (=2) evaluates 1x1
        blocks of symmetry-blocked force constants by second differences pf
        energies and all other elements by first differences of gradients.
        the GRADONLY and MIXED approaches may, of course, only be used hwen
        using computational methods for which analytic gradients are
        available. -*/
        options.add_str("CFOUR_FD_CALCTYPE", "GRADONLY", "GRADONLY ENERONLY MIXED");

        /*- Requests that only vibrational frequencies of certain symmetry
        types are evaluated in a VIBRATION=FINDIF calculation. The numbers
        of the irreducible representations for which vibrational analysis is
        to be performed are separated by slashes. For example,
        FD_IRREP=1/3/4 means compute the frequencies of modes transforming
        as the first, third, and fourth irreducible representations. If a
        symmetry is specified for which there are no vibrational modes, the
        program will terminate. The labels of the irreducible
        representations for this keyword are not usually the same as those
        used in the rest of the calculation. Moreover, for some point
        groups, for example, those of linear molecules, the two sets of
        labels refer to different subgroups. There is as yet no
        straightforward way to determine what they will be without starting
        a calculation. If one runs the ``xjoda`` and then the ``xsymcor``
        executables, the relevant irreducible representations will be
        listed. If all vibrational frequencies are desired, this keyword
        need not be included.  Default : compute vibrational frequencies for
        all irreducible representations -*/
        options.add("CFOUR_FD_IRREPS", new ArrayType());

        /*- Specifies whether or not rotational degrees of freedoms are
        projected out from the symmetry-adapted coordinates in a finite
        difference calculations. ON (=0) uses rotationally projected
        coordinates, while OFF (=1) retains the rotational degrees of
        freedom. At a stationary point on the potential energy surface, both
        options will give equivalent harmonic force fields, but OFF should
        be used at non-stationary points. -*/
        options.add_str("CFOUR_FD_PROJECT", "ON", "ON OFF");

        /*- Specifies the step length in mass-weighted coordinates (in
        :math:`10^{-4} amu^{1/2} bohr` ) used in generating the force constant matrix
        by finite difference of Cartesian gradients. -*/
        options.add_int("CFOUR_FD_STEPSIZE", 5);

        /*- In finite difference calculations using the FINDIF option, this
        keyword specifies the point group to be used in generating the
        symmetry-adapted vibrational coordinates. FULL (= 0) specifies the
        full molecular point group, COMP (= 1) specifies the Abelian
        subgroup used in the electronic structure calculation. -*/
        options.add_str("CFOUR_FD_USEGROUP", "FULL", "FULL COMP");

        /*- This specifies the physical length (in integer words) of the
        records used in the word-addressable direct access files used by
        CFOUR. This value should always be chosen as a multiple of 512
        bytes, as your local system manager certainly understands. -*/
        options.add_int("CFOUR_FILE_RECSIZ", 2048);

        /*- This option allows the splitting of files. Input is required
        in the form N1/N2/N3/N4/N5, where N1, N2, N3, N4, and N5 specify
        the number of files in which ``MOINTS``, ``GAMLAM``, ``MOABCD``,
        ``DERINT``, and ``DERGAM`` are split, respectively. -*/
        options.add_str("CFOUR_FILE_STRIPE", "0/0/0/0/0");

        /*- Specifies the field strength for a perturbation (defined within
        a ``%perturbation`` section). The value must be given as an integer, and
        the field strength used by the program will be then the value of the
        keyword $\times 10^{-6}$. -*/
        options.add_int("CFOUR_FINITE_PERTURBATION", 0);

        /*- This option is used to control the algorithm used for
        construction of the Fock matrix in SCF calculations. PK (=0) uses
        the PK-supermatrix approach while AO (=1) constructs the matrix
        directly from the basis function integrals. In general, PK is
        somewhat faster, but results in considerable use of disk space when
        out-of-core algorithms are required. (Default: FOCK). -*/
        options.add_str("CFOUR_FOCK", "", "PK AO");

        /*- FREQ_ALGORIT experimental use -*/
        options.add_str("CFOUR_FREQ_ALGORITHM", "STANDARD", "STANDARD PARALLEL");

        /*- Specifies whether in the correlation treatment all electron (OFF
        =0) or only the valence electrons (ON =1) are considered. This
        keyword provides an alternative to the |cfour__cfour_dropmo| keyword, as it allows
        frozen-core calculation without explicitly specifying the
        corresponding inner-shell orbitals. -*/
        options.add_bool("CFOUR_FROZEN_CORE", false);

        /*- Specifies whether in the correlation treatment all virtual
        orbitals (OFF =0) or only a subset of virtual orbitals (ON =1) are
        used. In the latter case, the threshold for deleting virtual
        orbitals based on the orbital energy needs to be specified in a
        ``%frozen_virt`` section. -*/
        options.add_bool("CFOUR_FROZEN_VIRT", false);

        /*- Used to control the handling and storage of two-particle density
        matrix elements with four virtual indices $\Gamma(abcd)$. DISK (=0)
        directs the program to calculate and store all elements of
        $\Gamma(abcd)$, while DIRECT (=1) tells the program to use
        alternative algorithms in which $\Gamma(abcd)$ is calculated and
        used "on the fly". Note that this option might be not available
        for all type of calculations. -*/
        options.add_str("CFOUR_GAMMA_ABCD", "DISK", "DISK DIRECT");

        // GAMMA_ABCI
        // see GAMMA_ABCD

        /*- This keyword applies only to Hydrogen and Helium atoms and
        specifies the number of contracted Gaussian functions per shell.
        There is usually no need to use this keyword, but it can be useful
        for using a subset of the functions in a particular entry in the
        ``GENBAS`` file, particularly for generally contracted WMR basis sets.
        For example, if entry H:BASIS in the ``GENBAS`` file contains 7
        contracted s functions, 4 p functions and a single d function, then
        setting GENBAS_1=730 would eliminate the last p function and the d
        function. Default: use the unaltered ``GENBAS`` entry. -*/
        options.add_str("CFOUR_GENBAS_1", "");

        /*- This keyword performs the same function as |cfour__cfour_genbas_1|
        above, but applies to second-row atoms. -*/
        options.add_str("CFOUR_GENBAS_2", "");

        /*- This keyword performs the same function as |cfour__cfour_genbas_1| and
        |cfour__cfour_genbas_2| , but applies to third-row atoms. -*/
        options.add_str("CFOUR_GENBAS_3", "");

        /*- This keyword performs the same function as |cfour__cfour_genbas_1| ,
        |cfour__cfour_genbas_2| , and |cfour__cfour_genbas_3| , but applies
        to fourth-row atoms. -*/
        options.add_str("CFOUR_GENBAS_4", "");

        /*- Specifies the convergence criterion for geometry optimization.
        The optimization terminates when the RMS gradient is below $10^{-N}$
        Hartree/bohr, where $N$ is the specified value.
        **Psi4 Interface:** Geometry optimizations run through PSI (except in
        sandwich mode) use PSI's optimizer and so this keyword has no effect.
        Use :ref:`optking <apdx:optking>` keywords instead,
        particularly |optking__g_convergence| =CFOUR, which should be equivalent
        except for different internal coordinate definitions. -*/
        options.add_int("CFOUR_GEO_CONV", 5);

        /*- Specifies largest step (in millibohr) which is allowed in
        geometry optimizations.
        **Psi4 Interface:** Geometry optimizations run through PSI (except in
        sandwich mode) use PSI's optimizer and so this keyword has no effect.
        Use :ref:`optking <apdx:optking>` keywords instead,
        particularly |optking__intrafrag_step_limit|. -*/
        options.add_int("CFOUR_GEO_MAXSTEP", 300);

        /*- Specifies the used geometry optimization methods. The following
        values are permitted: NR (=0) --- straightforward Newton-Raphson
        search for minimum; RFA (=1) --- Rational Function Approximation
        search for minimum (this method can be used to find minima when the
        initial structure is in a region where the Hessian index is
        nonzero); TS (=2) Cerjan-Miller eigenvector following search for a
        transition state (can be started in a region where the Hessian index
        is not equal to unity); MANR (=3) --- Morse-adjusted Newton-Raphson
        search for minimum (very efficient minimization scheme, particularly
        if the Hessian is available); SINGLE_POINT (=5) for a single-point
        energy calculation. ENERONLY (=6) requests a geometry optimization
        based on single-point energy calculations.  Default: SINGLE-POINT
        (NR as soon as variables are marked to be optimized). -*/
        options.add_str("CFOUR_GEO_METHOD", "SINGLE_POINT", "NR RFA TS MANR SINGLE_POINT ENERONLY");

        /*- Specifies the maximum allowed number of geometry optimization cycles.
        **Psi4 Interface:** Geometry optimizations run through PSI (except in
        sandwich mode) use PSI's optimizer and so this keyword has no effect.
        Use :ref:`optking <apdx:optking>` keywords instead,
        particularly |optking__geom_maxiter|. -*/
        options.add_int("CFOUR_GEO_MAXCYC", 50);

        /*- Specifies whether gauge-including atomic orbitals are used (ON)
        or not (OFF). Default: ON for |cfour__cfour_props| =NMR  and =MAGNETIC,
        otherwise OFF -*/
        options.add_str("CFOUR_GIAO", "", "ON OFF");

        // GIMIC
        // experimental use

        /*- Keyword used to control type of grid calculation (see later
        section in this manual). Options are OFF (=0), no grid calculation;
        CARTESIAN (=1), steps are in Cartesian coordinates (which must be
        run with |cfour__cfour_coordinates| =CARTESIAN); INTERNAL (=2), steps are in Z-matrix
        internal coordinates; QUADRATURE (=3) steps are chosen for an
        integration based on Gauss-Hermite quadrature. (Default: OFF) -*/
        options.add_str("CFOUR_GRID", "OFF", "OFF CARTESIAN INTERNAL QUADRATURE");

        // GRID_ALGO
        // experimental use

        /*- Where the initial SCF eigenvectors are read from. MOREAD means
        to read from the disk (the ``JOBARC`` file) and CORE means to use a
        core Hamiltonian initial guess. If MOREAD is chosen but no disk file
        is present, the core Hamiltonian is used. (Default: MOREAD) -*/
        options.add_str("CFOUR_GUESS", "MOREAD", "MOREAD CORE");

        /*- This keyword determines which action is taken by the linear
        response program. ON (=1) the full effective Hamiltonian is
        calculated and written to disk; OFF (=0) the "lambda" linear
        response equations are solved. -*/
        options.add_bool("CFOUR_HBAR", false);

        // HESS_TYPE
        // experimental use

        /*- Control analysis of the stability of RHF, ROHF and UHF
        wavefunctions, as well as a possible search for a lower SCF
        solution. There are three possible options for this keyword. OFF
        (=0) does nothing, while ON (=1) performs a stability analysis and
        returns the number of negative eigenvalues in the orbital rotation
        Hessian. A third option, FOLLOW (=2) performs the stability
        analysis and then proceeds to rotate the SCF orbitals in the
        direction of a particular negative eigenvalue of the orbital
        rotation Hessian (see the explanation of keyword |cfour__cfour_rot_evec|), after
        which the SCF is rerun. -*/
        options.add_str("CFOUR_HFSTABILITY", "OFF", "OFF ON FOLLOW");

        // HF2_FILE
        // experimental use

        /*- This keyword can be used to significantly reduce disk i/o, and
        should be implemented very soon. The following options are
        available: OFF (= 0), no special algorithms are used (the default
        case); ALL (=1) all quantities except the $\langle ab\vert\vert
        cd\rangle$ molecular integral lists are held in core; PARTIAL (= 2),
        the T2 and T1 vectors are held in core throughout the calculation;
        (=4) all quantities except the $\langle ab\vert\vert cd\rangle$ and
        $\langle ab\vert\vert ci\rangle$ integrals are held in core; (=5)
        $\langle ij\vert\vert kl\rangle$ and $\langle ij\vert\vert
        ka\rangle$ and two-index quantities are held in core; (=6) all
        direct access files (``MOINTS``, ``GAMLAM``, etc.) are held in core. At
        present, these options have been implemented only in the energy code
        ``xvcc`` and the excitation energy code ``xvee``. (Default: 0) -*/
        options.add_str("CFOUR_INCORE", "OFF", "OFF ALL PARTIAL");

        /*- Specifies whether an input for mrcc is written (ON, =0) or not
        (OFF, =1) if |cfour__cfour_cc_program| =EXTERNAL has been specified. -*/
        options.add_bool("CFOUR_INPUT_MRCC", true);

        /*- This keyword defines what type of integral input will be written
        by ``xjoda``. VMOL (=1) has to be used with the programs of CFOUR. Using
        ARGOS (=0), input for Pitzer's ARGOS integral program will be
        written. (Default: VMOL). -*/
        options.add_str("CFOUR_INTEGRALS", "VMOL", "VMOL ARGOS");

        /*- Controls amount of debug printing performed by ``xjoda``. The higher
        the number, the more information is printed. Values of 25 or higher
        generally do not produce anything of interest to the general user.
        Do not set JODA_PRINT to 999 as this will cause the core vector to
        be dumped to disk. -*/
        options.add_int("CFOUR_JODA_PRINT", 0);

        /*- Convergence threshold for linear equations controlled by
        LINEQ_TYPE. Equations are iterated until smallest residual falls
        below $10^{-N}$, where $N$ is the value associated with this keyword. -*/
        options.add_int("CFOUR_LINEQ_CONV", 7);

        ///*- Maximum subspace dimension for linear equation solutions. -*/
        // options.add_int("CFOUR_LINEQ_EXPOR");

        /*- Determines the algorithm used to solve linear equations
        ( $\Lambda$ and derivative $T$ and $\Lambda$ ). POPLE (=0) uses
        Pople's method of successively orthogonalized basis vectors, while
        DIIS (=1) uses Pulay's DIIS method. The latter offers the practical
        advantage of requiring much less disk space, although it is not
        guaranteed to converge. Moreover, POPLE has not been tested for some
        time and should definitely be checked! (Default : DIIS) -*/
        options.add_str("CFOUR_LINEQ_TYPE", "DIIS", "POPLE DIIS");

        /*- The maximum number of iterations in all linear CC equations. -*/
        options.add_int("CFOUR_LINEQ_MAXCY", 50);

        // LINDEP_TOL

        /*- This keyword is used by the SCF program to determine if the
        orbital occupancy (by symmetry block) is allowed to change in the
        course of the calculation. ON (=1) locks the occupation to that set
        by the keyword |cfour__cfour_occupation| (or the initial guess if
        omitted); OFF (= 0) permits the occupation to change. (Default : 1
        if the occupation is specified with |cfour__cfour_occupation| and for
        second and later steps of optimizations; 0 if |cfour__cfour_occupation|
        omitted.) -*/
        options.add_bool("CFOUR_LOCK_ORBOCC", false);

        /*- Identical to |cfour__cfour_geo_maxstep|. -*/
        options.add_int("CFOUR_MAXSTEP", 300);

        /*- Specifies the amount of core memory used in integer words
        (default) or in the units specified via the keyword |cfour__cfour_mem_unit|.
        Default: 100 000 000 (approximately 381 or 762 MB for 32 or 64 bit
        machines, respectively).
        **Psi4 Interface:** Keyword set in MB from memory input command when
        given. -*/
        options.add_int("CFOUR_MEMORY_SIZE", 100000000);

        /*- Specifies the units in which the amount of requested core memory
        is given. Possible choices are INTEGERWORDS (default), kB, MB, GB,
        and TB.
        **Psi4 Interface:** Keyword set from memory input command when
        given, always MB. -*/
        options.add_str("CFOUR_MEM_UNIT", "INTEGERWORDS", "INTEGERWORDS KB MB GB TB");

        /*- Specifies the geometry optimization strategy. Four values are
        permitted: NR (=0) -- Straightforward Newton-Raphson search for
        minimum; RFA (=1) -- Rational Function Approximation search for
        minimum (this method can be used to find minima when the initial
        structure is in a region where the Hessian index is nonzero); TS (=2)
        Cerjan-Miller eigenvector following search for a transition
        state (can be started in a region where the Hessian index is not
        equal to unity); MANR (=3) -- Morse-adjusted Newton-Raphson search
        for minimum (very efficient minimization scheme, particularly if the
        Hessian is available); 4 is currently unavailable;
        SINGLE_POINT (=5) is a single point calculation.
        **Psi4 Interface:** Geometry optimizations run through PSI (except in
        sandwich mode) use PSI's optimizer and so this keyword has no effect.
        Use :ref:`optking <apdx:optking>` keywords instead,
        particularly |optking__opt_type| and |optking__step_type|. -*/
        options.add_str("CFOUR_METHOD", "SINGLE_POINT", "NR RFA TS MANR SINGLE_POINT");

        /*- Specifies the type of MRCC calculation. MK performs a MR-CC
        calculation based on Mukherjee's ansatz. -*/
        options.add_bool("CFOUR_MRCC", false);

        /*- Specifies the spin multiplicity.
        **Psi4 Interface:** Keyword set from active molecule. -*/
        options.add_int("CFOUR_MULTIPLICITY", 1);

        /*- Calculation of non-adiabatic coupling. In case of ON (=1) the
        method by Ichino, Gauss, Stanton is used to obtain the lambda
        coupling, while in case of LVC (=3) the lambda coupling is computed
        by means of the algorithm by Tajti and Szalay. Furthermore, NACV (=2)
        requests the computation of the full non-adiabatic coupling. Note
        that for calculations using LVC or NACV
        options the multiroot diagonalization has to be used, as requested
        via the keyword CFOUR_EOM_NSTATES (dne?) =MULTIROOT. -*/
        options.add_str("CFOUR_NACOUPLING", "OFF", "ON NACV LVC");

        /*- Specifies what to do if negative eigenvalues are encountered in
        the totally symmetric Hessian during an NR or MANR
        geometry-optimization search. If ABORT (=0), the job will
        terminate with an error message; if SWITCH (=1) the program
        will just switch the eigenvalue to its absolute value and keep
        plugging away (this is strongly discouraged!); and if RFA
        (=2), the keyword |cfour__cfour_geo_method| is switched to RFA internally and the
        optimization is continued.
        **Psi4 Interface:** Geometry optimizations run through PSI (except in
        sandwich mode) use PSI's optimizer and so this keyword has no effect.
        Use :ref:`optking <apdx:optking>` keywords instead. -*/
        options.add_str("CFOUR_NEGEVAL", "ABORT", "ABORT SWITCH RFA");

        /*- All components of spherical AO's are normalized to 1. This
        feature can help with numerical convergence issues if AO integrals
        are involved. Currently only working for single-point energy
        calculations. -*/
        options.add_bool("CFOUR_NEWNORM", false);

        /*- Specifies whether the reference function used in the correlation
        energy calculation satisfies the (spin-orbital) HF equations or not.
        Usually there is no need to set this parameter (OFF = 0 and ON =1),
        since standard non-HF reference functions (QRHF and ROHF) set this
        flag automatically. -*/
        options.add_bool("CFOUR_NONHF", false);

        /*- Specifies how many t amplitudes will be printed for each spin
        case and excitation level. For =N, The largest N amplitudes for each spin
        case and excitation level will be printed. -*/
        options.add_int("CFOUR_NTOP_TAMP", 15);

        /*- Specifies the orbital occupancy of the reference function in
        terms of the occupation numbers of the orbitals and their
        irreducible representations. The occupancy is specified by either
        NIRREP or 2*NIRREP integers specifying the number of occupied
        orbitals of each symmetry type, where NIRREP is the number of
        irreducible representations in the computational point group. If
        there are no orbitals of a particular symmetry type a zero must be
        entered. If the reference function is for an open-shell system, two
        strings of NIRREP occupation numbers separated by a slash are input
        for the $\alpha$ and $\beta$ sets of orbitals.  An example of the use of
        the OCCUPATION keyword for the water molecule would be
        OCCUPATION=3-1-1-0. For the :math:`^2A_1` water cation, an open-shell
        system, the keyword would be specified by
        OCCUPATION=3-1-1-0/2-1-1-0. It should be noted that the ``xvmol``
        integral program orders the irreducible representations in a strange
        way, which most users do not perceive to be a logical order. Hence,
        it is usually advisable initially to run just a single point
        integral and HF-SCF calculation in order to determine the number and
        ordering of the irreducible representations.  The occupation keyword
        may be omitted, in which case an initial orbital occupancy is
        determined by diagonalization of the core Hamiltonian. In many
        cases, HF-SCF calculations run with the core Hamiltonian guess will
        usually converge to the lowest energy HF-SCF solution, but this
        should not be blindly assumed.  (Default: The occupation is given
        by the core Hamiltonian initial guess).
        **Psi4 Interface:** The arrays above are specified in PSI as
        (white space tolerant) [3,1,1,0] and [[3,1,1,0],[3,0,1,0]]. -*/
        options.add("CFOUR_OCCUPATION", new ArrayType());

        /*- Specifies which kind of open-shell CC treatment is employed. The
        default is a spin-orbital CC treatment (SPIN-ORBITAL =1) which is
        the only possible choice for UHF-CC schemes anyways. For ROHF-CC
        treatments, the possible options are beside the standard
        spin-orbital scheme a spin-restricted CC approach (SR-CC=3), as well
        as a corresponding linear approximation (which in the literature
        usually is referred to as partially-spin-adapted CC scheme)
        (PSA-CC=1). SR-CC and PSA-CC are within the CCSD approximation
        restricted to excitations defined by the first-order interacting
        space arguments. With the keywords PSA-CC_FULL (=2) or SR-CC_FULL (=6)
        inclusion of the so called "pseudo-triples" beyond the first-order
        interacting space is also possible.  The two-determinant CC method
        for open-shell singlet states can be activated by TD-CC (=8). -*/
        options.add_str("CFOUR_OPEN-SHELL", "SPIN-ORBITAL", "SPIN-ORBITAL SR-CC PSA-CC_FULL SR-CC_FULL TD-CC");

        /*- Identical to |cfour__cfour_geo_maxcyc|. -*/
        options.add_int("CFOUR_OPT_MAXCYC", 50);

        /*- Specifies the type of molecular orbitals used in post-HF
        calculations. STANDARD (=0) requests usage of the orbitals (from a
        corresponding HF-SCF calculation) without any modification. These
        are in the case of RHF/UHF the usual canonical HF orbitals and in
        the case of ROHF calculations the standard ROHF-orbitals with equal
        spatial parts for both the $\alpha$ and the $\beta$ spin orbitals.
        SEMICANONICAL (=1) forces in ROHF type calculations a transformation
        to so-called semicanonical orbitals which diagonalize the
        occupied-occupied and virtual-virtual blocks of the usual
        Fock-matrices. The use of semicanonical orbitals is, for example,
        required for ROHF-CCSD(T) calculations and for those calculations
        also automatically set. LOCAL requests a localization of the HF
        orbitals and this is currently done according to the Pipek-Mezey
        localization criterion.  Note that it is strongly recommended not to
        use this keyword unless you know what are you doing.  Default:
        STANDARD except for ROHF-CCSD(T) and ROHF-MP4 calculations for which
        SEMICANONICAL is the default. -*/
        options.add_str("CFOUR_ORBITALS", "STANDARD", "STANDARD SEMICANONICAL");

        // PARALLEL
        // experimental use

        // PARA_PRINT
        // experimental use

        // PARA_INT
        // experimental use

        /*- Specifies the type of perturbed orbitals used in energy
        derivative calculations. STANDARD means that the gradient
        formulation assumes that the perturbed orbitals are not those in
        which the (perturbed) Fock matrix is diagonal. CANONICAL means that
        the perturbed orbitals are assumed to be canonical. This keyword is
        set automatically to CANONICAL in derivative calculations with
        methods which include triple excitations (MBPT[4]/MP4, CCSD+T[CCSD],
        CCSD[T], QCISD[T] and all iterative schemes like CCSDT-n and CC3)
        apart from CCSDT. IJ_CANONICAL requests a canonical
        perturbed-orbital treatment only for the occupied-occupied block of
        the unperturbed density matrix in analytic derivative calculations.
        For testing purposes, it is possible to force the use standard
        perturbed orbitals even in case of iterative triple excitations via
        the option FORCE_STANDA (dne?).  Note also that in case of unrelaxed
        derivatives standard orbitals must be used.  Default : STANDARD for
        all methods without triples (except CCSDT), CANONICAL for all
        methods with triples in case of relaxed derivatives. -*/
        options.add_str("CFOUR_PERT_ORB", "", "STANDARD CANONICAL IJ_CANONICAL");

        /*- Specifies either single (=1, or SINGLE) or double (=2, DOUBLE)
        sided numerical differentiation in the finite difference evaluation
        of the Hessian. Two-sided numerical differentiation is considerably
        more accurate than the single-sided method, and its use is strongly
        recommended for production work. -*/
        options.add_str("CFOUR_POINTS", "DOUBLE", "SINGLE DOUBLE");

        /*- Controls the amount of printing in the energy and energy
        derivative calculation programs. Using a value of 1 will produce a
        modest amount of additional output over the default value of 0,
        which includes some useful information such as SCF eigenvectors,
        Fock matrix elements, etc. -*/
        options.add_int("CFOUR_PRINT", 0);

        /*- Specifies whether and which molecular property is calculated.
        OFF (=0) means that no property is calculated, FIRST_ORDER (=1)
        requests computation of various one-electron first-order properties
        (e.g., dipole moment, quadrupole moment, electric field gradient,
        spin densities,etc.), SECOND_ORDER (=2, in the next release replaced
        by STAT_POL) computes static electric polarizabilities, DYNAMICAL
        (=7, in the next release replaced by DYN_POL) requests the
        calculation of frequency-dependent polarizabilities (note that here
        an additional input of the frequency is required), NMR (=5) requests
        the calculation of NMR chemical shifts/chemical shielding tensors
        (by default using GIAOs), J_FC requests the calculation of the
        Fermi-Contact contribution to indirect spin-spin coupling constants,
        J_SD the calculation of the corresponding spin-dipole contribution,
        and J_SO the calculation of the corresponding spin-orbit
        contribution to J; HYPERPOL (=22) invokes a calculation of static
        hyperpolarizabilities, DYN_HYP (=23) requests the calculation of
        frequency-dependent hyperpolarizabilities, SHG (=24) the calculation
        of hyperpolarizabilities related to the second-harmonic
        generation, OPT_REC (=25) the computation of hyperpolarizabilities
        related to optical rectification, VERDET (=26) the calculation of
        Verdet constants. -*/
        options.add_str("CFOUR_PROPS", "OFF", "OFF FIRST_ORDER SECOND_ORDER NMR HYPERPOL DYN_HYP SHG OPT_REC VERDET");

        /*- Allows storage of property integrals computed in ``xvdint`` on
        internal files (e.g., ``MOINTS`` and ``GAMLAM``, default choice INTERNAL,
        =0) or on external files (EXTERNAL, =1). -*/
        options.add_str("CFOUR_PROP_INTEGRAL", "INTERNAL", "INTERNAL EXTERNAL");

        /*- The presence of this keyword specifies that a QRHF based CC
        calculation, or alternatively, an SCF calculation that uses the
        |cfour__cfour_qrhfgues| option, is to be performed. -*/
        options.add("CFOUR_QRHF_GENERAL", new ArrayType());

        /*- If this keyword is set to ON (=1), then the QRHF orbitals
        specified by the |cfour__cfour_qrhf_general|, |cfour__cfour_qrhf_orbital|
        and CFOUR_QRHF_SPIN (nyi?) keywords
        are used as a starting guess for a restarted SCF procedure. This can
        be an extremely useful way to converge "difficult" SCF solutions,
        such as those that correspond to states that are not the lowest
        states of a given symmetry. Note that when this option is used, the
        calculation that is performed is not a QRHF-CC calculation; it is
        instead a UHF-based or ROHF-based calculation, depending on what
        type of reference is specified by the |cfour__cfour_reference| keyword. The QRHF
        aspect of the calculation is used simply as a device to converge the
        orbitals. -*/
        options.add_bool("CFOUR_QRHFGUES", false);

        /*- By default, in QRHF calculations, electrons are removed from the
        highest occupied orbital in a symmetry block (symmetry block HOMO),
        while electrons are added to the lowest unoccupied orbital within a
        symmetry block (symmetry block LUMO). The purpose of the
        QRHF_ORBITAL keyword is to allow additional flexibility in choosing
        which orbitals will have their occupation numbers altered. The value
        of this keyword gives the offset with respect to the default orbital
        for the orbital which will be depopulated (or populated) in QRHF-CC
        calculations. For calculations involving more than one removal or
        addition of electrons, values are separated by commas and correspond
        to the |cfour__cfour_qrhf_general| input on a one-to-one basis. For example,
        specifying |cfour__cfour_qrhf_general| =2/-4, QRHF_ORBITAL=3/2 means that an electron
        will be added to the third lowest virtual in symmetry block 2 and
        another will be removed from the second highest occupied orbital in
        symmetry block 4. Examples given later in this manual further
        illustrate the QRHF input options and may help to clarify any
        confusion resulting from this documentation. (Default : 1) -*/
        options.add("CFOUR_QRHF_ORBITAL", new ArrayType());

        ///*- Specifies the spin of the electrons modified by the QRHF_GENERAL
        // and QRHF_ORBITAL keywords, where a value of 1 means $\alpha$ spin,
        // while 2 corresponds to a $\beta$ electron. By default, electrons that
        // are removed are assigned to $\beta$ spin, while added electrons are
        //$\alpha$. Note that this option allows one to construct low-spin
        // determinants, which generally are unsuitable for single-reference
        // coupled-cluster calculations. An important exception is the
        // open-shell singlet coupled-cluster method (see keyword
        // OPEN-SHELL=TD-CC above). -*/
        // options.add_int("CFOUR_QRHF_SPIN");

        /*- ON (=1) requests a calculation of Raman intensities based on the
        geometrical derivatives of the static polarizability tensor, while
        DYN (=2) requests a calculation of Raman intensities based on the
        derivatives of the dynamical polarizability tensor. -*/
        options.add_str("CFOUR_RAMAN_INT", "OFF", "ON DYN OFF");

        /*- Specifies whether Raman intensities are calculated with orbital
        relaxation with respect to the electric field perturbation (RELAXED,
        = 1) or without orbital relaxation (UNRELAXED, = 0). -*/
        options.add_str("CFOUR_RAMAN_ORB", "UNRELAXED", "RELAXED UNRELAXED");

        /*- Specifies whether or not relaxed density natural orbitals are to
        be computed. This option only has meaning for a correlated
        calculation. For =0, Do not compute. For =1, compute. -*/
        options.add_bool("CFOUR_RDO", true);

        /*- Specifies the type of SCF calculation to be performed. RHF (= 0)
        requests a restricted Hartree-Fock reference; UHF (= 1) an
        unrestricted Hartree-Fock reference; ROHF (= 2) a restricted
        open-shell Hartree-Fock calculation; TCSCF (=3) a
        two-configurational SCF calculation, and CASSCF (=4) a
        complete-active space SCF calculations (currently not implemented).
        **Psi4 Interface:** Keyword subject to translation from value of
        |scf__reference| unless set explicitly. -*/
        options.add_str("CFOUR_REFERENCE", "RHF", "RHF UHF ROHF TCSCF CASSCF");

        /*- Specifies the treatment of relativistic effects. The default is
        a non-relativistic treatment (OFF), while perturbational treatments
        are invoked via MVD1 (mass-velocity and 1-electron Darwin
        contribution), MVD2 (mass-velocity and 1- and 2-electron Darwin
        contribution), DPT2 (second-order direct perturbation theory
        approach), SF-DPT4 (scalar-relativistic part of fourth-order direct
        perturbation theory, DPT4 (full fourth-order DPT including
        spin-orbit corrections), SF-DPT6 (scalar-relativistic part of
        sixth-order direct perturbation theory), SFREE (spin-free
        treatment), X2C1E (spin-free X2C-1e treatment), or DPT (synonym with
        DPT2). -*/
        options.add_str("CFOUR_RELATIVISTIC", "OFF", "OFF MVD1 MVd2 DPT2 SF-DPT4 DPT4 SF-DPT6 SFREE X2C1E DPT");

        /*- Specifies whether the relaxed density matrix is computed for
        correlated wave functions. OFF (= 0) The relaxed density will not be
        computed, ON (= 1) it will be computed. -*/
        options.add_bool("CFOUR_RELAX_DENS", false);

        /*- This option can be used to convert an analytically calculated
        gradient vector to a particular normal coordinate representation. A
        useful application is to calculate the gradient of an electronically
        excited state in the normal coordinate representation of the ground
        electronic state, as this provides a first approximation to
        resonance Raman intensities (hence the name of the keyword).
        Calculations that use the this option require the externally
        supplied force constant matrix ``FCMFINAL``, which is written to disk
        during the course of both analytic and finite-difference vibrational
        frequency calculations. No such transformation is performed if OFF
        (=0); while ON (=1) directs the program to evaluate the gradient and
        transform it to the chosen set of normal coordinates. A warning
        message is printed if the force constant matrix is unavailable. -*/
        options.add_bool("CFOUR_RES_RAMAN", false);

        // RESET_FLAGS
        // experimental use

        /*- Offers the possibility to restart a CC calculation which stopped
        for various reasons, e.g. time limit, in the correlation part.
        However, note that a restart which is specified by ON (= 1) needs
        the following files of the previous unfinished calculation: ``JOBARC``,
        ``JAINDX``, ``MOINTS``, and ``MOABCD``. -*/
        options.add_bool("CFOUR_RESTART_CC", false);

        /*- Specifies which eigenvector of the orbital rotation Hessian is
        to be used to rotate the original SCF orbitals. By default, it will
        use that associated with the lowest eigenvalue of the totally
        symmetric part of the block-factored Hessian, as this choice often
        leads to the lowest energy SCF solution. For RHF stability checks,
        only those instabilities which correspond to RHF solutions will be
        considered. It is important to understand that following
        non-symmetric eigenvectors lowers the symmetry of the wavefunction
        and that following RHF --> UHF stabilities leads to a UHF solution.
        To converge the SCF roots associated with such instabilities, one
        must run the calculation in reduced symmetry and as a closed-shell
        UHF case, respectively. Value *n* directs the program to follow the
        vector associated with the *n*\ th lowest eigenvalue having the proper
        symmetry (totally symmetric) and spin (RHF-->RHF or UHF-->UHF)
        properties. 0 means use the lowest eigenvalue. -*/
        options.add_int("CFOUR_ROT_EVEC", 0);

        /*- Tells CFOUR whether to delete large files (AO integrals and
        ``MOINTS`` file for now) when they are no longer needed. OFF (=0) They
        will not be saved, ON (=1) they will be saved. -*/
        options.add_bool("CFOUR_SAVE_INTS", false);

        /*- Controls whether step scaling is based on the absolute step
        length (1-norm) (=0 or MAG(S)) or the largest individual step in the
        internal coordinate space (=1 or MAX(S)). -*/
        options.add_str("CFOUR_SCALE_ON", "MAG(S)", "MAG(S) MAX(S)");

        /*- Specifies the convergence criterion for the HF-SCF equations.
        Equations are considered converged when the maximum change in
        density matrix elements is less than $10^{-N}$.
        **Psi4 Interface:** Keyword subject to translation from value of
        |scf__d_convergence| unless set explicitly. -*/
        options.add_int("CFOUR_SCF_CONV", 7);

        /*- Controls the damping (in the first iterations (specified by
        |cfour__cfour_scf_expstart| via
        :math:`D_{new} = D_{old} + X/1000 * (D_{new} - D_{old})` with $X$
        as the value specified by the keyword. The default value is
        currently 1000 (no damping), but a value of 500 is recommended in
        particular for transition metal compounds where the SCF convergence
        is often troublesome.
        **Psi4 Interface:** Keyword subject to translation from value of
        |scf__damping_percentage| unless set explicitly. -*/
        options.add_int("CFOUR_SCF_DAMPING", 1000);

        /*- Specifies the number of density matrices to be used in the
        DIIS convergence acceleration procedure. -*/
        options.add_int("CFOUR_SCF_EXPORDER", 6);

        /*- Specifies the first iteration in which the DIIS convergence
        acceleration procedure is applied. -*/
        options.add_int("CFOUR_SCF_EXPSTART", 8);

        /*- Specifies whether or not the DIIS extrapolation is used to
        accelerate convergence of the SCF procedure. OFF (=0) means do not use
        DIIS, ON (=1) means use DIIS. -*/
        options.add_bool("CFOUR_SCF_EXTRAPOLATION", true);

        /*- Specifies the maximum number of SCF iterations.
        **Psi4 Interface:** Keyword subject to translation from value of
        |scf__maxiter| unless set explicitly.-*/
        options.add_int("CFOUR_SCF_MAXCYC", 150);

        /*- Specifies the strength of a spin-dipole perturbation as required
        for finite-field calculations of the SD contributions to indirect
        spin-spin coupling constants. The value must be specified as an
        integer and the SD strength used by the program will be the value of
        the keyword $\times 10^{-6}$. (Default : 0, currently not implemented) -*/
        options.add_int("CFOUR_SD_FIELD", 0);

        // SOPERT
        // Experimental Use!
        // Default : OFF.
        ///*- Perturbative treatment of spin-orbit splittings in doublet-pi
        // states via multireference coupled-cluster theory. MKMRCC (=1)
        // requests a treatment based on Mukherjee's multireference
        // coupled-cluster theory. EMRCCSO (=2) requests the expectation value
        // of a similarity transformed spin-orbit operator. Please note that
        // symmetric orbitals are needed, e.g., using AV_SCF. For more
        // information on the theory see J. Chem. Phys. 136, 111103 (2012). -*/

        /*- Specifies whether spherical harmonic (5d, 7f, 9g, etc.) or
        Cartesian (6d, 10f, 15g, etc.) basis functions are to be used. ON (=
        1) uses spherical harmonics, OFF (= 0) uses Cartesians.
        **Psi4 Interface:** Keyword set according to basis design when
        |mints__basis| is used instead of |cfour__cfour_basis|. Keyword
        subject to translation from value of |globals__puream| unless set
        explicitly. -*/
        options.add_bool("CFOUR_SPHERICAL", true);

        /*- Controls whether excitation energy calculations allow for a
        "spin flip" which changes the $M_s$ quantum number. Such
        calculations have some advantages for biradicals and are currently
        implemented (together with gradients) for CIS and CIS(D)
        calculations. Options are OFF and ON. -*/
        options.add_bool("CFOUR_SPIN_FLIP", false);

        /*- Experimental Use!  ON (=1) requests calculation of one-electron
        spin-orbit integrals. MEANSO additionally gives a mean-field
        treatment of the two-electron terms (spin-orbit mean field treatment
        as described Mol. Phys. 98, 1823-1833 (2000)). -*/
        options.add_str("CFOUR_SPIN_ORBIT", "OFF", "ON MEANSO OFF");

        // SPINORBIT
        // experimental use

        /*- ON (=1) requests the spin-component scaled variant of the MP2
        approach. This keyword has only an effect when |cfour__cfour_calc_level| =MP2 is
        specified and must be used together with |cfour__cfour_reference| =UHF. -*/
        options.add_bool("CFOUR_SPIN_SCAL", false);

        /*- Specifies whether nuclear spin-rotation tensors are computed
        within a NMR chemical shift calculation (ON, =1) or not (OFF, =9).
        In the case of electronic g-tensor calculations for open-shell
        molecules this keyword controls the calculation of the electronic
        spin-rotation tensor. -*/
        options.add_bool("CFOUR_SPINROTATION", false);

        /*- Specifies an Abelian subgroup to be used in a calculation.
        Acceptable arguments are DEFAULT (=0); C1 (= 1); C2 (= 2); CS (= 3);
        CI (= 4); C2V (= 5); C2H (= 6); D2 (= 7) and D2H (= 8). Use of C1 is
        of course equivalent to setting |cfour__cfour_symmetry| =OFF in the input. The
        DEFAULT option (which is the default) uses the highest order Abelian
        subgroup. -*/
        options.add_str("CFOUR_SUBGROUP", "DEFAULT", "DEFAULT C1 C2 CS CI C2V C2H D2 D2H OFF");

        ///*- Is a somewhat complicated keyword to use. Allowed values are 0,
        // 1, and 2, which specify the $x$, $y$, and $z$ axes, respectively. The
        // meaning of the keyword is best described by example: Suppose one is
        // running a calculation on water, and wishes to run it in the $C_s$
        // point group with the "special" plane being the one which bisects the
        // H-O-H bond angle. Now, what SUBGRPAXIS does is to specify which
        // Cartesian direction in the $C_{2v}$ frame becomes the special
        // direction in the $C_s$ frame. CFOUR will orient water in the $yz$
        // plane, so one wants the $y$ axis in the $C_{2v}$ frame to be the $z$
        // axis in the $C_s$ frame. Hence, for this case, one would specify
        // SUBGRPAXIS=2. Use of this keyword may be facilitated by studying
        // section D1 of this chapter, entitled "Molecular Orientation".
        // However, when the true Abelian subgroup is either $C_{2v}$ or
        //$D_{2h}$, the CFOUR orientation is not well defined, and it may be
        // necessary to run the ``xjoda`` executable directly two times. If
        // SUBGROUP=0 in the first pass, then the reference orientation for the
        // true Abelian subgroup can be determined and the appropriate value of
        // SUBGRPAXIS selected. -*/
        // options.add_int("CFOUR_SUBGRPAXIS");

        /*- In principle can be used to force the SCF to converge a solution
        for which the density matrix transforms as the totally symmetric
        representation of the point group (i.e. no broken symmetry
        solutions). The code seems to work in most cases, but has currently
        been implemented for point groups with E type representation and not
        for those with triply-, quadruply- or pentuply-degenerate
        representations. Extending the code to those cases is probably
        straightforward, and the reader is encouraged to do so if (s)he is
        so inclined. SYM_CHECK=0 "forces" the high-symmetry solution.
        SYM_CHECK=OVERRIDE (=1) doesn't. The latter is the default. -*/
        options.add_bool("CFOUR_SYM_CHECK", true);

        /*- Specifies what subgroup of the full point group is to be used in
        the energy and/or gradient calculation (the computational point
        group). OFF (=1) forces a no symmetry run (in $C_1$ ) and ON (=0) runs
        the calculation in the largest self-adjoint subgroup ( $D_{2h}$ and its
        subgroups). -*/
        options.add_bool("CFOUR_SYMMETRY", true);

        /*- Specifies how often the largest $t$ amplitudes are to be printed.
        For =0, amplitudes are printed at the beginning and end of the run.
        For =1, amplitudes are printed every iteration. For =2, amplitudes are
        printed every other iteration, etc. -*/
        options.add_int("CFOUR_TAMP_SUM", 5);

        // TDHF
        // experimental use

        // TESTSUITE
        //(currently not available)

        /*- Specifies whether to calculate finite-temperature thermodynamic
        corrections after a frequency calculation. OFF (=0) skips this; ON
        (=1) gives abbreviated output; and VERBOSE (=2) gives elaborate
        output that is separated by translation, rotation and vibration.
        Default: ON (currently not available in public version) -*/
        options.add_str("CFOUR_THERMOCHEMISTRY", "ON", "OFF ON VERBOSE");

        // TRANGRAD
        // experimental use

        /*- Specifies whether or not translational invariance is exploited
        in geometrical derivative calculations. USE(=0) specifies that
        translational invariance is exploited, while IGNORE (=1) turns it
        off. -*/
        options.add_str("CFOUR_TRANS_INV", "USE", "USE IGNORE");

        /*- Specifies whether in a correlated NMR chemical shift
        calculations all perturbations are treated at once or sequentially.
        Available option are SIMULTANEOUS (=0) and SEQUENTIAL (=1). The
        latter is at least preferred for large-scale calculations, as it has
        less demands on the available disk space. -*/
        options.add_str("CFOUR_TREAT_PERT", "SIMULTANEOUS", "SIMULTANEOUS SEQUENTIAL");

        /*- Specifies whether the T3 amplitudes are included ON (=1) or not
        included OFF (=0) in the DIIS convergence acceleration during CCSDT
        calculations. Inclusion of T3 speeds up convergence and allows tight
        convergence, but on the other hand it increases disk space
        requirements. Note that this keyword is only available with module
        ``xecc``. -*/
        options.add_bool("CFOUR_T3_EXTRAPOL", false);

        /*- Specifies the threshold value (given as an integer) for the
        treatment of CPHF coefficients in second derivative calculations
        using perturbed canonical orbitals. If a CPHF coefficient is above
        the threshold, the corresponding orbital rotation is treated (at the
        expense of additional CPU cost) using the standard non-canonical
        procedures, while orbital pairs corresponding to CPHF coefficients
        below the threshold are treated using perturbed canonical
        representation.  Default: 25 (Default: 1 in the developer version) -*/
        options.add_int("CFOUR_UIJ_THRESHOLD", 25);

        /*- Specifies the units used for molecular geometry input. ANGSTROM
        (= 0) uses Angstrom units, BOHR (= 1) specifies atomic units.
        **Psi4 Interface:** Keyword set from active molecule, always ANGSTROM. -*/
        options.add_str("CFOUR_UNITS", "ANGSTROM", "ANGSTROM BOHR");

        // UNOS
        // experimental use

        /*- Specifies whether or not the Hessian update is carried out. OFF
        (= 0) uses the initial Hessian (however supplied, either the default
        guess or a ``FCMINT`` file), ON (= 1) updates it during subsequent
        optimization cycles. (not in current public version). -*/
        options.add_bool("CFOUR_UPDATE_HESSIAN", true);

        // VIB_ALGORIT
        // experimental use

        // VIBPHASE
        // experimental use

        /*- Specifies whether (harmonic) vibrational frequencies are
        calculated or not. If the default NO (=0) is specified then no
        frequencies are calculated. For ANALYTIC, vibrational frequencies
        are determined from analytically computed second derivatives, and
        for FINDIF (=2) vibrational frequencies are calculated from a force
        field obtained by numerical differentiation of analytically
        evaluated gradients (or even single-point energies) using
        symmetry-adapted mass-weighted Cartesian coordinates. If vibrational
        frequencies are calculated, a normal mode analysis using the
        computed force-constant matrix is performed, rotationally projected
        frequencies are computed, infrared intensities are determined, and
        zero-point energies (ZPE) are evaluated. -*/
        options.add_str("CFOUR_VIBRATION", "NO", "NO ANALYTIC FINDIF EXACT");

        /*- This keyword defines what type of integral transformation is to
        be performed in the program ``xvtran``. FULL/PARTIAL (=0) allows the
        transformation program to choose the appropriate type of
        transformation, while FULL (=1) requires a full integral
        transformation and PARTIAL (=2) means a MBPT(2)-specific
        transformation where the :math:`(ab \vert cd)` integrals are not formed. -*/
        options.add_str("CFOUR_VTRAN", "FULL/PARTIAL", "FULL/PARTIAL FULL PARTIAL");

        /*- Specifies the X-component of an external electric field. The
        value must be specified as an integer and the field used by the
        program will be the value of the keyword :math:`\times 10^{-6}`. This allows
        field strengths :math:`|\varepsilon| > 10^{-6}` to be used. -*/
        options.add_int("CFOUR_XFIELD", 0);

        /*- The tolerance for storing transformed integrals. Integrals less
        than $10^{-N}$ are neglected and not stored on disk. -*/
        options.add_int("CFOUR_XFORM_TOL", 11);

        /*- Specifies the Y-component of an external electric field. The
        value must be specified as an integer and the field used by the
        program will be the value of the keyword :math:`\times 10^{-6}`. This allows
        field strengths :math:`|\varepsilon| > 10^{-6}` to be used. -*/
        options.add_int("CFOUR_YFIELD", 0);

        /*- Specifies the Z-component of an external electric field. The
        value must be specified as an integer and the field used by the
        program will be the value of the keyword :math:`\times 10^{-6}`. This allows
        field strengths :math:`|\varepsilon| > 10^{-6}` to be used. -*/
        options.add_int("CFOUR_ZFIELD", 0);
    }
    if (name == "EFP" || options.read_globals()) {
        /*- MODULEDESCRIPTION Performs effective fragment potential
        computations through calls to Kaliman's libefp library. -*/

        /*- The amount of information printed to the output file. -*/
        options.add_int("PRINT", 1);
        /*- Do include electrostatics energy term in EFP computation? -*/
        options.add_bool("EFP_ELST", true);
        /*- Do include exchange repulsion energy term in EFP computation? -*/
        options.add_bool("EFP_EXCH", true);
        /*- Do include polarization energy term in EFP computation? (EFP_POL c. v1.1) -*/
        options.add_bool("EFP_IND", true);
        /*- Do include dispersion energy term in EFP computation? -*/
        options.add_bool("EFP_DISP", true);
        /*- Fragment-fragment electrostatic damping type. ``SCREEN``
        is a damping formula based on screen group in the EFP potential.
        ``OVERLAP`` is damping that computes charge penetration energy. -*/
        options.add_str("EFP_ELST_DAMPING", "SCREEN", "SCREEN OVERLAP OFF");
        /*- Fragment-fragment polarization damping type. ``TT`` is a
        damping formula like Tang and Toennies. (EFP_POL_DAMPING c. v1.1) -*/
        options.add_str("EFP_IND_DAMPING", "TT", "TT OFF");
        /*- Fragment-fragment dispersion damping type. ``TT`` is a damping
        formula by Tang and Toennies. ``OVERLAP`` is overlap-based
        dispersion damping. -*/
        options.add_str("EFP_DISP_DAMPING", "OVERLAP", "TT OVERLAP OFF");
        /*- Do include electrostatics energy term in QM/EFP computation? (QMEFP_ELST c. v1.1) -*/
        options.add_bool("EFP_QM_ELST", true);
        /*- Do include polarization energy term in QM/EFP computation? (QMEFP_POL c. v1.1) -*/
        options.add_bool("EFP_QM_IND", true);
        /*- Do EFP gradient? !expert -*/
        options.add_str("DERTYPE", "NONE", "NONE FIRST");
        /*- Do turn on QM/EFP terms? !expert -*/
        options.add_bool("QMEFP", false);
    }
    if (name == "DMRG" || options.read_globals()) {
        /*- MODULEDESCRIPTION Performs a DMRG computation
         through calls to Wouters's CheMPS2 library. -*/

        /*- The DMRG wavefunction multiplicity in the form (2S+1) -*/
        options.add_int("DMRG_MULTIPLICITY", -1);

        /*- The DMRG wavefunction irrep uses the same conventions as PSI4. How convenient :-).
            Just to avoid confusion, it's copied here. It can also be found on
            http://sebwouters.github.io/CheMPS2/doxygen/classCheMPS2_1_1Irreps.html .
            Symmetry Conventions        Irrep Number & Name
            Group Number & Name         0     1     2     3     4     5     6     7
            0: c1                       A
            1: ci                       Ag     Au
            2: c2                       A     B
            3: cs                       A'     A''
            4: d2                       A     B1     B2     B3
            5: c2v                      A1     A2     B1     B2
            6: c2h                      Ag     Bg     Au     Bu
            7: d2h                      Ag     B1g     B2g     B3g     Au     B1u     B2u     B3u
        -*/
        options.add_int("DMRG_IRREP", -1);

        /*- The number of reduced renormalized basis states to be
            retained during successive DMRG instructions -*/
        options.add("DMRG_SWEEP_STATES", new ArrayType());

        /*- The energy convergence to stop an instruction
            during successive DMRG instructions -*/
        options.add("DMRG_SWEEP_ENERGY_CONV", new ArrayType());

        /*- The density RMS convergence to stop an instruction
            during successive DMRG instructions -*/
        options.add_double("DMRG_SCF_GRAD_THR", 1.e-6);

        /*- The maximum number of sweeps to stop an instruction
            during successive DMRG instructions -*/
        options.add("DMRG_SWEEP_MAX_SWEEPS", new ArrayType());

        /*- The noise prefactors for successive DMRG instructions -*/
        options.add("DMRG_SWEEP_NOISE_PREFAC", new ArrayType());

        /*- The residual tolerances for the Davidson diagonalization during DMRG instructions -*/
        options.add("DMRG_SWEEP_DVDSON_RTOL", new ArrayType());

        /*- Whether or not to print the correlation functions after the DMRG calculation -*/
        options.add_bool("DMRG_PRINT_CORR", false);

        /*- Whether or not to create intermediary MPS checkpoints -*/
        options.add_bool("DMRG_MPS_WRITE", false);

        /*- Whether or not to store the unitary on disk (convenient for restarting). -*/
        options.add_bool("DMRG_UNITARY_WRITE", true);

        /*- Whether or not to use DIIS for DMRG. -*/
        options.add_bool("DMRG_DIIS", false);

        /*- When the update norm is smaller than this value DIIS starts. -*/
        options.add_double("DMRG_SCF_DIIS_THR", 1e-2);

        /*- Whether or not to store the DIIS checkpoint on disk (convenient for restarting). -*/
        options.add_bool("DMRG_DIIS_WRITE", true);

        /*- Maximum number of DMRG iterations -*/
        options.add_int("DMRG_SCF_MAX_ITER", 100);

        /*- Which root is targeted: 0 means ground state, 1 first excited state, etc. -*/
        options.add_int("DMRG_EXCITATION", 0);

        /*- Whether or not to use state-averaging for roots >=2 with DMRG-SCF. -*/
        options.add_bool("DMRG_SCF_STATE_AVG", true);

        /*- Which active space to use for DMRG calculations:
               --> input with SCF rotations (INPUT);
               --> natural orbitals (NO);
               --> localized and ordered orbitals (LOC) -*/
        options.add_str("DMRG_SCF_ACTIVE_SPACE", "INPUT", "INPUT NO LOC");

        /*- Whether to start the active space localization process from a random unitary or the unit matrix. -*/
        options.add_bool("DMRG_LOCAL_INIT", true);

        /*- Do calculate the DMRG-CASPT2 energy after the DMRGSCF calculations are done? -*/
        options.add_bool("DMRG_CASPT2_CALC", false);

        /*- Whether to calculate the DMRG-CASPT2 energy after the DMRGSCF calculations are done. -*/
        options.add_str("DMRG_CASPT2_ORBS", "PSEUDOCANONICAL", "PSEUDOCANONICAL ACTIVE");

        /*- CASPT2 IPEA shift -*/
        options.add_double("DMRG_CASPT2_IPEA", 0.0);

        /*- CASPT2 Imaginary shift -*/
        options.add_double("DMRG_CASPT2_IMAG", 0.0);

        /*- DMRG-CI or converged DMRG-SCF orbitals in molden format -*/
        options.add_bool("DMRG_MOLDEN_WRITE", false);

        /*- Print out the density matrix in the AO basis -*/
        options.add_bool("DMRG_OPDM_AO_PRINT", false);
    }

    return true;
}

}  // namespace psi

// clang-format on
//  LocalWords:  Psi4<|MERGE_RESOLUTION|>--- conflicted
+++ resolved
@@ -179,22 +179,6 @@
     Convergence & Algorithm <table:conv_scf>` for default algorithm for
     different calculation types. -*/
     options.add_str("SCF_TYPE", "PK", "DIRECT DF MEM_DF DISK_DF PK OUT_OF_CORE CD GTFOCK");
-<<<<<<< HEAD
-=======
-    
-    /*- Perform Incremental Fock Build? -*/
-    options.add_bool("INCR_FOCK_BUILD", false);
-    /*- Perform Density Screening for Direct SCF? [Haser:1989:104] -*/
-    options.add_bool("SCF_DENSITY_SCREENING", false);
-    /*- Threshold for SCF Density Screening -*/
-    options.add_double("DENSITY_SCREENING_THRESHOLD", 1.0e-9);
-    
-    /*- Perform linK SCF optimization? -*/
-    options.add_bool("SCF_DO_LINK", false);
-    /*- Threshold for linK screening -*/
-    options.add_double("LINK_THRESHOLD", 1.0e-8);
-    
->>>>>>> 7a3efa51
     /*- Algorithm to use for MP2 computation.
     See :ref:`Cross-module Redundancies <table:managedmethods>` for details. -*/
     options.add_str("MP2_TYPE", "DF", "DF CONV CD");
@@ -1459,7 +1443,12 @@
         options.add_double("DENSITY_SCREENING_TOLERANCE", 1.0e-13);
         /*- Density Threshold to stop Incremental Fock Build -*/
         options.add_double("IFB_D_CONVERGENCE", 1.0e-5);
-
+      
+        /*- Perform linK SCF optimization? -*/
+        options.add_bool("SCF_DO_LINK", false);
+        /*- Threshold for linK screening -*/
+        options.add_double("LINK_THRESHOLD", 1.0e-8);
+      
         /*- SUBSECTION Fractional Occupation UHF/UKS -*/
 
         /*- The iteration to start fractionally occupying orbitals (or 0 for no fractional occupation) -*/
