--- conflicted
+++ resolved
@@ -1445,19 +1445,16 @@
         N means rebuild every N SCF iterations to avoid accumulating error from the incremental procedure. -*/
         options.add_int("INCFOCK_FULL_FOCK_EVERY", 5);
 
-<<<<<<< HEAD
+        /*- Do perform Continuous Fast Multipole Method (J-Build) -*/
+        options.add_bool("DO_CFMM", false);
+        /*- The maximum multipole order to use in the CFMM algorithm -*/
+        options.add_int("CFMM_ORDER", 10);
+        /*- The maximum tree depth to use in the CFMM algorithm -*/
+        options.add_int("CFMM_GRAIN", 3);
+      
         /*- Perform the linear scaling exchange (LinK) algorithm, as described in [Ochsenfeld:1998:1663]_ -*/
         options.add_bool("DO_LINK", false);
         /*- The screening tolerance used for ERI/Density sparsity in the linK algorithm -*/
-=======
-        /*- Do perform Continuous Fast Multipole Method (J-Build) -*/
-        options.add_bool("DO_CFMM", false);
-        options.add_int("CFMM_ORDER", 10);
-        options.add_int("CFMM_GRAIN", 3);
-
-        /*- Do perform Linear Exchange Build (LinK) -*/
-        options.add_bool("DO_LINEAR_EXCHANGE", false);
->>>>>>> cd9a1793
         options.add_double("LINK_INTS_TOLERANCE", 1.0e-12);
 
         /*- SUBSECTION Fractional Occupation UHF/UKS -*/
