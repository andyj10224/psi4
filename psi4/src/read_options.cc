/*
 * @BEGIN LICENSE
 *
 * Psi4: an open-source quantum chemistry software package
 *
 * Copyright (c) 2007-2021 The Psi4 Developers.
 *
 * The copyrights for code used from other parties are included in
 * the corresponding files.
 *
 * This file is part of Psi4.
 *
 * Psi4 is free software; you can redistribute it and/or modify
 * it under the terms of the GNU Lesser General Public License as published by
 * the Free Software Foundation, version 3.
 *
 * Psi4 is distributed in the hope that it will be useful,
 * but WITHOUT ANY WARRANTY; without even the implied warranty of
 * MERCHANTABILITY or FITNESS FOR A PARTICULAR PURPOSE.  See the
 * GNU Lesser General Public License for more details.
 *
 * You should have received a copy of the GNU Lesser General Public License along
 * with Psi4; if not, write to the Free Software Foundation, Inc.,
 * 51 Franklin Street, Fifth Floor, Boston, MA 02110-1301 USA.
 *
 * @END LICENSE
 */

/*! \file read_calculation_options
    \defgroup PSI4
*/

#include "psi4/physconst.h"
#include "psi4/psi4-dec.h"
#include "psi4/psifiles.h"

#include "psi4/liboptions/liboptions.h"
#include "psi4/libpsi4util/PsiOutStream.h"

// clang-format off

namespace psi {

/**
 * This is called immediately before a module is run.  Any options
 * expected by that module must be added here
 *
 * @param name    - the name of the module.
 * @param options - the liboptions module used in the computations.
 * @param suppress_printing - boolean to specify whether to print to output file [false]
 */
int read_options(const std::string &name, Options &options, bool suppress_printing) {
    //  options.clear();

    // dodoc == "GLOBALS" fake line to make document_options_and_tests.pl generate a GLOBALS doc section

    /*- An array containing the number of doubly-occupied orbitals per irrep
    (in Cotton order) -*/
    options.add("DOCC", new ArrayType());
    /*- An array containing the number of singly-occupied orbitals per irrep
    (in Cotton order).  The value of |globals__docc| should also be set. -*/
    options.add("SOCC", new ArrayType());
    /*- An array containing the number of frozen doubly-occupied orbitals per
    irrep (these are not excited in a correlated wavefunction, nor can they be
    optimized in MCSCF. This trumps |globals__num_frozen_docc| and
    |globals__freeze_core|. -*/
    options.add("FROZEN_DOCC", new ArrayType());
    /*- An array containing the number of frozen unoccupied orbitals per
    irrep (these are not populated in a correlated wavefunction, nor can they be
    optimized in MCSCF.  This trumps |globals__num_frozen_uocc|. -*/
    options.add("FROZEN_UOCC", new ArrayType());
    /*- The number of core orbitals to freeze in later correlated computations.
    This trumps |globals__freeze_core|.  -*/
    options.add_int("NUM_FROZEN_DOCC", 0);
    /*- The number of virtual orbitals to freeze in later correlated computations. -*/
    options.add_int("NUM_FROZEN_UOCC", 0);

    /*- An array giving the number of orbitals per irrep for RAS1 !expert -*/
    options.add("RAS1", new ArrayType());

    /*- An array giving the number of orbitals per irrep for RAS2 !expert -*/
    options.add("RAS2", new ArrayType());

    /*- An array giving the number of orbitals per irrep for RAS3 !expert -*/
    options.add("RAS3", new ArrayType());

    /*- An array giving the number of orbitals per irrep for RAS4 !expert -*/
    options.add("RAS4", new ArrayType());

    /*- An array giving the number of restricted doubly-occupied orbitals per
    irrep (not excited in CI wavefunctions, but orbitals can be optimized
    in MCSCF) -*/
    options.add("RESTRICTED_DOCC", new ArrayType());

    /*- An array giving the number of restricted unoccupied orbitals per
    irrep (not occupied in CI wavefunctions, but orbitals can be optimized
    in MCSCF) -*/
    options.add("RESTRICTED_UOCC", new ArrayType());

    /*- An array giving the number of active orbitals (occupied plus
    unoccupied) per irrep (shorthand to make MCSCF easier to specify than
    using RAS keywords) -*/
    options.add("ACTIVE", new ArrayType());

    /*- Specifies how many core orbitals to freeze in correlated computations.
    ``TRUE`` or ``1`` will default to freezing the previous noble gas shell
    on each atom. In case of positive charges on fragments, an additional
    shell may be unfrozen, to ensure there are valence electrons in each
    fragment. With ``FALSE`` or ``0``, no electrons are frozen (with the
    exception of electrons treated by an ECP). With ``-1``, ``-2``, and ``-3``,
    the user might request strict freezing of the previous first/second/third
    noble gas shell on every atom. In this case, when there are no valence
    electrons, the code raises an exception. More precise control over the
    number of frozen orbitals can be attained by using the keywords
    |globals__num_frozen_docc| (gives the total number of orbitals to freeze,
    program picks the lowest-energy orbitals) or |globals__frozen_docc| (gives
    the number of orbitals to freeze per irreducible representation) -*/
    options.add_str("FREEZE_CORE", "FALSE", "FALSE TRUE 1 0 -1 -2 -3");

    options.add("NUM_GPUS", 1);
    /*- Do use pure angular momentum basis functions?
    If not explicitly set, the default comes from the basis set.
    **Cfour Interface:** Keyword translates into |cfour__cfour_spherical|. -*/
    options.add_bool("PUREAM", true);
    /*- The amount of information to print to the output file.  1 prints
    basic information, and higher levels print more information. A value
    of 5 will print very large amounts of debugging information. -*/
    options.add_int("PRINT", 1);
    /*- The amount of information to print to the output file !expert -*/
    options.add_int("DEBUG", 0);
    /*- Some codes (DFT) can dump benchmarking data to separate output files -*/
    options.add_int("BENCH", 0);
    /*- Wavefunction type !expert -*/
    options.add_str("WFN", "SCF");
    /*- Derivative level !expert -*/
    options.add_str("DERTYPE", "NONE", "NONE FIRST SECOND RESPONSE");
    /*- For displacements, symmetry (Schoenflies symbol) of 'parent' (undisplaced)
    reference molecule. Internal use only for finite difference. !expert -*/
    options.add_str("PARENT_SYMMETRY", "");
    /*- Number of columns to print in calls to ``Matrix::print_mat``. !expert -*/
    options.add_int("MAT_NUM_COLUMN_PRINT", 5);
    /*- List of properties to compute -*/
    options.add("PROPERTIES", new ArrayType());
    /*- Either :ref:`a set of 3 coordinates or a string <table:oe_origin>`
    describing the origin about which one-electron properties are computed. -*/
    options.add("PROPERTIES_ORIGIN", new ArrayType());

    /*- Psi4 dies if energy does not converge. !expert -*/
    options.add_bool("DIE_IF_NOT_CONVERGED", true);
    /*- Integral package to use. If compiled with ERD or Simint support, change this option to use them; LibInt is used
       otherwise. -*/
    options.add_str("INTEGRAL_PACKAGE", "LIBINT2", "ERD LIBINT1 SIMINT LIBINT2");
#ifdef USING_BrianQC
    /*- Whether to enable using the BrianQC GPU module -*/
    options.add_bool("BRIANQC_ENABLE", false);
#endif

    // Note that case-insensitive options are only functional as
    //   globals, not as module-level, and should be defined sparingly

    /*- Base filename for text files written by PSI, such as the
    MOLDEN output file, the Hessian file, the internal coordinate file,
    etc. Use the add_str_i function to make this string case sensitive. -*/
    options.add_str_i("WRITER_FILE_LABEL", "");
    /*- The density fitting basis to use in coupled cluster computations. -*/
    options.add_str("DF_BASIS_CC", "");
    /*- Assume external fields are arranged so that they have symmetry. It is up to the user to know what to do here.
       The code does NOT help you out in any way! !expert -*/
    options.add_bool("EXTERNAL_POTENTIAL_SYMMETRY", false);
    /*- Text to be passed directly into CFOUR input files. May contain
    molecule, options, percent blocks, etc. Access through ``cfour {...}``
    block. -*/
    options.add_str_i("LITERAL_CFOUR", "");
    /*- When several modules can compute the same methods and the default
    routing is not suitable, this targets a module. ``CCENERGY`` covers
    CCHBAR, etc. ``OCC`` covers OCC and DFOCC. -*/
    options.add_str("QC_MODULE", "", "CCENERGY DETCI DFMP2 FNOCC OCC ADCC CCT3");
    /*- What algorithm to use for the SCF computation. See Table :ref:`SCF
    Convergence & Algorithm <table:conv_scf>` for default algorithm for
    different calculation types. -*/
    options.add_str("SCF_TYPE", "PK", "DIRECT DF MEM_DF DISK_DF PK OUT_OF_CORE CD GTFOCK");
    /*- Algorithm to use for MP2 computation.
    See :ref:`Cross-module Redundancies <table:managedmethods>` for details. -*/
    options.add_str("MP2_TYPE", "DF", "DF CONV CD");
    /*- Algorithm to use for MPn ( $n>2$ ) computation (e.g., MP3 or MP2.5 or MP4(SDQ)).
    See :ref:`Cross-module Redundancies <table:managedmethods>` for details.
    Since v1.4, default for non-orbital-optimized MP2.5 and MP3 is DF. -*/
    options.add_str("MP_TYPE", "CONV", "DF CONV CD");
    // The type of integrals to use in coupled cluster computations. DF activates density fitting for the largest
    // integral files, while CONV results in no approximations being made.
    /*- Algorithm to use for CC or CEPA computation (e.g., CCD, CCSD(T), CEPA(3), ACPF).
    See :ref:`Cross-module Redundancies <table:managedmethods>` for details. -*/
    options.add_str("CC_TYPE", "CONV", "DF CONV CD");
    /*- Algorithm to use for CI computation (e.g., CID or CISD).
    See :ref:`Cross-module Redundancies <table:managedmethods>` for details. -*/
    options.add_str("CI_TYPE", "CONV", "CONV");
    /*- Write all the MOs to the MOLDEN file (true) or discard the unoccupied MOs (false). -*/
    options.add_bool("MOLDEN_WITH_VIRTUAL", true);

    /*- The type of screening used when computing two-electron integrals. -*/
    options.add_str("SCREENING", "CSAM", "SCHWARZ CSAM DENSITY");

    // CDS-TODO: We should go through and check that the user hasn't done
    // something silly like specify frozen_docc in DETCI but not in TRANSQT.
    // That would create problems.  (This was formerly checked in DETCI
    // itself, but I don't think DETCI will have the info available to check
    // this anymore).  This problem has affected users in the past.
    // Same goes for restricted_docc, restricted_uocc, ras1, ras2, ras3,
    // frozen_uocc.

#ifdef USING_dkh
    /*- Relativistic Hamiltonian type !expert -*/
    options.add_str("RELATIVISTIC", "NO", "NO X2C DKH");
#else
    /*- Relativistic Hamiltonian type !expert -*/
    options.add_str("RELATIVISTIC", "NO", "NO X2C");
#endif
    /*- Auxiliary basis set for solving Dirac equation in X2C and DKH
        calculations. Defaults to decontracted orbital basis. -*/
    options.add_str("BASIS_RELATIVISTIC", "");
    /*- Order of Douglas-Kroll-Hess !expert -*/
    options.add_int("DKH_ORDER", 2);

    /*- Directory to which to write cube files. Default is the input file
    directory. -*/
    options.add_str_i("CUBEPROP_FILEPATH", ".");

    /*- Properties to compute. Valid tasks include:
        ``DENSITY`` - Da, Db, Dt, Ds;
        ``ESP`` - Dt, ESP;
        ``ORBITALS`` - Psi_a_N, Psi_b_N;
        ``BASIS_FUNCTIONS`` - Phi_N;
        ``LOL`` - LOLa, LOLb;
        ``ELF`` - ELFa, ELFb;
        ``FRONTIER_ORBITALS`` - Psi_a_N_HOMO + Psi_a_N_LUMO;
        ``DUAL_DESCRIPTOR`` - DUAL_N_HOMO-M_LUMO.
    -*/
    options.add("CUBEPROP_TASKS", new ArrayType());
    /*- List of orbital indices for which cube files are generated (1-based,
    $+$ for alpha, $-$ for beta). All orbitals computed if empty. -*/
    options.add("CUBEPROP_ORBITALS", new ArrayType());
    /*- List of basis function indices for which cube files are generated
    (1-based). All basis functions computed if empty.-*/
    options.add("CUBEPROP_BASIS_FUNCTIONS", new ArrayType());
    /*- Fraction of density captured by adaptive isocontour values -*/
    options.add_double("CUBEPROP_ISOCONTOUR_THRESHOLD", 0.85);
    /*- CubicScalarGrid basis cutoff. !expert -*/
    options.add_double("CUBIC_BASIS_TOLERANCE", 1.0E-12);
    /*- CubicScalarGrid maximum number of grid points per evaluation block. !expert -*/
    options.add_int("CUBIC_BLOCK_MAX_POINTS", 1000);
    /*- CubicScalarGrid spatial extent in bohr [O_X, O_Y, O_Z]. Defaults to 4.0 bohr each. -*/
    options.add("CUBIC_GRID_OVERAGE", new ArrayType());
    /*- CubicScalarGrid grid spacing in bohr [D_X, D_Y, D_Z]. Defaults to 0.2 bohr each. -*/
    options.add("CUBIC_GRID_SPACING", new ArrayType());
    /*- How many NOONS to print -- used in libscf_solver/uhf.cc and libmints/oeprop.cc -*/
    options.add_str("PRINT_NOONS", "3");

    ///MBIS Options (libmints/oeprop.cc)

    /*- Maximum Number of MBIS Iterations -*/
    options.add_int("MBIS_MAXITER", 500);
    /*- MBIS Convergence Criteria -*/
    options.add_double("MBIS_D_CONVERGENCE", 1.0e-8);
    /*- MBIS Number of Radial Points -*/
    /*- Additional Radial and/or Spherical Points may be needed for Heavier Atoms (200-300) like Zinc -*/
    options.add_int("MBIS_RADIAL_POINTS", 75);
    /*- MBIS Number of Spherical Points -*/
    options.add_int("MBIS_SPHERICAL_POINTS", 302);
    /*- Pruning scheme for MBIS Grid -*/
    options.add_str("MBIS_PRUNING_SCHEME", "ROBUST", 
                    "ROBUST TREUTLER NONE FLAT P_GAUSSIAN D_GAUSSIAN P_SLATER D_SLATER LOG_GAUSSIAN LOG_SLATER NONE");
    /*- Maximum Radial Moment to Calculate -*/
    options.add_int("MAX_RADIAL_MOMENT", 4);

    /*- PCM boolean for pcmsolver module -*/
    options.add_bool("PCM", false);
    /*- PE boolean for polarizable embedding module -*/
    options.add_bool("PE", false);

    if (name == "PCM" || options.read_globals()) {
        /*- MODULEDESCRIPTION Performs polarizable continuum model (PCM) computations. -*/

        /*- Use total or separate potentials and charges in the PCM-SCF step. !expert -*/
        options.add_str("PCM_SCF_TYPE", "TOTAL", "TOTAL SEPARATE");
        /*- Name of the PCMSolver input file as parsed by pcmsolver.py !expert -*/
        options.add_str_i("PCMSOLVER_PARSED_FNAME", "");
        /*- PCM-CCSD algorithm type. -*/
        options.add_str("PCM_CC_TYPE", "PTE", "PTE");
    }

    if (name == "PE" || options.read_globals()) {
        /*- MODULEDESCRIPTION Performs polarizable embedding model (PE) computations. -*/

        /*- Name of the potential file OR contents of potential file to be written anonymously on-the-fly. -*/
        options.add_str_i("POTFILE", "potfile.pot");
        /*- Threshold for induced moments convergence -*/
        options.add_double("INDUCED_CONVERGENCE", 1e-8);
        /*- Maximum number of iterations for induced moments -*/
        options.add_int("MAXITER", 50);
        /*- Make polarizabilities isotropic -*/
        options.add_bool("ISOTROPIC_POL", false);
        /*- Enable Thole damping for induced moments -*/
        options.add_bool("DAMP_INDUCED", false);
        /*- Enable Thole damping for multipole fields -*/
        options.add_bool("DAMP_MULTIPOLE", false);
        /*- Thole damping factor for induced moments -*/
        options.add_double("DAMPING_FACTOR_INDUCED", 2.1304);
        /*- Thole damping factor for multipole fields -*/
        options.add_double("DAMPING_FACTOR_MULTIPOLE", 2.1304);

        /*- Summation scheme for field computations, can be direct or fmm -*/
        options.add_str_i("SUMMATION_FIELDS", "DIRECT", "DIRECT FMM");
        /*- Expansion order of the multipoles for FMM -*/
        options.add_int("TREE_EXPANSION_ORDER", 5);
        /*- Opening angle theta -*/
        options.add_double("TREE_THETA", 0.5);

        /*- Activate border options for sites in proximity to the QM/MM border -*/
        options.add_bool("BORDER", false);
        /*- border type, either remove or redistribute moments/polarizabilities -*/
        options.add_str("BORDER_TYPE", "REMOVE", "REMOVE REDIST");
        /*- minimum radius from QM atoms to MM sites to be taken into account
        for removal/redistribution -*/
        options.add_double("BORDER_RMIN", 2.2);
        /*- unit of BORDER_RMIN, default is atomic units (AU) -*/
        options.add_str("BORDER_RMIN_UNIT", "AU", "AU AA");
        /*- order from which moments are removed, e.g.,
        if set to 1 (default), only charges are redistributed and
        all higher order moments are removed -*/
        options.add_int("BORDER_REDIST_ORDER", 1);
        /*- number of neighbor sites to redistribute to.
        The default (-1) redistributes to all sites which are not in the border region -*/
        options.add_int("BORDER_N_REDIST", -1);
        /*- redistribute polarizabilities? If false, polarizabilities are removed (default) -*/
        options.add_bool("BORDER_REDIST_POL", false);

        /*- use PE(ECP) repulsive potentials -*/
        options.add_bool("PE_ECP", false);
    }

    if (name == "DETCI" || options.read_globals()) {
        /*- MODULEDESCRIPTION Performs configuration interaction (CI)
        computations of various types, including restricted-active-space
        (RAS) CI, full CI, the CI component of multi-configuration
        self-consistent-field (MCSCF) and complete-active-space
        self-consistent-field (CASSCF) computations, and arbitrary-order
        perturbation theory and arbitrary-order coupled-cluster
        computations for small molecules. -*/

        /*- SUBSECTION General Options -*/

        /*- Wavefunction type.  This should be set automatically from
        the calling Psithon function.  !expert -*/
        options.add_str("WFN", "DETCI", "DETCI CI ZAPTN DETCAS CASSCF RASSCF");

        /*- Reference wavefunction type -*/
        options.add_str("REFERENCE", "RHF", "RHF ROHF");

        /*- Convergence criterion for CI residual vector in the Davidson
        algorithm (RMS error).
        The default is 1e-4 for energies and 1e-7 for gradients. -*/
        options.add_double("R_CONVERGENCE", 1e-4);

        /*- Convergence criterion for energy. See Table :ref:`Post-SCF
        Convergence <table:conv_corl>` for default convergence criteria for
        different calculation types. -*/
        options.add_double("E_CONVERGENCE", 1e-6);

        /*- Maximum number of iterations to diagonalize the Hamiltonian -*/
        options.add_int("CI_MAXITER", 24);

        /*- Do a full CI (FCI)? If TRUE, overrides the value of |detci__ex_level|. -*/
        options.add_bool("FCI", false);

        /*- The CI excitation level -*/
        options.add_int("EX_LEVEL", 2);

        /*- In a RAS CI, this is the additional excitation level for allowing
        electrons out of RAS I into RAS II.  The maximum number of holes in
        RAS I is therefore |detci__ex_level| + VAL_EX_LEVEL. -*/
        options.add_int("VAL_EX_LEVEL", 0);

        /*- number of CI roots to find -*/
        options.add_int("NUM_ROOTS", 1);

        /*- Do stop DETCI after string information is formed
        and before integrals are read? -*/
        options.add_bool("ISTOP", false);

        /*- Do print a summary of the CI blocks? -*/
        options.add_bool("CIBLKS_PRINT", false);

        /*- Number of important determinants to print -*/
        options.add_int("NUM_DETS_PRINT", 20);

        /*- Do freeze core orbitals? -*/
        // CDS-TODO: Need to make DETCI compatible with normal FREEZE_CORE
        options.add_bool("DETCI_FREEZE_CORE", true);

        /*- Do calculate the value of $\langle S^2\rangle$ for each root?
        Only supported for |detci__icore| = 1. -*/
        options.add_bool("CALC_S_SQUARED", false);

        /*- Specifies how to handle buffering of CI vectors.  A value of 0
        makes the program perform I/O one RAS subblock at a time; 1
        uses entire CI vectors at a time; and 2 uses one irrep block
        at a time.  Values of 0 or 2 cause some inefficiency in the I/O
        (requiring multiple reads of the C vector when constructing
        H in the iterative subspace if |detci__diag_method| = SEM), but require
        less core memory. -*/
        options.add_int("ICORE", 1);

        /*- Number of threads for DETCI. !expert -*/
        options.add_int("CI_NUM_THREADS", 1);

        /*- Do print the sigma overlap matrix?  Not generally useful.  !expert -*/
        options.add_bool("SIGMA_OVERLAP", false);

        /*- Array giving the root numbers of the states to average in a
        state-averaged procedure such as SA-CASSCF. Root numbering starts
        from 0. -*/
        options.add("AVG_STATES", new ArrayType());

        /*- Array giving the weights for each state in a state-averaged
        procedure -*/
        // CDS:TODO - Does this work for doubles??
        options.add("AVG_WEIGHTS", new ArrayType());

        /*- The value of the spin quantum number $S$ is given by this option.
        The default is determined by the value of the multiplicity.  This is used
        for two things: (1) determining the phase of the redundant half of the CI
        vector when the $M@@s = 0$ component is used (i.e., |detci__ms0| = ``TRUE``), and (2) making
        sure the guess vector has the desired value of $\langle S^2\rangle$
        (if |detci__calc_s_squared| is ``TRUE`` and |detci__icore| = ``1``). -*/
        options.add_double("S", 0.0);

        /*- Do use the $M@@s = 0$ component of the state? Defaults to TRUE
        if closed-shell and FALSE otherwise. Related to the |detci__s| option. -*/
        options.add_bool("MS0", false);

        /*- An array of length |detci__ex_level| specifying whether each excitation type
        (S,D,T, etc.) is allowed (1 is allowed, 0 is disallowed).  Used to
        specify non-standard CI spaces such as CIST.  !expert -*/
        options.add("EX_ALLOW", new ArrayType());

        /*- Do eliminate determinants not valid for spin-complete spin-flip CI's?
        [see J. S. Sears et al, J. Chem. Phys. 118, 9084-9094 (2003)] !expert -*/
        options.add_bool("SF_RESTRICT", false);

        /*- maximum number of alpha electrons in RAS III -*/
        options.add_int("A_RAS3_MAX", -1);

        /*- maximum number of beta electrons in RAS III -*/
        options.add_int("B_RAS3_MAX", -1);

        /*- maximum number of electrons in RAS III -*/
        options.add_int("RAS3_MAX", -1);

        /*- maximum number of electrons in RAS IV -*/
        options.add_int("RAS4_MAX", -1);

        /*- maximum number of electrons in RAS III + IV -*/
        options.add_int("RAS34_MAX", -1);

        /*- Do allow "mixed" RAS II/RAS III excitations into the CI space?
        If FALSE, then if there are any electrons
        in RAS III, then the number of holes in RAS I cannot exceed the given
        excitation level |detci__ex_level|. !expert -*/
        options.add_bool("MIXED", true);

        /*- Do allow "mixed" excitations involving RAS IV into the CI space.
        Useful to specify a split-virtual
        CISD[TQ] computation.  If FALSE, then if there are any electrons
        in RAS IV, then the number of holes in RAS I cannot exceed the given
        excitation level |detci__ex_level|.  !expert -*/
        options.add_bool("MIXED4", true);

        /*- Do restrict strings with $e-$ in RAS IV?  Useful to reduce the number
        of strings required if MIXED4=true, as in a split-virutal CISD[TQ]
        computation.  If more than one electron is in RAS IV, then the
        holes in RAS I cannot exceed the number of particles in
        RAS III + RAS IV (i.e., |detci__ex_level|), or else the string is discarded.
        !expert -*/
        options.add_bool("R4S", false);

        /*- SUBSECTION Diagonalization Methods -*/

        /*- This specifies which method is to be used in diagonalizing the
        Hamiltonian.  The valid options are: ``RSP``, to form the entire H
        matrix and diagonalize using libciomr to obtain all eigenvalues
        (n.b. requires HUGE memory); ``OLSEN``, to use Olsen's preconditioned
        inverse subspace method (1990); ``MITRUSHENKOV``, to use a 2x2
        Olsen/Davidson method; and ``DAVIDSON`` (or ``SEM``) to use Liu's
        Simultaneous Expansion Method, which is identical to the Davidson method
        if only one root is to be found.  There also exists a SEM debugging mode,
        ``SEMTEST``.  The ``SEM`` method is the most robust, but it also
        requires $2NM+1$ CI vectors on disk, where $N$ is the maximum number of
        iterations and $M$ is the number of roots. -*/
        options.add_str("DIAG_METHOD", "SEM", "RSP DAVIDSON SEM");

        /*- This specifies the type of preconditioner to use in the selected
        diagonalization method.  The valid options are: ``DAVIDSON`` which
        approximates the Hamiltonian matrix by the diagonal elements;
        ``H0BLOCK_INV`` which uses an exact Hamiltonian of |detci__h0_blocksize| and
        explicitly inverts it; ``GEN_DAVIDSON`` which does a spectral
        decomposition of H0BLOCK; ``ITER_INV`` using an iterative approach
        to obtain the correction vector of H0BLOCK.  The ``H0BLOCK_INV``, ``GEN_DAVIDSON``,
        and ``ITER_INV`` approaches are all formally equivalent but the ``ITER_INV`` is
        less computationally expensive.  Default is ``DAVIDSON``. -*/
        options.add_str("PRECONDITIONER", "DAVIDSON", "LANCZOS DAVIDSON GEN_DAVIDSON H0BLOCK ITER_INV EVANGELISTI");
        // options.add_str("PRECONDITIONER", "DAVIDSON", "LANCZOS DAVIDSON GEN_DAVIDSON H0BLOCK H0BLOCK_INV ITER_INV
        // H0BLOCK_COUPLING EVANGELISTI"); // Failures

        /*- The update or correction vector formula, either ``DAVIDSON`` (default)
        or ``OLSEN``. -*/
        options.add_str("UPDATE", "DAVIDSON", "DAVIDSON OLSEN");

        /*- How to average H diag energies over spin coupling sets.
        ``HD_EXACT`` uses the exact diagonal energies which results in expansion
        vectors which break spin symmetry. ``HD_KAVE`` averages the diagonal
        energies over a spin-coupling set yielding spin pure expansion vectors.
        ``ORB_ENER`` employs the sum of orbital energy approximation giving
        spin pure expansion vectors but usually doubles the number of Davidson
        iterations. ``EVANGELISTI`` uses the sums and differences of orbital
        energies with the SCF reference energy to produce spin pure expansion
        vectors. ``LEININGER`` approximation which subtracts the one-electron
        contribution from the orbital energies, multiplies by 0.5, and adds
        the one-electron contribution back in, producing spin pure expansion
        vectors and developed by Matt Leininger and works as well as
        ``EVANGELISTI``. !expert -*/
        options.add_str("HD_AVG", "EVANGELISTI", "EVANGELISTI HD_EXACT HD_KAVE ORB_ENER LEININGER Z_KAVE");

        /*- This parameter specifies the size of the H0 block of the Hamiltonian
        which is solved exactly.  The n determinants with the lowest SCF
        energy are selected, and a submatrix of the Hamiltonian is formed
        using these determinants.  This submatrix is used to accelerate
        convergence of the CI iterations in the OLSEN and MITRUSHENKOV
        iteration schemes, and also to find a good starting guess for the
        SEM method if |detci__guess_vector| is ``H0_BLOCK``.  Defaults to 1000.
        Note that the program may change the given size for Ms=0 cases
        (|detci__ms0| is TRUE) if it determines that the H0 block includes only
        one member of a pair of determinants related by time reversal symmetry.
        For very small block sizes, this could conceivably eliminate the entire
        H0 block; the program should print warnings if this occurs. !expert -*/
        options.add_int("H0_BLOCKSIZE", 1000);

        /*- size of H0 block for initial guess !expert -*/
        options.add_int("H0_GUESS_SIZE", 1000);

        /*- Do use coupling block in preconditioner? !expert -*/
        options.add_bool("H0_BLOCK_COUPLING", false);

        /*- Parameters which specifies the size of the coupling block
        within the generalized davidson preconditioner. !expert -*/
        options.add_int("H0_BLOCK_COUPLING_SIZE", 0);

        /*- Do use least-squares extrapolation in iterative solution of CI
        vector? -*/
        options.add_bool("LSE", false);

        /*- Number of iterations between least-squares extrapolations -*/
        options.add_int("LSE_COLLAPSE", 3);

        /*- Minimum converged energy for least-squares
        extrapolation to be performed -*/
        options.add_double("LSE_TOLERANCE", 3);

        /*- SUBSECTION Density Matrices -*/

        /*- Do compute one-particle density matrix if not otherwise required? -*/
        options.add_bool("OPDM", false);

        /*- Do compute two-particle density matrix if not otherwise required?
            Warning: This will hold 4 dense active TPDM's in memory !expert -*/
        options.add_bool("TPDM", false);

        /*- Do compute the transition density?  Note: only transition densities
        between roots of the same symmetry will be evaluated.  DETCI
        does not compute states of different irreps within the same
        computation; to do this, lower the symmetry of the computation.-*/
        options.add_bool("TDM", false);

        /*- Do compute the dipole moment? -*/
        options.add_bool("DIPMOM", false);

        /*- Do compute natural orbitals? -*/
        options.add_bool("NAT_ORBS", false);

        /*- SUBSECTION Root Following -*/

        /*- The root to write out the two-particle density matrix for
        (the one-particle density matrices are written for all roots).
        Useful for a state-specific CASSCF or CI optimization on an
        excited state. -*/
        options.add_int("FOLLOW_ROOT", 0);

        /*- In following a particular root (see |detci__follow_root|), sometimes the
        root number changes.  To follow a root of a particular character,
        one can specify a list of determinants and their coefficients,
        and the code will follow the root with the closest overlap.  The
        user specifies arrays containing the absolute alpha string indices
        (A_i below), absolute beta indices (B_i below), and CI coefficients
        (C_i below) to form the desired vector.
        The format is FOLLOW_VECTOR = [ [[A_1, B_1], C_1], [[A_2, B_2], C_2], ...].
        !expert -*/
        options.add("FOLLOW_VECTOR", new ArrayType());

        /*- SUBSECTION Guess Vectors -*/

        /*- What file do we start at for hd/c/s/d CIvects? Should be 350 for normal
        CI calculations and 354 if we are going to do a second monomer. !expert -*/
        options.add_int("CI_FILE_START", 350);

        /*- Guess vector type.  Accepted values are ``UNIT`` for a unit vector
        guess (|detci__num_roots| and |detci__num_init_vecs| must both be 1); ``H0_BLOCK`` to use
        eigenvectors from the H0 BLOCK submatrix (default); ``DFILE`` to use
        NUM_ROOTS previously converged vectors in the D file; !expert -*/
        options.add_str("GUESS_VECTOR", "H0_BLOCK", "UNIT H0_BLOCK DFILE");

        /*- The number of initial vectors to use in the CI iterative procedure.
        Defaults to the number of roots. !expert -*/
        options.add_int("NUM_INIT_VECS", 0);

        /*- Irrep for CI vectors;  -1 = find automatically.
        This option allows the user to look for CI vectors of a different irrep
        than the reference.  This probably only makes sense for Full CI,
        and it would probably not work with unit vector guesses.  Numbering
        starts from zero for the totally-symmetric irrep. !expert -*/
        options.add_int("REFERENCE_SYM", -1);

        /*- Do restart a DETCI iteration that
        terminated prematurely? It assumes that the CI and sigma vectors are on
        disk. -*/
        options.add_bool("RESTART", false);

        /*- Do invoke the FILTER_GUESS options that are used to filter out some
        trial vectors which may not have the appropriate phase convention
        between two determinants?  This is useful to remove, e.g.,
        delta states when a sigma state is desired.  The user
        inputs two determinants (by giving the absolute alpha string
        number and beta string number for each), and also the
        desired phase between these two determinants for guesses
        which are to be kept.  FILTER_GUESS = TRUE turns on the filtering
        routine.  Requires additional keywords |detci__filter_guess_det1|,
        |detci__filter_guess_det2|, and |detci__filter_guess_sign|. !expert -*/
        options.add_bool("FILTER_GUESS", false);

        /*- The required phase (1 or -1) between the two determinants specified
        by |detci__filter_guess_det1| and |detci__filter_guess_det2|. !expert -*/
        options.add_int("FILTER_GUESS_SIGN", 1);

        /*- Array specifying the absolute alpha string number and beta string
        number for the first determinant in the filter procedure.
        (See |detci__filter_guess|).  !expert -*/
        options.add("FILTER_GUESS_DET1", new ArrayType());

        /*- Array specifying the absolute alpha string number and beta string
        number for the second determinant in the filter procedure.
        (See |detci__filter_guess|).  !expert -*/
        options.add("FILTER_GUESS_DET2", new ArrayType());

        /*- If present, the code will try to filter out a particular determinant
        by setting its CI coefficient to zero.  FILTER_ZERO_DET = [alphastr,
        betastr] specifies the absolute alpha and beta string numbers of the
        target determinant. This could be useful for trying to exclude states
        that have a nonzero CI coefficient for the given determinant.  However,
        this option was experimental and may not be effective.  !expert -*/
        options.add("FILTER_ZERO_DET", new ArrayType());

        /*- SUBSECTION File Handling -*/

        /*- Maximum number of Davidson subspace vectors which can
        be held on disk for the CI coefficient and sigma vectors.  (There
        is one H(diag) vector and the number of D vectors is equal to the
        number of roots).  When the number of vectors on disk reaches
        the value of MAX_NUM_VECS, the Davidson subspace will be
        collapsed to |detci__collapse_size| vectors for each root.  This is very
        helpful for saving disk space.  Defaults to |detci__ci_maxiter| * |detci__num_roots|
        + |detci__num_init_vecs|. -*/
        options.add_int("MAX_NUM_VECS", 0);

        /*- Gives the number of vectors to retain when the Davidson subspace is
        collapsed (see |detci__max_num_vecs|).  If greater than one, the
        collapsed subspace retains the best estimate of the CI vector for
        the previous n iterations.   Defaults to 1. -*/
        options.add_int("COLLAPSE_SIZE", 1);

        /*- Do compute the diagonal elements of the Hamiltonian matrix
        on-the-fly? Otherwise, a diagonal element vector is written
        to a separate file on disk. !expert -*/
        options.add_bool("HD_OTF", true);

        /*- Do use the last vector space in the BVEC file to write
        scratch DVEC rather than using a separate DVEC file? (Only
        possible if |detci__num_roots| = 1.) !expert -*/
        options.add_bool("NO_DFILE", false);

        /*- SUBSECTION General-Order Perturbation Theory -*/

        /*- Do compute the MPn series out to
        kth order where k is determined by |detci__max_num_vecs| ?  For open-shell systems
        (|detci__reference| is ROHF, |detci__wfn| is ZAPTN), DETCI will compute the ZAPTn series.
        |detci__guess_vector| must be set to UNIT, |detci__hd_otf| must be set to TRUE, and
        |detci__hd_avg| must be set to orb_ener; these should happen by default for
        MPN = TRUE. -*/
        options.add_bool("MPN", false);

        /*- If 0, save the MPn energy; if 1, save the MP(2n-1) energy (if
        available from |detci__mpn_wigner| = true); if 2, save the MP(2n-2) energy (if
        available from |detci__mpn_wigner| = true). !expert -*/
        options.add_int("MPN_ORDER_SAVE", 0);

        /*- Do employ an orthonormal vector space rather than
          storing the kth order wavefunction? !expert -*/
        options.add_bool("MPN_SCHMIDT", false);

        /*- Do use Wigner formulas in the $E_{text{mp}n}$ series? !expert -*/
        options.add_bool("MPN_WIGNER", true);

        /*- The magnitude of perturbation $z$ in $H = H@@0 + z H@@1$ !expert -*/
        options.add_double("PERTURB_MAGNITUDE", 1.0);

        /*- SUBSECTION General-Order Coupled-Cluster -*/

        /*- Do coupled-cluster computation? -*/
        options.add_bool("CC", false);

        /*- The CC excitation level -*/
        options.add_int("CC_EX_LEVEL", 2);

        /*- The CC valence excitation level -*/
        options.add_int("CC_VAL_EX_LEVEL", 0);

        /*- Do use DIIS extrapolation to accelerate CC convergence? -*/
        options.add_bool("DIIS", true);

        /*- Iteration at which to start using DIIS -*/
        options.add_int("DIIS_START_ITER", 1);

        /*- How often to do a DIIS extrapolation. 1 means do DIIS every
        iteration, 2 is every other iteration, etc. -*/
        options.add_int("DIIS_FREQ", 1);

        /*- Minimum number of error vectors stored for DIIS extrapolation -*/
        options.add_int("DIIS_MIN_VECS", 2);

        /*- Maximum number of error vectors stored for DIIS extrapolation -*/
        options.add_int("DIIS_MAX_VECS", 5);

        /*- Number of important CC amplitudes per excitation level to print.
        CC analog to |detci__num_dets_print|. -*/
        options.add_int("NUM_AMPS_PRINT", 10);

        /*- maximum number of alpha electrons in RAS III, for CC -*/
        options.add_int("CC_A_RAS3_MAX", -1);

        /*- maximum number of beta electrons in RAS III, for CC -*/
        options.add_int("CC_B_RAS3_MAX", -1);

        /*- maximum number of electrons in RAS III, for CC -*/
        options.add_int("CC_RAS3_MAX", -1);

        /*- maximum number of electrons in RAS IV, for CC -*/
        options.add_int("CC_RAS4_MAX", -1);

        /*- maximum number of electrons in RAS III + IV, for CC -*/
        options.add_int("CC_RAS34_MAX", -1);

        /*- Do export a CC vector to disk? -*/
        options.add_bool("CC_VECS_WRITE", false);

        /*- Do import a CC vector from disk? -*/
        options.add_bool("CC_VECS_READ", false);

        /*- Do fix amplitudes involving RAS I or RAS IV?  Useful in mixed
        MP2-CC methods. !expert -*/
        options.add_bool("CC_FIX_EXTERNAL", false);

        /*- Number of external indices before amplitude gets fixed by
        |detci__cc_fix_external|.  Experimental. !expert -*/
        options.add_int("CC_FIX_EXTERNAL_MIN", 1);

        /*- Do use variational energy expression in CC computation?
        Experimental.  !expert -*/
        options.add_bool("CC_VARIATIONAL", false);

        /*- Do ignore block if num holes in RAS I and II is $>$ cc_ex_lvl and if
        any indices correspond to RAS I or IV (i.e., include only all-active
        higher excitations)? !expert -*/
        options.add_bool("CC_MIXED", true);

        /*- Do update T amplitudes with orbital eigenvalues? (Usually would
        do this).  Not doing this is experimental.  !expert -*/
        options.add_bool("CC_UPDATE_EPS", true);

        /*- CC_MACRO = [ [ex_lvl, max_holes_I, max_parts_IV, max_I+IV],
                         [ex_lvl, max_holes_I, max_parts_IV, max_I+IV], ... ]
        Optional additional restrictions on allowed excitations in
        coupled-cluster computations, based on macroconfiguration selection.
        For each sub-array, [ex_lvl, max_holes_I, max_parts_IV, max_I+IV],
        eliminate cluster amplitudes in which: [the excitation level
        (holes in I + II) is equal to ex_lvl] AND [there are more than
        max_holes_I holes in RAS I, there are more than max_parts_IV
        particles in RAS IV, OR there are more than max_I+IV quasiparticles
        in RAS I + RAS IV].  !expert -*/
        options.add("CC_MACRO", new ArrayType());

        /*- SUBSECTION Alternative Algorithms -*/

        /*- Do store strings specifically for FCI? (Defaults to TRUE for FCI.)
            !expert -*/
        options.add_bool("FCI_STRINGS", false);

        /*- Do string replacements on the fly in DETCI? Can
        save a gigantic amount of memory (especially for truncated CI's) but
        is somewhat flaky and hasn't been tested for a while.  It may work
        only works for certain classes of RAS calculations.  The current
        code is very slow with this option turned on. !expert -*/
        options.add_bool("REPL_OTF", false);

        /*- Do use some routines based on the papers of Bendazzoli et al.
        to calculate sigma?  Seems to be slower and not worthwhile; may disappear
        eventually.  Works only for full CI and I don't remember if I could see
        how their clever scheme might be extended to RAS in general. !expert -*/
        options.add_bool("BENDAZZOLI", false);

        /*- SUBSECTION MCSCF -*/

        /*- Convergence criterion for the RMS of the orbital gradient -*/
        options.add_double("MCSCF_R_CONVERGENCE", 1e-5);

        /*- Convergence criterion for energy. See Table :ref:`Post-SCF
        Convergence <table:conv_corl>` for default convergence criteria for
        different calculation types. -*/
        options.add_double("MCSCF_E_CONVERGENCE", 1e-7);

        /*- Maximum number MCSCF of iterations -*/
        options.add_int("MCSCF_MAXITER", 30);

        /*- Maximum value in the rotation matrix. If a value is greater than this number
        all values are scaled. -*/
        options.add_double("MCSCF_MAX_ROT", 0.5);

        /*- Method to handle the two-electron integrals -*/
        options.add_str("MCSCF_TYPE", "CONV", "DF CONV AO");

        /*- Initial MCSCF starting guess, MP2 natural orbitals only available for DF-RHF reference -*/
        options.add_str("MCSCF_GUESS", "SCF", "MP2 SCF");

        /*- Apply a list of 2x2 rotation matrices to the orbitals in the form of
        [irrep, orbital1, orbital2, theta] where an angle of 0 would do nothing and an angle
        of 90 would switch the two orbitals. -*/
        options.add("MCSCF_ROTATE", new ArrayType());

        /*- Convergence algorithm to utilize. Two-Step, Augmented Hessian, or One-Step. Defaults
        to TS for RASSCF. -*/
        options.add_str("MCSCF_ALGORITHM", "TS", "TS AH");

        /*- Start second-order (AH or OS) orbital-orbital MCSCF based on RMS of orbital gradient -*/
        options.add_double("MCSCF_SO_START_GRAD", 1e-4);

        /*- Start second-order (AH or OS) orbital-orbital MCSCF based on energy convergence -*/
        options.add_double("MCSCF_SO_START_E", 1e-4);

        /*- Iteration to turn on DIIS for TS convergence -*/
        options.add_int("MCSCF_DIIS_START", 3);

        /*- How often to do a DIIS extrapolation for TS convergence -*/
        options.add_int("MCSCF_DIIS_FREQ", 1);

        /*- Maximum number of DIIS vectors for TS convergence -*/
        options.add_int("MCSCF_DIIS_MAX_VECS", 8);

        /*- DIIS error vector type either, the AO orbital gradient or the orbital rotation update matrix -*/
        options.add_str("MCSCF_DIIS_ERROR_TYPE", "GRAD", "GRAD UPDATE");

        /*- Auxiliary basis set for MCSCF density fitted ERI computations.
        This only effects the "Q" matrix in Helgaker's language.
        :ref:`Defaults <apdx:basisFamily>` to a JKFIT basis. -*/
        options.add_str("DF_BASIS_MCSCF", "");

        /*- Cleanup the CI info at the end of a run? -*/
        options.add_bool("MCSCF_CI_CLEANUP", true);

        /*- Cleanup the DPD MCSCF object at the end of a run? -*/
        options.add_bool("MCSCF_DPD_CLEANUP", true);
    }

    if (name == "SAPT" || options.read_globals()) {
        /*- MODULEDESCRIPTION Performs symmetry adapted perturbation theory (SAPT)
        analysis to quantitatively analyze non-covalent interactions. -*/

        /*- SUBSECTION SAPT(HF) -*/

        /*- The level of theory for SAPT -*/
        options.add_str("SAPT_LEVEL", "SAPT0", "SAPT0 SAPT2 SAPT2+ SAPT2+3");

        /*- Whether or not to perform exchange scaling for SAPT exchange components.
        Default is false, i.e. no scaling. If set to true, performs scaling with
        $Exch10 / Exch10(S^2)$. If set to a value $\alpha$, performs scaling with
        $(Exch10 / Exch10(S^2))^{\alpha}$. -*/
        options.add_str("EXCH_SCALE_ALPHA", "FALSE", "");
        /*- For SAPT0 only, compute only first-order electrostatics and exchange.
        The integrals are computed before any terms, so all integrals will
        be computed even if they are not needed for the requested term !expert -*/
        options.add_bool("SAPT0_E10", false);
        /*- For SAPT0 only, compute only second-order induction
        The integrals are computed before any terms, so all integrals will
        be computed even if they are not needed for the requested term !expert -*/
        options.add_bool("SAPT0_E20IND", false);
        /*- For SAPT0 only, compute only second-order induction
        The integrals are computed before any terms, so all integrals will
        be computed even if they are not needed for the requested term !expert -*/
        options.add_bool("SAPT0_E20DISP", false);

        /*- Convergence criterion for energy (change) in the SAPT
        $E@@{ind,resp}^{(20)}$ term during solution of the CPHF equations. -*/

        options.add_double("E_CONVERGENCE", 1e-10);

        /*- Convergence criterion for residual of the CPHF coefficients in the SAPT
        $E@@{ind,resp}^{(20)}$ term. -*/
        options.add_double("D_CONVERGENCE", 1e-8);

        /*- Solve the CPHF equations to compute coupled induction and
            exchange-induction. These are not available for ROHF, and
            the option is automatically false in this case. In all other cases,
            coupled induction is strongly recommended. Only turn it off if the
            induction energy is not going to be used.
            !expert -*/
        options.add_bool("COUPLED_INDUCTION", true);

        /*- For SAPT(DFT) computes the $S^{inf}$ Exchange-Induction terms. !expert -*/
        options.add_bool("DO_IND_EXCH_SINF", false);

        /*- For SAPT(DFT) computes the $S^{inf}$ Exchange-Dispersion terms. !expert -*/
        options.add_bool("DO_DISP_EXCH_SINF", false);

        /*- Do use asynchronous disk I/O in the solution of the CPHF equations?
        Use may speed up the computation slightly at the cost of spawning an
        additional thread. -*/
        options.add_bool("AIO_CPHF", false);

        /*- Do use asynchronous disk I/O in the formation of the DF integrals?
        Use may speed up the computation slightly at the cost of spawning an
        additional thread. -*/
        options.add_bool("AIO_DF_INTS", false);

        /*- Maximum number of CPHF iterations -*/
        options.add_int("MAXITER", 50);
        /*- Do CCD dispersion correction in SAPT2+, SAPT2+(3) or SAPT2+3? !expert -*/
        options.add_bool("DO_CCD_DISP", false);
        /*- Do MBPT dispersion correction in SAPT2+, SAPT2+(3) or SAPT2+3, if also doing CCD? !expert -*/
        options.add_bool("DO_MBPT_DISP", true);
        /*- E converge value for CCD -*/
        options.add_double("CCD_E_CONVERGENCE", 1E-8);
        /*- Convergence tolerance for CCD amplitudes -*/
        options.add_double("CCD_T_CONVERGENCE", 1E-8);
        /*- Maximum number of vectors used in CCD-DIIS -*/
        options.add_int("MAX_CCD_DIISVECS", 10);
        /*- Minimum number of vectors used in CCD-DIIS -*/
        options.add_int("MIN_CCD_DIISVECS", 4);
        /*- Max CCD iterations -*/
        options.add_int("CCD_MAXITER", 50);
        /*- Do compute third-order corrections? !expert -*/
        options.add_bool("DO_THIRD_ORDER", false);
        /*- Do natural orbitals to speed up evaluation of the triples
        contribution to dispersion by truncating the virtual orbital space?
        Recommended true for all SAPT computations. -*/
        options.add_bool("NAT_ORBS_T3", true);
        /*- Do use MP2 natural orbital approximations for the $v^4$ block of
        two-electron integrals in the evaluation of second-order T2 amplitudes?
        Recommended true for all SAPT computations. -*/
        options.add_bool("NAT_ORBS_T2", true);
        /*- Do use MP2 natural orbital approximations for the $v^4$ block of
        two-electron integrals in the evaluation of CCD T2 amplitudes?
        Recommended true for all SAPT computations. -*/
        options.add_bool("NAT_ORBS_V4", true);

        /*- Minimum occupation (eigenvalues of the MP2 OPDM) below which virtual
        natural orbitals are discarded for in each of the above three truncations
        -*/
        options.add_double("OCC_TOLERANCE", 1.0E-6);
        /*- Schwarz screening threshold.
        Minimum absolute value below which all three-index DF integrals
        and those contributing to four-index integrals are neglected. The
        default is conservative, but there isn't much to be gained from
        loosening it, especially for higher-order SAPT. -*/
        options.add_double("INTS_TOLERANCE", 1.0E-12);
        /*- Memory safety -*/
        options.add_double("SAPT_MEM_SAFETY", 0.9);
        /*- Do force SAPT2 and higher to die if it thinks there isn't enough
        memory?  Turning this off is ill-advised. -*/
        options.add_bool("SAPT_MEM_CHECK", true);
        /*- Primary basis set, describes the monomer molecular orbitals -*/
        options.add_str("BASIS", "");
        /*- Auxiliary basis set for SAPT density fitting computations.
        :ref:`Defaults <apdx:basisFamily>` to a RI basis. -*/
        options.add_str("DF_BASIS_SAPT", "");
        /*- Auxiliary basis set for SAPT Elst10 and Exch10 density fitting
        computations, may be important if heavier elements are involved.
        Defaults to |sapt__df_basis_sapt|. -*/
        options.add_str("DF_BASIS_ELST", "");
        /*- Maximum error allowed (Max error norm in Delta tensor)
        in the approximate energy denominators employed for most of the
        $E@@{disp}^{(20)}$ and $E@@{exch-disp}^{(20)}$ evaluation. -*/
        options.add_double("DENOMINATOR_DELTA", 1.0E-6);
        /*- Denominator algorithm for PT methods. Laplace transformations
        are slightly more efficient. -*/
        options.add_str("DENOMINATOR_ALGORITHM", "LAPLACE", "LAPLACE CHOLESKY");
        /*- The scope of core orbitals to freeze in evaluation of SAPT
        $E@@{disp}^{(20)}$ and $E@@{exch-disp}^{(20)}$ terms. Recommended true
        for all SAPT computations -*/
        options.add_str("FREEZE_CORE", "FALSE", "FALSE TRUE");
        /*- The amount of information to print to the output file for the sapt
        module. For 0, only the header and final results are printed. For 1,
        (recommended for large calculations) some intermediate quantities are also
        printed. -*/
        options.add_int("PRINT", 1);
        /*- Proportion of memory available for the DF-MP2 three-index integral
            buffers used to evaluate dispersion. !expert -*/
        options.add_double("SAPT_MEM_FACTOR", 0.9);

        /*- SUBSECTION SAPT(DFT) -*/

        /*- Monomer A GRAC shift in Hartree -*/
        options.add_double("SAPT_DFT_GRAC_SHIFT_A", 0.0);
        /*- Monomer B GRAC shift in Hartree -*/
        options.add_double("SAPT_DFT_GRAC_SHIFT_B", 0.0);
        /*- Compute the Delta-HF correction? -*/
        options.add_bool("SAPT_DFT_DO_DHF", true);
        /*- How is the GRAC correction determined? !expert -*/
        options.add_str("SAPT_DFT_GRAC_DETERMINATION", "INPUT", "INPUT");
        /*- Enables the hybrid xc kernel in dispersion? !expert -*/
        options.add_bool("SAPT_DFT_DO_HYBRID", true);
        /*- Scheme for approximating exchange-dispersion for SAPT-DFT.
        ``NONE`` Use unscaled ``Exch-Disp2,u`` .
        ``FIXED`` Use a fixed factor |sapt__sapt_dft_exch_disp_fixed_scale| to scale ``Exch-Disp2,u`` .
        ``DISP`` Use the ratio of ``Disp2,r`` and ``Disp2,u`` to scale ``Exch-Disp2,u`` . -*/
        options.add_str("SAPT_DFT_EXCH_DISP_SCALE_SCHEME", "DISP", "NONE FIXED DISP");
        /*- Exch-disp scaling factor for FIXED scheme for |sapt__sapt_dft_exch_disp_scale_scheme|. Default value of 0.686 suggested by Hesselmann and Korona, J. Chem. Phys. 141, 094107 (2014). !expert -*/
        options.add_double("SAPT_DFT_EXCH_DISP_FIXED_SCALE", 0.686);
        /*- Underlying funcitonal to use for SAPT(DFT) !expert -*/
        options.add_str("SAPT_DFT_FUNCTIONAL", "PBE0", "");
        /*- Number of points in the Legendre FDDS Dispersion time integration !expert -*/
        options.add_int("SAPT_FDDS_DISP_NUM_POINTS", 10);
        /*- Lambda shift in the space morphing for the FDDS Dispersion time integration !expert -*/
        options.add_double("SAPT_FDDS_DISP_LEG_LAMBDA", 0.3);
        /*- Minimum rho cutoff for the in the LDA response for FDDS !expert -*/
        options.add_double("SAPT_FDDS_V2_RHO_CUTOFF", 1.e-6);
        /*- Which MP2 Exch-Disp module to use? !expert -*/
        options.add_str("SAPT_DFT_MP2_DISP_ALG", "SAPT", "FISAPT SAPT");
        /*- Interior option to clean up printing !expert -*/
        options.add_bool("SAPT_QUIET", false);
    }

    if (name == "FISAPT" || options.read_globals()) {
        // ==> FISAPT Options <== //

        // => Overall Options <= //

        /*- Memory safety factor for heavy FISAPT operations !expert -*/
        options.add_double("FISAPT_MEM_SAFETY_FACTOR", 0.9);
        /*- Convergence criterion for residual of the CPHF coefficients in the SAPT
        $E@@{ind,resp}^{(20)}$ term. -*/
        options.add_double("D_CONVERGENCE", 1E-8);
        /*- Maximum number of iterations for CPHF -*/
        options.add_int("MAXITER", 50);
        /*- Schwarz screening threshold. Mininum absolute value below which TEI are neglected. -*/
        options.add_double("INTS_TOLERANCE", 0.0);

        // => ISAPT Zero-th Order Wavefunction Options <= //

        /*- Specification algorithm for link bonds in ISAPT -*/
        options.add_str("FISAPT_LINK_SELECTION", "AUTOMATIC", "AUTOMATIC MANUAL");
        /*- Amount of fragment charge completeness to distinguish link bonds -*/
        options.add_double("FISAPT_CHARGE_COMPLETENESS", 0.8);
        /*- Manual link bond specification [[Atom1, Atom2], ...] -*/
        options.add("FISAPT_MANUAL_LINKS", new ArrayType());
        /*- Where do sigma links go (to C or to AB)? -*/
        options.add_str("FISAPT_LINK_ASSIGNMENT", "C", "C AB");

        // => F-SAPT Options <= //

        /*- Do an F-SAPT analysis? -*/
        options.add_bool("FISAPT_DO_FSAPT", true);
        /*- Do F-SAPT Dispersion? -*/
        options.add_bool("FISAPT_DO_FSAPT_DISP", true);
        /*- Filepath to drop F-SAPT data within input file directory -*/
        options.add_str_i("FISAPT_FSAPT_FILEPATH", "fsapt/");
        /*- Do F-SAPT exchange scaling? (ratio of S^\infty to S^2) -*/
        options.add_bool("FISAPT_FSAPT_EXCH_SCALE", true);
        /*- Do F-SAPT induction scaling? (ratio of HF induction to F-SAPT induction) -*/
        options.add_bool("FISAPT_FSAPT_IND_SCALE", true);
        /*- Do F-SAPT coupled response? (not recommended) -*/
        options.add_bool("FISAPT_FSAPT_IND_RESPONSE", false);
        /*- Do sSAPT0 exchange-scaling with F-SAPT -*/
        options.add_bool("SSAPT0_SCALE", false);
        /*- Filepath to drop sSAPT0 exchange-scaling F-SAPT data within input file directory -*/
        options.add_str_i("FISAPT_FSSAPT_FILEPATH", "s-fsapt/");

        // => CubicScalarGrid options <= //

        /*- CubicScalarGrid spatial extent in bohr [O_X, O_Y, O_Z]. Defaults to 4.0 bohr each. -*/
        options.add("CUBIC_GRID_OVERAGE", new ArrayType());
        /*- CubicScalarGrid grid spacing in bohr [D_X, D_Y, D_Z]. Defaults to 0.2 bohr each. -*/
        options.add("CUBIC_GRID_SPACING", new ArrayType());
        /*- CubicScalarGrid basis cutoff. !expert -*/
        options.add_double("CUBIC_BASIS_TOLERANCE", 1.0E-12);
        /*- CubicScalarGrid maximum number of grid points per evaluation block. !expert -*/
        options.add_int("CUBIC_BLOCK_MAX_POINTS", 1000);

        // => Scalar Field Plotting Options <= //

        /*- Plot a scalar-field analysis -*/
        options.add_bool("FISAPT_DO_PLOT", false);
        /*- Filepath to drop scalar data within input file directory -*/
        options.add_str_i("FISAPT_PLOT_FILEPATH", "plot/");

        // => Localization Tech <= //

        /*- Relative convergence in orbital localization -*/
        options.add_double("LOCAL_CONVERGENCE", 1.0E-12);
        /*- Maximum iterations in localization -*/
        options.add_int("LOCAL_MAXITER", 1000);
        /*- Use ghost atoms in Pipek-Mezey or IBO metric !expert -*/
        options.add_bool("LOCAL_USE_GHOSTS", false);
        /*- Condition number to use in IBO metric inversions !expert -*/
        options.add_double("LOCAL_IBO_CONDITION", 1.0E-7);
        /*- IBO localization metric power -*/
        options.add_int("LOCAL_IBO_POWER", 4);
        /*- MinAO Basis for IBO !expert -*/
        options.add_str("MINAO_BASIS", "CC-PVTZ-MINAO");
        /*- IBO Stars procedure -*/
        options.add_bool("LOCAL_IBO_USE_STARS", false);
        /*- IBO Charge metric for classification as Pi -*/
        options.add_double("LOCAL_IBO_STARS_COMPLETENESS", 0.90);
        /*- IBO Centers for Pi Degeneracy -*/
        options.add("LOCAL_IBO_STARS", new ArrayType());
    }
    if (name == "DCT" || options.read_globals()) {
        /*-MODULEDESCRIPTION Performs density cumulant (functional) theory
        computations -*/

        /*- Reference wavefunction type -*/
        options.add_str("REFERENCE", "RHF", "UHF RHF ROHF");
        /*- Algorithm to use for the density cumulant and orbital updates in the DCT energy computation.
        Two-step algorithm is usually more efficient for small
        systems, but for large systems simultaneous algorithm (default) is recommended.
        If convergence problems are encountered (especially
        for highly symmetric systems) QC algorithm can be used. -*/
        options.add_str("ALGORITHM", "SIMULTANEOUS", "TWOSTEP SIMULTANEOUS QC");
        /*- Algorithm to use for the solution of DC-06 response equations in computation of analytic gradients and
         * properties-*/
        options.add_str("RESPONSE_ALGORITHM", "TWOSTEP", "TWOSTEP SIMULTANEOUS");
        /*- Controls the type of the quadratically-convergent algorithm (effective for ALGORITHM = QC).
        If set to TWOSTEP the Newton-Raphson equations are only solved for the orbital updates,
        the cumulant is updated using the standard Jacobi algorithm. If set to SIMULTANEOUS both cumulant
        and orbitals are updated in a single Newton-Raphson step. -*/
        options.add_str("QC_TYPE", "SIMULTANEOUS", "TWOSTEP SIMULTANEOUS");
        /*- Convergence criterion for the RMS of the residual vector in density cumulant updates, as well as
        the solution of the density cumulant and orbital response equations. In the orbital updates controls
        the RMS of the SCF error vector -*/
        options.add_double("R_CONVERGENCE", 1e-10);
        /*- Convergence criterion for energy. See Table :ref:`Post-SCF
        Convergence <table:conv_corl>` for default convergence criteria for
        different calculation types. -*/
        options.add_double("E_CONVERGENCE", 1e-10);
        /*- Convergence criterion for the density cumulant and orbital guess for the
        variationally orbital-optimized DFT methods. Currently only available for ALGORITHM = SIMULTANEOUS. -*/
        options.add_double("GUESS_R_CONVERGENCE", 1e-3);
        /*- Maximum number of macro- or micro-iterations for both energy and response equations -*/
        options.add_int("MAXITER", 40);
        /*- Value of RMS of the density cumulant residual and SCF error vector below which DIIS extrapolation starts.
        Same keyword controls the DIIS extrapolation for the solution of the response equations. -*/
        options.add_double("DIIS_START_CONVERGENCE", 1e-3);
        /*- Maximum number of error vectors stored for DIIS extrapolation !expert-*/
        options.add_int("DIIS_MAX_VECS", 6);
        /*- Minimum number of error vectors stored for DIIS extrapolation !expert-*/
        options.add_int("DIIS_MIN_VECS", 3);
        /*- Controls whether to avoid the AO->MO transformation of the
        two-electron integrals for the four-virtual case ($\langle VV||
        VV \rangle$) by computing the corresponding terms in the AO
        basis. AO_BASIS = DISK algorithm reduces the memory requirements
        and can significantly reduce the cost of the energy computation
        if SIMULTANEOUS algorithm is used. For the TWOSTEP algorithm,
        however, AO_BASIS = DISK option is not recommended due to extra
        I/O. -*/
        options.add_str("AO_BASIS", "DISK", "NONE DISK");
        /*- The amount (percentage) of damping to apply to the orbital update procedure:
        0 will result in a full update, 100 will completely stall the
        update. A value around 20 (which corresponds to 20\% of the previous
        iteration's density being mixed into the current iteration)
        can help in cases where oscillatory convergence is observed. !expert-*/
        options.add_double("DAMPING_PERCENTAGE", 0.0);
        /*- The shift applied to the denominator in the density cumulant update iterations !expert-*/
        options.add_double("TIKHONOW_OMEGA", 0.0);
        /*- The shift applied to the denominator in the orbital update iterations !expert-*/
        options.add_double("ORBITAL_LEVEL_SHIFT", 0.0);
        /*- Controls how to cache quantities within the DPD library !expert-*/
        options.add_int("CACHELEVEL", 2);
        /*- Schwarz screening threshold. Mininum absolute value below which TEI are neglected. !expert -*/
        options.add_double("INTS_TOLERANCE", 1e-14);
        /*- Whether to read the orbitals from a previous computation, or to compute
            an MP2 guess. !expert -*/
        options.add_str("DCT_GUESS", "MP2", "CC BCC MP2 DCT");
        /*- Whether to perform a guess DC-06 or DC-12 computation for ODC-06 or ODC-12 methods, respectively.
            Currently only available for ALGORITHM = SIMULTANEOUS. -*/
        options.add_bool("ODC_GUESS", false);
        /*- Controls whether to relax the guess orbitals by taking the guess density cumulant
        and performing orbital update on the first macroiteration (for ALOGRITHM = TWOSTEP only) !expert-*/
        options.add_bool("RELAX_GUESS_ORBITALS", false);
        /*- Controls whether to include the coupling terms in the DCT electronic Hessian (for ALOGRITHM = QC
        with QC_TYPE = SIMULTANEOUS only) -*/
        options.add_bool("QC_COUPLING", false);
        /*- Performs stability analysis of the DCT energy !expert-*/
        options.add_bool("STABILITY_CHECK", false);
        /*- The value of the rms of the residual in Schmidt orthogonalization which is used as a threshold
            for augmenting the vector subspace in stability check !expert-*/
        options.add_double("STABILITY_AUGMENT_SPACE_TOL", 0.1);
        /*- Controls the convergence of the Davidson's diagonalization in stability check !expert-*/
        options.add_double("STABILITY_CONVERGENCE", 1e-4);
        /*- The number of vectors that can be added simultaneously into the subspace for Davidson's diagonalization in
           stability check !expert-*/
        options.add_int("STABILITY_ADD_VECTORS", 20);
        /*- The number of guess vectors used for Davidson's diagonalization in stability check !expert-*/
        options.add_int("STABILITY_N_GUESS_VECTORS", 20);
        /*- The number of Hessian eigenvalues computed during the stability check !expert-*/
        options.add_int("STABILITY_N_EIGENVALUES", 3);
        /*- The maximum size of the subspace for the stability check. The program will terminate if this parameter is
           exceeded and the convergence (STABILITY_CONVERGENCE) is not satisfied !expert-*/
        options.add_int("STABILITY_MAX_SPACE_SIZE", 200);
        /*- Chooses appropriate DCT method -*/
        options.add_str("DCT_FUNCTIONAL", "ODC-12", "DC-06 DC-12 ODC-06 ODC-12 ODC-13 CEPA0");
        /*- Whether to compute three-particle energy correction or not -*/
        options.add_str("THREE_PARTICLE", "NONE", "NONE PERTURBATIVE");
        /*- Level shift applied to the diagonal of the density-weighted Fock operator. While this shift can improve
           convergence, it does change the DCT energy. !expert-*/
        options.add_double("ENERGY_LEVEL_SHIFT", 0.0);
        /*- What algorithm to use for the DCT computation -*/
        options.add_str("DCT_TYPE", "CONV", "CONV DF");
        /*- Auxiliary basis set for DCT density fitting computations.
        :ref:`Defaults <apdx:basisFamily>` to a RI basis. -*/
        options.add_str("DF_BASIS_DCT", "");
        /*- Compute a (relaxed) one-particle density matrix? Can be set manually. Set internally for
         property and gradient computations. -*/
        options.add_bool("OPDM", false);
    }
    if (name == "GDMA" || options.read_globals()) {
        /*- MODULEDESCRIPTION Performs distributed multipole analysis (DMA), using
        Anthony Stone's GDMA program. See :ref:`GDMA <sec:gdma>` for more details. -*/

        /*- The order of multipole expansion on each site.  Currently limited to the same
            order for all sites; for more advanced usage a user-provided GDMA data file
            should be provided. -*/
        options.add_int("GDMA_LIMIT", 2);
        /*- The radii to be used, overriding the defaults.  Specified as an array
            [ n1, r1, n2, r2, ... ] where n1,n2,n3... are atom type strings and
            r1,r2,r3 are radii in Angstrom. -*/
        options.add("GDMA_RADIUS", new ArrayType());
        /*- The origin (in Angstrom, expressed as an [x, y, z] array) about which the total multipoles
            will be computed during DMA.  Useful for determining single site expansions at an arbitrary point. -*/
        options.add("GDMA_ORIGIN", new ArrayType());
        /*- Whether to print DMA results in atomic units or SI. -*/
        options.add_str("GDMA_MULTIPOLE_UNITS", "AU SI", "AU");
        /*- The value to switch between the older standard DMA and the new grid-based approach.
            Pairs of primitives whose exponents sum is above this value will be treated using
            standard DMA.  Set to 0 to force all pairs to be treated with standard DMA. -*/
        options.add_double("GDMA_SWITCH", 4.0);
    }

    if (name == "MINTS" || options.read_globals()) {
        /*- MODULEDESCRIPTION Called at the beginning of SCF computations,
        whenever disk-based molecular integrals are required. -*/

        /*- Primary basis set. :ref:`Available basis sets <apdx:basisElement>` -*/
        options.add_str("BASIS", "");
        /*- Omega scaling for Erf and Erfc.-*/
        options.add_double("OMEGA_ERF", 0.20);
    }
    if (name == "SCF" || options.read_globals()) {
        /*- MODULEDESCRIPTION Performs self consistent field (Hartree-Fock and
        Density Functional Theory) computations.  These are the starting
        points for most computations, so this code is called in most cases. -*/

        /*- SUBSECTION General Wavefunction Info -*/

        /*- Wavefunction type !expert -*/
        options.add_str("WFN", "SCF", "SCF");
        /*- Reference wavefunction type.
        **Cfour Interface:** Keyword translates into |cfour__cfour_reference|. -*/
        options.add_str("REFERENCE", "RHF", "RHF ROHF UHF CUHF RKS UKS");
        /*- Primary basis set -*/
        options.add_str("BASIS", "");
        /*- Auxiliary basis set for SCF density fitting computations.
        :ref:`Defaults <apdx:basisFamily>` to a JKFIT basis. -*/
        options.add_str("DF_BASIS_SCF", "");
        /*- Maximum numbers of batches to read PK supermatrix. !expert -*/
        options.add_int("PK_MAX_BUCKETS", 500);
        /*- Select the PK algorithm to use. For debug purposes, selection will be automated later. !expert -*/
        options.add_str("PK_ALGO", "REORDER", "REORDER YOSHIMINE");
        /*- Deactivate in core algorithm. For debug purposes. !expert -*/
        options.add_bool("PK_NO_INCORE", false);
        /*- All densities are considered non symmetric, debug only. !expert -*/
        options.add_bool("PK_ALL_NONSYM", false);
        /*- Max memory per buf for PK algo REORDER, for debug and tuning -*/
        options.add_int("MAX_MEM_BUF", 0);
        /*- Tolerance for Cholesky decomposition of the ERI tensor -*/
        options.add_double("CHOLESKY_TOLERANCE", 1e-4);
        /*- Do a density fitting SCF calculation to converge the
            orbitals before switching to the use of exact integrals in
            a |globals__scf_type| ``DIRECT`` calculation -*/
        options.add_bool("DF_SCF_GUESS", true);
        /*- Keep JK object for later use? -*/
        options.add_bool("SAVE_JK", false);
        /*- Memory safety factor for allocating JK -*/
        options.add_double("SCF_MEM_SAFETY_FACTOR", 0.75);
        /*- SO orthogonalization: automatic, symmetric, or canonical? -*/
        options.add_str("S_ORTHOGONALIZATION", "AUTO", "AUTO SYMMETRIC CANONICAL PARTIALCHOLESKY");
        /*- Minimum S matrix eigenvalue to allow before linear dependencies are removed. -*/
        options.add_double("S_TOLERANCE", 1E-7);
        /*- Tolerance for partial Cholesky decomposition of overlap matrix. -*/
        options.add_double("S_CHOLESKY_TOLERANCE", 1E-8);
        /*- Screening threshold for the chosen screening method (SCHWARZ, CSAM, DENSITY)
          Absolute value below which TEI are neglected. -*/
        options.add_double("INTS_TOLERANCE", 1E-12);
        /*- The type of guess orbitals.  Defaults to ``READ`` for geometry optimizations after the first step, to
          ``CORE`` for single atoms, and to ``SAD`` otherwise. The ``HUCKEL`` guess employs on-the-fly calculations
          like SAD, as described in doi:10.1021/acs.jctc.8b01089 which also describes the SAP guess. -*/
        options.add_str("GUESS", "AUTO", "AUTO CORE GWH SAD SADNO SAP HUCKEL READ");
        /*- Mix the HOMO/LUMO in UHF or UKS to break alpha/beta spatial symmetry.
        Useful to produce broken-symmetry unrestricted solutions.
        Notice that this procedure is defined only for calculations in C1 symmetry. -*/
        options.add_bool("GUESS_MIX", false);
        /*- Do write a MOLDEN output file?  If so, the filename will end in
        .molden, and the prefix is determined by |globals__writer_file_label|
        (if set), or else by the name of the output file plus the name of
        the current molecule. -*/
        options.add_bool("MOLDEN_WRITE", false);
        /*- If true, then repeat the specified guess procedure for the orbitals every time -
        even during a geometry optimization. -*/
        options.add_bool("GUESS_PERSIST", false);
        /*- File name (case sensitive) to which to serialize Wavefunction orbital data. -*/
        options.add_str_i("ORBITALS_WRITE", "");

        /*- Do print the molecular orbitals? -*/
        options.add_bool("PRINT_MOS", false);
        /*- Do print the basis set? -*/
        options.add_bool("PRINT_BASIS", false);
        /*- Do perform a QCHF computation?  -*/
        options.add_bool("QCHF", false);

        /*- SCF Properties to calculate after an energy evaluation. Note, this
        keyword is not used for property evaluations. -*/
        options.add("SCF_PROPERTIES", new ArrayType());

        /*- SUBSECTION Convergence Control/Stabilization -*/

        /*- Maximum number of iterations.
        **Cfour Interface:** Keyword translates into |cfour__cfour_scf_maxcyc|. -*/
        options.add_int("MAXITER", 100);
        /*- Fail if we reach maxiter without converging? -*/
        options.add_bool("FAIL_ON_MAXITER", true);
        /*- Convergence criterion for SCF energy. See Table :ref:`SCF
        Convergence & Algorithm <table:conv_scf>` for default convergence
        criteria for different calculation types. -*/
        options.add_double("E_CONVERGENCE", 1e-6);
        /*- Convergence criterion for SCF density, defined as the RMS
        or maximum absolute value of the orbital gradient.  See Table
        :ref:`SCF Convergence & Algorithm <table:conv_scf>` for
        default convergence criteria for different calculation types.
        **Cfour Interface:** Keyword translates into
        |cfour__cfour_scf_conv|. -*/
        options.add_double("D_CONVERGENCE", 1e-6);
        /*- The amount (percentage) of damping to apply to the early density updates.
            0 will result in a full update, 100 will completely stall the update.  A
            value around 20 (which corresponds to 20\% of the previous iteration's
            density being mixed into the current density)
            could help to solve problems with oscillatory convergence. -*/
        options.add_double("DAMPING_PERCENTAGE", 0.0);
        /*- The density convergence threshold after which damping is no longer performed, if it is enabled.
            It is recommended to leave damping on until convergence, which is the default.
        **Cfour Interface:** Keyword translates into |cfour__cfour_scf_damping|. -*/
        options.add_double("DAMPING_CONVERGENCE", 1.0E-18);
        /*- Accelerate convergence by performing a preliminary SCF with
        this small basis set followed by projection into the full target
        basis. A value of ``TRUE`` turns on projection using the
        :ref:`Defaults <apdx:basisFamily>` small basis set 3-21G, pcseg-0, or def2-SV(P). -*/
        options.add_str("BASIS_GUESS", "FALSE", "");
        /*- When |scf__basis_guess| is active, run the preliminary scf in
        density-fitted mode with this as fitting basis for the small basis
        set. A value of ``TRUE`` turns on density fitting with the
        default basis, otherwise the specified basis is used. -*/
        options.add_str("DF_BASIS_GUESS", "FALSE", "");
        /*- Use RMS error instead of the more robust absolute error? -*/
        options.add_bool("DIIS_RMS_ERROR", true);
        /*- The minimum iteration to start storing DIIS vectors -*/
        options.add_int("DIIS_START", 1);
        /*- Minimum number of error vectors stored for DIIS extrapolation -*/
        options.add_int("DIIS_MIN_VECS", 2);
        /*- Maximum number of error vectors stored for DIIS extrapolation -*/
        options.add_int("DIIS_MAX_VECS", 10);
        /*- Do use DIIS extrapolation to accelerate convergence? -*/
        options.add_bool("DIIS", true);
        /*- Do use a level shift? -*/
        options.add_double("LEVEL_SHIFT", 0.0);
        /*- DIIS error at which to stop applying the level shift -*/
        options.add_double("LEVEL_SHIFT_CUTOFF", 1e-2);
        /*- The iteration to start MOM on (or 0 for no MOM) -*/
        options.add_int("MOM_START", 0);
        /*- The absolute indices of orbitals to excite from in MOM (+/- for alpha/beta) -*/
        options.add("MOM_OCC", new ArrayType());
        /*- The absolute indices of orbitals to excite to in MOM (+/- for alpha/beta) -*/
        options.add("MOM_VIR", new ArrayType());
        /*- Do use second-order SCF convergence methods? -*/
        options.add_bool("SOSCF", false);
        /*- When to start second-order SCF iterations based on gradient RMS. -*/
        options.add_double("SOSCF_START_CONVERGENCE", 1.0E-2);
        /*- Minimum number of second-order microiterations to perform. -*/
        options.add_int("SOSCF_MIN_ITER", 1);
        /*- Maximum number of second-order microiterations to perform. -*/
        options.add_int("SOSCF_MAX_ITER", 5);
        /*- Second order convergence threshold. Cease microiterating at this value. -*/
        options.add_double("SOSCF_CONV", 5.0E-3);
        /*- Do we print the SOSCF microiterations?. -*/
        options.add_bool("SOSCF_PRINT", false);
        /*- Whether to perform stability analysis after convergence.  NONE prevents analysis being
            performed. CHECK will print out the analysis of the wavefunction stability at the end of
            the computation.  FOLLOW will perform the analysis and, if a totally symmetric instability
            is found, will attempt to follow the eigenvector and re-run the computations to find a stable
            solution. -*/
        options.add_str("STABILITY_ANALYSIS", "NONE", "NONE CHECK FOLLOW");
        /*- When using |scf__stability_analysis| ``FOLLOW``, how much to scale the step along the eigenvector
            by. A full step of $pi/2$ corresponds to a value of 1.0. !expert -*/
        options.add_double("FOLLOW_STEP_SCALE", 0.5);
        /*- When using STABILITY_ANALYSIS = FOLLOW, the increment to modify |scf__follow_step_scale| value
            if we end up in the same SCF solution. !expert -*/
        options.add_double("FOLLOW_STEP_INCREMENT", 0.2);
        /*- When using |scf__stability_analysis| ``FOLLOW``, maximum number of orbital optimization attempts
            to make the wavefunction stable. !expert -*/
        options.add_int("MAX_ATTEMPTS", 1);
        /*- Do Perform Incremental Fock Build? -*/
        options.add_bool("INCFOCK", false);
        /*- Frequency with which to compute the full Fock matrix if using |scf__incfock| . 
        N means rebuild every N SCF iterations to avoid accumulating error from the incremental procedure. -*/
        options.add_int("INCFOCK_FULL_FOCK_EVERY", 5);
<<<<<<< HEAD
=======

        /*- Do perform Linear Exchange Build (Link) -*/
        options.add_bool("DO_LINEAR_EXCHANGE", false);
        options.add_double("LINK_INTS_TOLERANCE", 1.0e-12);
>>>>>>> fbdf1a95

        /*- SUBSECTION Fractional Occupation UHF/UKS -*/

        /*- The iteration to start fractionally occupying orbitals (or 0 for no fractional occupation) -*/
        options.add_int("FRAC_START", 0);
        /*- The absolute indices of occupied orbitals to fractionally occupy (+/- for alpha/beta) -*/
        options.add("FRAC_OCC", new ArrayType());
        /*- The occupations of the orbital indices specified above ($0.0\le {\rm occ} \le 1.0$) -*/
        options.add("FRAC_VAL", new ArrayType());
        /*- Do use DIIS extrapolation to accelerate convergence in frac? -*/
        options.add_bool("FRAC_DIIS", true);
        /*- Do renormalize C matrices prior to writing to checkpoint? -*/
        options.add_bool("FRAC_RENORMALIZE", true);
        /*- Do recompute guess from stored orbitals? -*/
        options.add_bool("FRAC_LOAD", false);

        /*- SUBSECTION Environmental Effects -*/

        /*- Do perturb the Hamiltonian? -*/
        options.add_bool("PERTURB_H", false);
        /*- Size of the perturbation (applies only to dipole perturbations).  Deprecated - use PERTURB_DIPOLE instead
           -*/
        options.add_double("PERTURB_MAGNITUDE", 0.0);
        /*- An array of length three describing the magnitude (atomic units) of the dipole field in the {x,y,z}
           directions -*/
        options.add("PERTURB_DIPOLE", new ArrayType());
        /*- The operator used to perturb the Hamiltonian, if requested.  DIPOLE_X, DIPOLE_Y and DIPOLE_Z will be
            removed in favor of the DIPOLE option in the future -*/
        options.add_str("PERTURB_WITH", "DIPOLE", "DIPOLE DIPOLE_X DIPOLE_Y DIPOLE_Z EMBPOT SPHERE DX");
        /*- An ExternalPotential (built by Python or nullptr/None) -*/
        options.add_bool("EXTERN", false);

        /*- Radius (bohr) of a hard-sphere external potential -*/
        options.add_double("RADIUS", 10.0);  // bohr
        /*- Thickness (bohr) of a hard-sphere external potential -*/
        options.add_double("THICKNESS", 20.0);  // bohr
        /*- Number of radial grid points for spherical potential integration -*/
        options.add_int("R_POINTS", 100);
        /*- Number of colatitude grid points for spherical potential integration -*/
        options.add_int("THETA_POINTS", 360);
        /*- Number of azimuthal grid points for spherical potential integration -*/
        options.add_int("PHI_POINTS", 360);
        /*- Read an external potential from the .dx file? -*/
        options.add_bool("ONEPOT_GRID_READ", false);

        /*- SUBSECTION Parallel Runtime -*/

        /*- The dimension sizes of the processor grid !expert -*/
        options.add("PROCESS_GRID", new ArrayType());
        /*- The tile size for the distributed matrices !expert -*/
        options.add_int("TILE_SZ", 512);
        /*- The dimension sizes of the distributed matrix !expert -*/
        options.add("DISTRIBUTED_MATRIX", new ArrayType());
        /*- Do run in parallel? !expert -*/
        options.add_bool("PARALLEL", false);

        /*- SUBSECTION Misc. -*/

        /*- Are going to do SAPT? If so, what part? !expert -*/
        options.add_str("SAPT", "FALSE",
                        "FALSE 2-DIMER 2-MONOMER_A 2-MONOMER_B 3-TRIMER 3-DIMER_AB 3-DIMER_BC 3-DIMER_AC 3-MONOMER_A "
                        "3-MONOMER_B 3-MONOMER_C");

        /*- SUBSECTION DFSCF Algorithm -*/

        /*- Number of threads for integrals (may be turned down if memory is an issue). 0 is blank -*/
        options.add_int("DF_INTS_NUM_THREADS", 0);
        /*- IO caching for CP corrections, etc !expert -*/
        options.add_str("DF_INTS_IO", "NONE", "NONE SAVE LOAD");
        /*- Fitting Condition, i.e. eigenvalue threshold for RI basis. Analogous to S_TOLERANCE !expert -*/
        options.add_double("DF_FITTING_CONDITION", 1.0E-10);
        /*- FastDF Fitting Metric -*/
        options.add_str("DF_METRIC", "COULOMB", "COULOMB EWALD OVERLAP");
        /*- FastDF SR Ewald metric range separation parameter -*/
        options.add_double("DF_THETA", 1.0);
        /*- FastDF geometric fitting domain selection algorithm -*/
        options.add_str("DF_DOMAINS", "DIATOMIC", "DIATOMIC SPHERES");
        /*- Bump function min radius -*/
        options.add_double("DF_BUMP_R0", 0.0);
        /*- Bump function max radius -*/
        options.add_double("DF_BUMP_R1", 0.0);

        /*- SUBSECTION SAD Guess Algorithm -*/

        /*- The amount of SAD information to print to the output !expert -*/
        options.add_int("SAD_PRINT", 0);
        /*- Convergence criterion for SCF energy in the SAD guess, analogous to |scf__e_convergence|. -*/
        options.add_double("SAD_E_CONVERGENCE", 1E-5);
        /*- Convergence criterion for SCF density in the SAD guess, analogous to |scf__d_convergence|. -*/
        options.add_double("SAD_D_CONVERGENCE", 1E-5);
        /*- Density fitting basis used in SAD !expert -*/
        options.add_str("DF_BASIS_SAD", "SAD-FIT");
        /*- Maximum number of atomic SCF iterations within SAD !expert -*/
        options.add_int("SAD_MAXITER", 50);
        /*- SCF type used for atomic calculations in SAD guess !expert -*/
        options.add_str("SAD_SCF_TYPE", "DF", "DIRECT DF MEM_DF DISK_DF PK OUT_OF_CORE CD GTFOCK");
        /*- Do force an even distribution of occupations across the last partially occupied orbital shell? !expert -*/
        options.add_bool("SAD_FRAC_OCC", true);
        /*- Do use spin-averaged occupations instead of atomic ground spin state in fractional SAD? !expert -*/
        options.add_bool("SAD_SPIN_AVERAGE", true);
        /*- SAD guess density decomposition threshold !expert -*/
        options.add_double("SAD_CHOL_TOLERANCE", 1E-7);

        /*- SUBSECTION DFT -*/

        /*- The DFT Range-separation parameter -*/
        options.add_double("DFT_OMEGA", 0.0);
        /*- The DFT Exact-exchange parameter -*/
        options.add_double("DFT_ALPHA", 0.0);
        /*- The DFT Correlation Range-separation parameter -*/
        options.add_double("DFT_OMEGA_C", 0.0);
        /*- The DFT Correlation hybrid parameter -*/
        options.add_double("DFT_ALPHA_C", 0.0);
        /*- Minima rho cutoff for the second derivative -*/
        options.add_double("DFT_V2_RHO_CUTOFF", 1.e-6);
        /*- The gradient regularized asymptotic correction shift value -*/
        options.add_double("DFT_GRAC_SHIFT", 0.0);
        /*- The gradient regularized asymptotic correction alpha value -*/
        options.add_double("DFT_GRAC_ALPHA", 0.5);
        /*- The gradient regularized asymptotic correction beta value -*/
        options.add_double("DFT_GRAC_BETA", 40.0);
        /*- The gradient regularized asymptotic correction functional exch form. !expert -*/
        options.add_str("DFT_GRAC_X_FUNC", "XC_GGA_X_LB");
        /*- The gradient regularized asymptotic correction functional corr form. !expert -*/
        options.add_str("DFT_GRAC_C_FUNC", "XC_LDA_C_VWN");
        /*- Number of spherical points (A :ref:`Lebedev Points <table:lebedevorder>` number). -*/
        options.add_int("DFT_SPHERICAL_POINTS", 302);
        /*- Number of radial points. -*/
        options.add_int("DFT_RADIAL_POINTS", 75);
        /*- Spherical Scheme. -*/
        options.add_str("DFT_SPHERICAL_SCHEME", "LEBEDEV", "LEBEDEV");
        /*- Radial Scheme. -*/
        options.add_str("DFT_RADIAL_SCHEME", "TREUTLER", "TREUTLER BECKE MULTIEXP EM MURA");
        /*- Nuclear Scheme. -*/
        options.add_str("DFT_NUCLEAR_SCHEME", "TREUTLER", "TREUTLER BECKE NAIVE STRATMANN SBECKE");
        /*- Factor for effective BS radius in radial grid. -*/
        options.add_double("DFT_BS_RADIUS_ALPHA", 1.0);
        /*- DFT basis cutoff. -*/
        options.add_double("DFT_BASIS_TOLERANCE", 1.0E-12);
        /*- grid weight cutoff. Disable with -1.0. !expert -*/
        options.add_double("DFT_WEIGHTS_TOLERANCE", 1.0E-15);
        /*- density cutoff for LibXC. A negative value turns the feature off and LibXC defaults are used. !expert -*/
        options.add_double("DFT_DENSITY_TOLERANCE", -1.0);
        /*- The DFT grid specification, such as SG1.!expert -*/
        options.add_str("DFT_GRID_NAME", "", "SG0 SG1");
        /*- Select approach for pruning. Options ``ROBUST`` and ``TREUTLER`` prune based on regions (proximity to nucleus) while
        ``FLAT`` ``P_GAUSSIAN`` ``D_GAUSSIAN`` ``P_SLATER`` ``D_SLATER`` ``LOG_GAUSSIAN`` ``LOG_SLATER`` prune based on decaying functions (experts only!).
        The recommended scheme is ``ROBUST``. -*/
        options.add_str("DFT_PRUNING_SCHEME", "NONE",
                        "ROBUST TREUTLER NONE FLAT P_GAUSSIAN D_GAUSSIAN P_SLATER D_SLATER LOG_GAUSSIAN LOG_SLATER NONE");
        /*- Spread alpha for logarithmic pruning. !expert -*/
        options.add_double("DFT_PRUNING_ALPHA", 1.0);
        /*- The maximum number of grid points per evaluation block. !expert -*/
        options.add_int("DFT_BLOCK_MAX_POINTS", 256);
        /*- The minimum number of grid points per evaluation block. !expert -*/
        options.add_int("DFT_BLOCK_MIN_POINTS", 100);
        /*- The maximum radius to terminate subdivision of an octree block [au]. !expert -*/
        options.add_double("DFT_BLOCK_MAX_RADIUS", 3.0);
        /*- The blocking scheme for DFT. !expert -*/
        options.add_str("DFT_BLOCK_SCHEME", "OCTREE", "NAIVE OCTREE");
        /*- Parameters defining the dispersion correction. See Table
        :ref:`-D Functionals <table:dft_disp>` for default values and Table
        :ref:`Dispersion Corrections <table:dashd>` for the order in which
        parameters are to be specified in this array option.
        Unused for functionals constructed by user. -*/
        options.add("DFT_DISPERSION_PARAMETERS", new ArrayType());
        /*- Parameters defining the -NL/-V dispersion correction. First b, then C -*/
        options.add("NL_DISPERSION_PARAMETERS", new ArrayType());
        /*- Number of spherical points (A :ref:`Lebedev Points <table:lebedevorder>` number) for VV10 NL integration.
           -*/
        options.add_int("DFT_VV10_SPHERICAL_POINTS", 146);
        /*- Number of radial points for VV10 NL integration. -*/
        options.add_int("DFT_VV10_RADIAL_POINTS", 50);
        /*- Rho cutoff for VV10 NL integration. !expert -*/
        options.add_double("DFT_VV10_RHO_CUTOFF", 1.e-8);
        /*- Define VV10 parameter b -*/
        options.add_double("DFT_VV10_B", 0.0);
        /*- Define VV10 parameter C -*/
        options.add_double("DFT_VV10_C", 0.0);
        /*- post-scf VV10 correction -*/
        options.add_bool("DFT_VV10_POSTSCF", false);
        /*- The convergence on the orbital localization procedure -*/
        options.add_double("LOCAL_CONVERGENCE", 1E-12);
        /*- The maxiter on the orbital localization procedure -*/
        options.add_int("LOCAL_MAXITER", 200);
        /*- The number of NOONs to print in a UHF calc -*/
        options.add_str("UHF_NOONS", "3");
        /*- Save the UHF NOs -*/
        options.add_bool("SAVE_UHF_NOS", false);

        /*- SUBSECTION TDSCF -*/
        /*- Number of roots (excited states) we should seek to converge. This
        can be either an integer (total number of states to seek) or a list
        (number of states per irrep). The latter is only valid if the system has
        symmetry. Furthermore, the total number of states will be redistributed
        among irreps when symmetry is used.-*/
        options.add("TDSCF_STATES", new ArrayType());
        /*- Controls inclusion of triplet states, which is only valid for restricted references. Valid options:
            - none : No triplets computed (default)
            - also : lowest-energy triplets and singlets included, in 50-50
              ratio. Note that singlets are privileged, i.e. if seeking to
              converge 5 states in total, 3 will be singlets and 2 will be
              triplets.
            - only : Only triplet states computed
             -*/
        options.add_str("TDSCF_TRIPLETS", "NONE", "NONE ALSO ONLY");
        /*- Run with Tamm-Dancoff approximation (TDA), uses random-phase approximation (RPA) when false -*/
        options.add_bool("TDSCF_TDA", false);
        /*- Convergence threshold for the norm of the residual vector. If unset,
        default based on |scf__d_convergence|. -*/
        options.add_double("TDSCF_R_CONVERGENCE", 1E-4);
        /*- Guess type, only 'denominators' currently supported -*/
        options.add_str("TDSCF_GUESS", "DENOMINATORS");
        /*- Maximum number of TDSCF solver iterations -*/
        options.add_int("TDSCF_MAXITER", 60);
        /*- Verbosity level in TDSCF -*/
        options.add_int("TDSCF_PRINT", 1);
        /*- Cutoff for printing excitations and de-excitations icontributing to each excited state -*/
        options.add_double("TDSCF_COEFF_CUTOFF", 0.1);
        /*- Which transition dipole moments to print out:
            - E_TDM_LEN : electric transition dipole moments, length representation
            - E_TDM_VEL : electric transition dipole moments, velocity representation
            - M_TDM : magnetic transition dipole moments -*/
        options.add("TDSCF_TDM_PRINT", new ArrayType());

        /*- combine omega exchange and Hartree--Fock exchange into
              one matrix for efficiency?
            Default is True for MemDFJK
              (itself the default for |globals__scf_type| DF),
            False otherwise as not yet implemented. -*/
        options.add_bool("WCOMBINE", false);
    }
    if (name == "CPHF" || options.read_globals()) {
        /*- The amount of information printed
            to the output file -*/
        options.add_int("PRINT", 1);
        /*- The amount of debug information printed
            to the output file -*/
        options.add_int("DEBUG", 0);
        /*- What app to test?
          -*/
        options.add_str("MODULE", "RCPHF", "RCPHF");
        /*- Do explicit hamiltonian only? -*/
        options.add_bool("EXPLICIT_HAMILTONIAN", false);
        /*- Which tasks to run CPHF For
         *  Valid choices:
         *  -Polarizability
         * -*/
        options.add("CPHF_TASKS", new ArrayType());
        /*- Memory safety factor for allocating JK
        -*/
        options.add_double("CPHF_MEM_SAFETY_FACTOR", 0.75);
        /*- SCF Type
         -*/
        options.add_str("SCF_TYPE", "DIRECT", "DIRECT DF PK OUT_OF_CORE PS INDEPENDENT GTFOCK");
        /*- Auxiliary basis for SCF
         -*/
        options.add_str("DF_BASIS_SCF", "");
        /*- Solver maximum iterations
         -*/
        options.add_int("SOLVER_MAXITER", 100);
        /*- Solver convergence threshold (max 2-norm). -*/
        options.add_double("SOLVER_CONVERGENCE", 1.0E-6);
        /*- DL Solver number of roots
         -*/
        options.add_int("SOLVER_N_ROOT", 1);
        /*- DL Solver number of guesses
         -*/
        options.add_int("SOLVER_N_GUESS", 1);
        /*- DL Solver number of subspace vectors to collapse to
         -*/
        options.add_int("SOLVER_MIN_SUBSPACE", 2);
        /*- DL Solver maximum number of subspace vectors
         -*/
        options.add_int("SOLVER_MAX_SUBSPACE", 6);
        /*- DL Solver minimum corrector norm to add to subspace
         -*/
        options.add_double("SOLVER_NORM", 1.0E-6);
        /*- Solver precondition type
         -*/
        options.add_str("SOLVER_PRECONDITION", "JACOBI", "SUBSPACE JACOBI NONE");
        /*- Solver type (for interchangeable solvers)
         -*/
        options.add_str("SOLVER_TYPE", "DL", "DL RAYLEIGH");
        /*- Solver precondition max steps
        -*/
        options.add_int("SOLVER_PRECONDITION_MAXITER", 1);
        /*- Solver precondition step type
        -*/
        options.add_str("SOLVER_PRECONDITION_STEPS", "TRIANGULAR", "CONSTANT TRIANGULAR");
        /*- Solver residue or eigenvector delta
        -*/
        options.add_str("SOLVER_QUANTITY", "RESIDUAL", "EIGENVECTOR RESIDUAL");
        /*- Solver exact diagonal or eigenvalue difference?
        -*/
        options.add_bool("SOLVER_EXACT_DIAGONAL", false);
    }
    if (name == "CCTRANSORT" || options.read_globals()) {
        /*- MODULEDESCRIPTION Transforms and sorts integrals for CC codes. Called before (non-density-fitted) MP2 and
           coupled cluster computations. -*/
        /*- Wavefunction type !expert -*/
        options.add_str("WFN", "");
        /*- Reference wavefunction type -*/
        options.add_str("REFERENCE", "RHF");
        /*- The algorithm to use for the $\left\langle VV||VV \right\rangle$ terms -*/
        options.add_str("AO_BASIS", "NONE", "NONE DISK DIRECT");
        /*- Delete the SO two-electron integrals after the transformation? -*/
        options.add_bool("DELETE_TEI", true);
        /*- Caching level for libdpd -*/
        options.add_int("CACHELEVEL", 2);
        /*- Force conversion of ROHF MOs to semicanonical MOs to run UHF-based energies -*/
        options.add_bool("SEMICANONICAL", false);
        /*- Use cctransort module NOTE: Turning this option off requires separate
           installation of  ccsort and transqt2 modules, see http://github.com/psi4/psi4pasture -*/
        options.add_bool("RUN_CCTRANSORT", true);
    }
    if (name == "CCTRIPLES" || options.read_globals()) {
        /*- MODULEDESCRIPTION Computes the triples component of CCSD(T) energies (and gradients, if necessary). -*/
        /*- Wavefunction type !expert -*/
        options.add_str("WFN", "SCF");
        /*- Reference wavefunction type -*/
        options.add_str("REFERENCE", "RHF");
        /*- Number of threads -*/
        options.add_int("CC_NUM_THREADS", 1);
        /*- Convert ROHF MOs to semicanonical MOs -*/
        options.add_bool("SEMICANONICAL", true);
    }
    if (name == "CCDENSITY" || options.read_globals()) {
        /*- MODULEDESCRIPTION Computes the coupled cluster density matrices. Called whenever CC properties and/or
            gradients are required. -*/
        /*- Wavefunction type !expert -*/
        options.add_str("WFN", "SCF");
        /*- Reference wavefunction type -*/
        options.add_str("REFERENCE", "RHF");
        /*- Schwarz screening threshold. Mininum absolute value below which TEI are neglected. -*/
        options.add_double("INTS_TOLERANCE", 1e-14);
        /*- The amount of caching of data to perform -*/
        options.add_int("CACHELEVEL", 2);
        /*- The algorithm to use for the $\left\langle VV||VV\right \rangle$ terms -*/
        options.add_str("AO_BASIS", "NONE", "NONE DISK DIRECT");
        /*- Do compute the approximate excitation level? See Stanton and Bartlett, JCP, 98, 1993, 7034. !expert -*/
        options.add_bool("AEL", false);
        /*- The type of gauge to use for properties -*/
        options.add_str("GAUGE", "LENGTH");
        /*- Do relax the one-particle density matrix? -*/
        options.add_bool("OPDM_RELAX", false);
        /*- Do require $\bar{H}$ and $R$ to be connected? !expert -*/
        options.add_bool("XI_CONNECT", false);
        /*- The number of electronic states to computed, per irreducible
        representation -*/
        options.add("ROOTS_PER_IRREP", new ArrayType());
        /*- Compute non-relaxed properties for all excited states. -*/
        options.add_bool("PROP_ALL", true);
        /*- The symmetry of states -*/
        options.add_int("PROP_SYM", 1);
        /*- Root number (within its irrep) for computing properties -*/
        options.add_int("PROP_ROOT", 1);
        /*- Do compute Xi? -*/
        options.add_bool("XI", false);
        /*- Do use zeta?  -*/
        options.add_bool("ZETA", false);
        /*- Do compute one-particle density matrix? -*/
        options.add_bool("ONEPDM", false);
        /*- Write one-particle density matrix on a grid to file opdm.dx -*/
        options.add_bool("ONEPDM_GRID_DUMP", false);
        /*- Cutoff (e/A^3) for printing one-particle density matrix values on a grid -*/
        options.add_double("ONEPDM_GRID_CUTOFF", 1.0e-30);
        /*- Step size (Angstrom) for one-particle density matrix values on a grid -*/
        options.add_double("ONEPDM_GRID_STEPSIZE", 0.1);
        /*- Do write natural orbitals (molden) -*/
        options.add_bool("WRITE_NOS", false);
        /*- Reproducing energies from densities ? -*/
        options.add_int("DEBUG", 0);
    }
    if (name == "CCLAMBDA" || options.read_globals()) {
        /*- MODULEDESCRIPTION Solves for the Lagrange multipliers, which are needed whenever coupled cluster properties
            or gradients are requested. -*/
        /*- Wavefunction type !expert -*/
        options.add_str("WFN", "SCF");
        /*- Convergence criterion for wavefunction (change) in CC lambda-amplitude equations. -*/
        options.add_double("R_CONVERGENCE", 1e-7);
        /*- Do restart the coupled-cluster iterations from old $\lambda@@1$ and $\lambda@@2$
        amplitudes? -*/
        options.add_bool("RESTART", false);
        /*- Caching level for libdpd governing the storage of amplitudes,
        integrals, and intermediates in the CC procedure. A value of 0 retains
        no quantities in cache, while a level of 6 attempts to store all
        quantities in cache.  For particularly large calculations, a value of
        0 may help with certain types of memory problems.  The default is 2,
        which means that all four-index quantities with up to two virtual-orbital
        indices (e.g., $\left\langle ij | ab \right\rangle$ integrals) may be held in the cache. -*/
        options.add_int("CACHELEVEL", 2);
        /*- Do Sekino-Bartlett size-extensive model-III? -*/
        options.add_bool("SEKINO", false);
        /*- Do use DIIS extrapolation to accelerate convergence? -*/
        options.add_bool("DIIS", true);
        /*- The algorithm to use for the $\left\langle VV||VV \right\rangle$ terms -*/
        options.add_str("AO_BASIS", "NONE", "NONE DISK DIRECT");
        /*- Type of ABCD algorithm will be used -*/
        options.add_str("ABCD", "NEW");
        /*- Number of important CC amplitudes per excitation level to print.
        CC analog to |detci__num_dets_print|. -*/
        options.add_int("NUM_AMPS_PRINT", 10);
        /*- Type of job being performed !expert -*/
        options.add_str("JOBTYPE", "");
        /*- Do simulate the effects of local correlation techniques? -*/
        options.add_bool("LOCAL", false);
        /*- Desired treatment of "weak pairs" in the local-CCSD method. The value of ``NONE`` (unique available option)
        treats weak pairs in the same manner as strong pairs. -*/
        options.add_str("LOCAL_WEAKP", "NONE");
        /*- Value (always between one and zero) for the Broughton-Pulay completeness
        check used to contruct orbital domains for local-CC calculations. See
        J. Broughton and P. Pulay, J. Comp. Chem. 14, 736-740 (1993) and C. Hampel
        and H.-J. Werner, J. Chem. Phys. 104, 6286-6297 (1996). -*/
        options.add_double("LOCAL_CUTOFF", 0.02);
        /*- Type of local-CCSD scheme to be simulated. ``WERNER`` (unique available option) selects the method
        developed by H.-J. Werner and co-workers. -*/
        options.add_str("LOCAL_METHOD", "WERNER");
        /*- Do apply local filtering to single de-excitation ($\lambda 1$ amplitudes? -*/
        options.add_bool("LOCAL_FILTER_SINGLES", true);
        /*- Cutoff value for local-coupled-perturbed-Hartree-Fock -*/
        options.add_double("LOCAL_CPHF_CUTOFF", 0.10);
        /*- Definition of local pair domains -*/
        options.add_str("LOCAL_PAIRDEF", "");
        /*- The number of electronic states to computed, per irreducible
        representation -*/
        options.add("ROOTS_PER_IRREP", new ArrayType());
        /*- Compute unrelaxed properties for all excited states. -*/
        options.add_bool("PROP_ALL", true);
        /*- The symmetry of states -*/
        options.add_int("PROP_SYM", 1);
        /*- Root number (within its irrep) for computing properties -*/
        options.add_int("PROP_ROOT", 1);
        /*- Maximum number of iterations -*/
        options.add_int("MAXITER", 50);
        /*- Do use zeta?  -*/
        options.add_bool("ZETA", false);
    }
    if (name == "ADC" || options.read_globals()) {
        /*- MODULEDESCRIPTION Performs Algebraic-Diagrammatic Construction (ADC) propagator computations for excited
           states. -*/
        /*- Reference wavefunction type -*/
        options.add_str("REFERENCE", "RHF", "RHF UHF");
        /*- How to cache quantities within the DPD library. This option is only available for the built-in ADC backend. -*/
        options.add_int("CACHELEVEL", 2);
        /*- The amount of memory available (in Mb) This option is only available for the built-in ADC backend. -*/
        options.add_int("MEMORY", 1000);
        /*- The convergence criterion for pole searching step. This option is only available for the built-in ADC backend. -*/
        options.add_double("NEWTON_CONVERGENCE", 1e-7);
        /*- Maximum iteration number in pole searching. This option is only available for the built-in ADC backend. -*/
        options.add_int("POLE_MAXITER", 20);
        /*- Maximum iteration number in simultaneous expansion method. This option is only available for the built-in ADC backend. -*/
        options.add_int("SEM_MAXITER", 30);
        /*- The cutoff norm of residual vector in SEM step. This option is only available for the built-in ADC backend. -*/
        options.add_double("NORM_TOLERANCE", 1e-6);
        /*- The number of poles / excited states to obtain per irrep vector -*/
        options.add("ROOTS_PER_IRREP", new ArrayType());
        /*- Do use the partial renormalization scheme for the ground state wavefunction?
         *   This option is only available for the built-in ADC backend. -*/
        options.add_bool("PR", false);
        /*- Number of components of transition amplitudes printed. This option is only available for the built-in ADC backend. -*/
        options.add_int("NUM_AMPS_PRINT", 5);
        /*- Tolerance for extracted or printed amplitudes. This option is only available for the adcc backend. -*/
        options.add_double("CUTOFF_AMPS_PRINT", 0.01);
        /*- Convergence threshold for ADC matrix diagonalisation. Negative values keep the
         *   adcc default (1e-6) -*/
        options.add_double("R_CONVERGENCE", -1);
        /*- Number of guess vectors to generate and use. Negative values keep
         *  the adcc default (currently 2 * ROOTS_PER_IRREP). This option is only available for the adcc backend. -*/
        options.add_int("NUM_GUESSES", -1);
        /*- Number of orbitals to place in the core. This option is only available for the adcc backend.  -*/
        options.add_int("NUM_CORE_ORBITALS", 0);
        /*- The kind of states to compute. -*/
        options.add_str("KIND", "SINGLET", "SINGLET TRIPLET SPIN_FLIP ANY");
        /*- Maximum number of iterations -*/
        options.add_int("MAXITER", 50);
        /*- Maximum number of subspace vectors. A negative value uses
         *  the adcc default (roughly between 20 and 5 * N_GUESSES). This option is only available for the adcc backend. -*/
        options.add_int("MAX_NUM_VECS", -1);
        /*- Specifies the choice of representation of the electric dipole operator.
         *  Acceptable values are ``LENGTH`` (default) and ``VELOCITY``. -*/
        options.add_str("GAUGE", "LENGTH", "LENGTH VELOCITY");
    }
    if (name == "CCHBAR" || options.read_globals()) {
        /*- MODULEDESCRIPTION Assembles the coupled cluster effective Hamiltonian. Called whenever CC
            properties and/or gradients are required. -*/
        /*- Wavefunction type !expert -*/
        options.add_str("WFN", "SCF");
        /*- Reference wavefunction type for EOM computations -*/
        options.add_str("EOM_REFERENCE", "RHF");
        /*- Do compute the T amplitude equation matrix elements? -*/
        options.add_bool("T_AMPS", false);
        /*- Caching level for libdpd governing the storage of amplitudes,
        integrals, and intermediates in the CC procedure. A value of 0 retains
        no quantities in cache, while a level of 6 attempts to store all
        quantities in cache.  For particularly large calculations, a value of
        0 may help with certain types of memory problems.  The default is 2,
        which means that all four-index quantities with up to two virtual-orbital
        indices (e.g., $\langle ij | ab \rangle$ integrals) may be held in the cache. -*/
        options.add_int("CACHELEVEL", 2);
        /*- Do use the minimal-disk algorithm for Wabei? It's VERY slow! -*/
        options.add_bool("WABEI_LOWDISK", false);
    }
    if (name == "CCEOM" || options.read_globals()) {
        /*- MODULEDESCRIPTION Performs equation-of-motion (EOM) coupled cluster excited state computations. -*/
        /*- Wavefunction type !expert -*/
        options.add_str("WFN", "EOM_CCSD", "EOM_CCSD EOM_CC2 EOM_CC3");
        /*- Reference wavefunction type -*/
        options.add_str("REFERENCE", "RHF", "RHF ROHF UHF");
        /*- Reference wavefunction type for EOM computations -*/
        options.add_str("EOM_REFERENCE", "RHF", "RHF ROHF UHF");
        /*- Do use full effective Hamiltonian matrix? -*/
        options.add_bool("FULL_MATRIX", false);
        /*- Caching level for libdpd governing the storage of amplitudes,
        integrals, and intermediates in the CC procedure. A value of 0 retains
        no quantities in cache, while a level of 6 attempts to store all
        quantities in cache.  For particularly large calculations, a value of
        0 may help with certain types of memory problems.  The default is 2,
        which means that all four-index quantities with up to two virtual-orbital
        indices (e.g., $\left\langle ij | ab \right\rangle$ integrals) may be held in the cache. -*/
        options.add_int("CACHELEVEL", 2);
        /*- The criterion used to retain/release cached data -*/
        options.add_str("CACHETYPE", "LRU", "LOW LRU");
        /*- Number of threads -*/
        options.add_int("CC_NUM_THREADS", 1);
        /*- Type of ABCD algorithm will be used -*/
        options.add_str("ABCD", "NEW", "NEW OLD");
        /*- Do build W intermediates required for eom_cc3 in core memory? -*/
        options.add_bool("T3_WS_INCORE", false);
        /*- Do simulate the effects of local correlation techniques? -*/
        options.add_bool("LOCAL", false);
        /*- Value (always between one and zero) for the Broughton-Pulay completeness
       check used to contruct orbital domains for local-CC calculations. See
       J. Broughton and P. Pulay, J. Comp. Chem. 14, 736-740 (1993) and C. Hampel
       and H.-J. Werner, J. Chem. Phys. 104, 6286-6297 (1996). -*/
        options.add_double("LOCAL_CUTOFF", 0.02);
        /*- Type of local-CCSD scheme to be simulated. ``WERNER`` selects the method
        developed by H.-J. Werner and co-workers, and ``AOBASIS`` selects the method
        developed by G.E. Scuseria and co-workers (currently inoperative). -*/
        options.add_str("LOCAL_METHOD", "WERNER", "WERNER AOBASIS");
        /*- Desired treatment of "weak pairs" in the local-CCSD method. A value of
        ``NEGLECT`` ignores weak pairs entirely. A value of ``NONE`` treats weak pairs in
        the same manner as strong pairs. A value of MP2 uses second-order perturbation
        theory to correct the local-CCSD energy computed with weak pairs ignored. -*/
        options.add_str("LOCAL_WEAKP", "NONE", "NONE MP2 NEGLECT");
        /*- Preconditioner will be used in local CC computations -*/
        options.add_str("LOCAL_PRECONDITIONER", "HBAR", "HBAR FOCK");
        /*- Permit ghost atoms to hold projected atomic orbitals to include in the virtual space in local-EOM-CCSD
           calculations -*/
        options.add_int("LOCAL_GHOST", -1);
        /*- -*/
        options.add_bool("LOCAL_DO_SINGLES", true);
        /*- Do apply local filtering to singles amplitudes? -*/
        options.add_bool("LOCAL_FILTER_SINGLES", true);
        /*- Do use new triples? -*/
        options.add_bool("NEW_TRIPLES", true);
        /*- Number of excited states per irreducible representation for EOM-CC
        and CC-LR calculations. Irreps denote the final state symmetry, not the
        symmetry of the transition. -*/
        options.add("ROOTS_PER_IRREP", new ArrayType());
        /*- Maximum number of iterations -*/
        options.add_int("MAXITER", 80);
        /*- Symmetry of the state to compute properties. Defaults to last irrep
        for which states are requested. -*/
        options.add_int("PROP_SYM", 1);
        /*- Root number (within its irrep) for computing properties. Defaults to
        highest root requested. -*/
        options.add_int("PROP_ROOT", 0);
        /*- Do turn on root following for CC3 -*/
        options.add_bool("CC3_FOLLOW_ROOT", false);
        /*- Do form a triplet state from RHF reference? -*/
        options.add_bool("RHF_TRIPLETS", false);
        /*- The depth into the occupied and valence spaces from which one-electron
        excitations are seeded into the Davidson guess to the CIS (the default of 2
        includes all single excitations between HOMO-1, HOMO, LUMO, and LUMO+1). This
        CIS is in turn the Davidson guess to the EOM-CC. Expand to capture more exotic
        excited states in the EOM-CC calculation !expert -*/
        options.add_int("EXCITATION_RANGE", 2);
        /*- Do print information on the iterative solution to the single-excitation
        EOM-CC problem used as a guess to full EOM-CC? -*/
        options.add_bool("SINGLES_PRINT", false);
        /*- SS vectors stored per root -*/
        options.add_int("SS_VECS_PER_ROOT", 5);
        /*- Vectors stored per root -*/
        options.add_int("VECS_PER_ROOT", 12);
        /*- Vectors stored in CC3 computations -*/
        options.add_int("VECS_CC3", 10);
        /*- When collapsing Davidson subspace, whether to also include the
        previous approximate solution (for each root)? This doubles the
        number of resulting vectors but generally improves convergence. -*/
        options.add_bool("COLLAPSE_WITH_LAST", true);
        /*- Has the same effect as "COLLAPSE_WITH_LAST" but only in 
        CC3 computations and after the initial solution of EOM CCSD.
        May help efficiency, but hazardous when solving for higher roots. -*/
        options.add_bool("COLLAPSE_WITH_LAST_CC3", false);
        /*- Complex tolerance applied in CCEOM computations -*/
        options.add_double("COMPLEX_TOLERANCE", 1E-12);
        /*- Convergence criterion for norm of the residual vector in the Davidson algorithm for CC-EOM. -*/
        options.add_double("R_CONVERGENCE", 1E-6);
        /*- Convergence criterion for norm of the residual vector in the Davidson algorithm for the CIS guess to CC-EOM.
           -*/
        options.add_double("SS_R_CONVERGENCE", 1E-6);
        /*- Convergence criterion for excitation energy (change) in the
        Davidson algorithm for CC-EOM. See Table :ref:`Post-SCF Convergence
        <table:conv_corl>` for default convergence criteria for different
        calculation types. -*/
        options.add_double("E_CONVERGENCE", 1E-6);
        /*- Convergence criterion for excitation energy (change) in the Davidson algorithm for the CIS guess to CC-EOM.
           -*/
        options.add_double("SS_E_CONVERGENCE", 1E-6);
        /*- Number of important CC amplitudes to print -*/
        options.add_int("NUM_AMPS_PRINT", 5);
        /*- Minimum absolute value above which a guess vector to a root is added
        to the Davidson algorithm in the EOM-CC iterative procedure. -*/
        options.add_double("SCHMIDT_ADD_RESIDUAL_TOLERANCE", 1E-3);
        /*- Do skip diagonalization of Hbar SS block? -*/
        options.add_bool("SS_SKIP_DIAG", false);
        /*- Do restart from on-disk? -*/
        options.add_bool("RESTART_EOM_CC3", false);
        /*- Specifies a set of single-excitation guess vectors for the EOM-CC
        procedure.  If EOM_GUESS = ``SINGLES``, the guess will be taken from
        the singles-singles block of the similarity-transformed Hamiltonian,
        Hbar.  If EOM_GUESS = ``DISK``, guess vectors from a previous computation
        will be read from disk.  If EOM_GUESS = ``INPUT``, guess vectors will be
        specified in user input.  The latter method is not currently available. -*/
        options.add_str("EOM_GUESS", "SINGLES", "SINGLES DISK INPUT");
        /*- Convert ROHF MOs to semicanonical MOs -*/
        options.add_bool("SEMICANONICAL", true);
        /*- Report overlaps with old excited-state wave functions, if
           available, and store current wave functions for later use. -*/
        options.add_bool("OVERLAP_CHECK", false);
    }
    if (name == "CCRESPONSE" || options.read_globals()) {
        /*- MODULEDESCRIPTION Performs coupled cluster response property computations. -*/
        /*- Wavefunction type !expert -*/
        options.add_str("WFN", "SCF");
        /*- Reference wavefunction type -*/
        options.add_str("REFERENCE", "RHF");
        /*- Caching level for libdpd -*/
        options.add_int("CACHELEVEL", 2);
        /*- Specifies the choice of representation of the electric dipole operator.
        For polarizability, this keyword is ignored and ``LENGTH`` gauge is computed.
        For optical rotation and raman optical activity, this keyword is active, and
        acceptable values are ``LENGTH`` for the usual length-gauge representation,
        ``VELOCITY``(default) for the modified velocity-gauge representation in which the
        static-limit optical rotation tensor is subtracted from the frequency-
        dependent tensor, or ``BOTH``. Note that, for optical rotation and raman optical
        activity calculations, only the choices of ``VELOCITY`` or ``BOTH`` will yield
        origin-independent results. -*/
        options.add_str("GAUGE", "VELOCITY", "LENGTH VELOCITY BOTH");
        /*- Maximum number of iterations to converge perturbed amplitude equations -*/
        options.add_int("MAXITER", 50);
        /*- Convergence criterion for wavefunction (change) in perturbed CC equations. -*/
        options.add_double("R_CONVERGENCE", 1e-7);
        /*- Do use DIIS extrapolation to accelerate convergence? -*/
        options.add_bool("DIIS", 1);
        /*- The response property desired.  Acceptable values are ``POLARIZABILITY``
        (default) for dipole polarizabilities, ``ROTATION`` for specific rotations,
        ``ROA`` for Raman Optical Activity (``ROA_TENSOR`` for each displacement),
        and ``ALL`` for all of the above. -*/
        options.add_str("PROPERTY", "POLARIZABILITY", "POLARIZABILITY ROTATION ROA ROA_TENSOR ALL");
        /*- Type of ABCD algorithm will be used -*/
        options.add_str("ABCD", "NEW");
        /*- Do restart from on-disk amplitudes? -*/
        options.add_bool("RESTART", 1);
        /*- Do simulate local correlation? -*/
        options.add_bool("LOCAL", 0);
        /*- Value (always between one and zero) for the Broughton-Pulay completeness
        check used to contruct orbital domains for local-CC calculations. See
        J. Broughton and P. Pulay, J. Comp. Chem. 14, 736-740 (1993) and C. Hampel
        and H.-J. Werner, J. Chem. Phys. 104, 6286-6297 (1996). -*/
        options.add_double("LOCAL_CUTOFF", 0.01);
        /*- Type of local-CCSD scheme to be simulated. ``WERNER`` (unique available option) selects the method
        developed by H.-J. Werner and co-workers. -*/
        options.add_str("LOCAL_METHOD", "WERNER");
        /*- Desired treatment of "weak pairs" in the local-CCSD method. The value of ``NONE`` (unique available option)
        treats weak pairs in the same manner as strong pairs. -*/
        options.add_str("LOCAL_WEAKP", "NONE");
        /*- Do apply local filtering to single excitation amplitudes? -*/
        options.add_bool("LOCAL_FILTER_SINGLES", false);
        /*- Cutoff value for local-coupled-perturbed-Hartree-Fock -*/
        options.add_double("LOCAL_CPHF_CUTOFF", 0.10);
        /*- Definition of local pair domains -*/
        options.add_str("LOCAL_PAIRDEF", "NONE");
        /*- Do analyze X2 amplitudes -*/
        options.add_bool("ANALYZE", 0);
        /*- Number of important CC amplitudes per excitation level to print.
        CC analog to |detci__num_dets_print|. -*/
        options.add_int("NUM_AMPS_PRINT", 5);
        /*- Do Sekino-Bartlett size-extensive model-III? -*/
        options.add_bool("SEKINO", 0);
        /*- Do Bartlett size-extensive linear model? -*/
        options.add_bool("LINEAR", 0);
        /*- Array that specifies the desired frequencies of the incident
        radiation field in CCLR calculations.  If only one element is
        given, the units will be assumed to be atomic units.  If more
        than one element is given, then the units must be specified as the final
        element of the array.  Acceptable units are ``HZ``, ``NM``, ``EV``, and ``AU``. -*/
        options.add("OMEGA", new ArrayType());
    }
    //  if(name == "RESPONSE"|| options.read_globals()){
    //     /*- MODULEDESCRIPTION Performs SCF linear response computations. -*/
    //    /*- Reference wavefunction type -*/
    //    options.add_str("REFERENCE", "RHF");
    //    /*- Array that specifies the desired frequencies of the incident
    //    radiation field in CCLR calculations.  If only one element is
    //    given, the units will be assumed to be atomic units.  If more
    //    than one element is given, then the units must be specified as the final
    //    element of the array.  Acceptable units are ``HZ``, ``NM``, ``EV``, and ``AU``. -*/
    //    options.add("OMEGA", new ArrayType());
    //    /*- Array that specifies the desired frequencies of the incident
    //    radiation field in CCLR calculations.  If only one element is
    //    given, the units will be assumed to be atomic units.  If more
    //    than one element is given, then the units must be specified as the final
    //    element of the array.  Acceptable units are HZ, NM, EV, and AU. -*/
    //    /*- The response property desired.  Acceptable values are POLARIZABILITY
    //    (default) for dipole-polarizabilities, ROTATION for specific rotations,
    //    ROA for Raman Optical Activity, and ALL for all of the above.
    //    -*/
    //    options.add_str("PROPERTY","POLARIZABILITY","POLARIZABILITY ROTATION ROA ALL");
    //  }
    if (name == "MCSCF" || options.read_globals()) {
        /*- MODULEDESCRIPTION Performs RHF/UHF/ROHF/TCSCF and more general MCSCF computations. Called
            as the starting point for multireference coupled cluster computations. -*/
        /*- Reference wavefunction type -*/
        options.add_str("REFERENCE", "RHF", "RHF ROHF UHF TWOCON MCSCF GENERAL");
        /*- Level shift to aid convergence -*/
        options.add_double("LEVEL_SHIFT", 0.0);
        /*- Convergence criterion for energy. -*/
        options.add_double("E_CONVERGENCE", 1e-6);
        /*- Convergence criterion for density, as measured by the orbital gradient. -*/
        options.add_double("D_CONVERGENCE", 1e-6);
        /*- Maximum number of iterations -*/
        options.add_int("MAXITER", 100);
        /*- Maximum number of error vectors stored for DIIS extrapolation -*/
        options.add_int("DIIS_MAX_VECS", 7);
        /*- Which solution of the SCF equations to find, where 1 is the SCF ground state-*/
        options.add_int("FOLLOW_ROOT", 1);
        /*- Iteration at which to begin using the averaged Fock matrix-*/
        options.add_int("FAVG_START", 5);
        /*- -*/
        options.add_int("TURN_ON_ACTV", 0);
        /*- For orbital rotations after convergence, the angle (in degrees) by which to rotate. !expert -*/
        options.add_double("ROTATE_MO_ANGLE", 0.0);
        /*- For orbital rotations after convergence, irrep (1-based, Cotton order) of the orbitals to rotate. !expert
           -*/
        options.add_int("ROTATE_MO_IRREP", 1);
        /*- For orbital rotations after convergence, number of the first orbital (1-based) to rotate. !expert -*/
        options.add_int("ROTATE_MO_P", 1);
        /*- For orbital rotations after convergence, number of the second orbital (1-based) to rotate. !expert -*/
        options.add_int("ROTATE_MO_Q", 2);
        /*- Do use DIIS extrapolation to accelerate convergence of the CI coefficients? -*/
        options.add_bool("CI_DIIS", false);
        /*- Do use DIIS extrapolation to accelerate convergence of the SCF energy (MO coefficients only)? -*/
        options.add_bool("DIIS", true);
        /*- Do read in from file the MOs from a previous computation? -*/
        options.add_bool("MO_READ", true);
        /*- Do use the average Fock matrix during the SCF optimization? -*/
        options.add_bool("FAVG", false);
        /*- Do canonicalize the active orbitals such that the average Fock matrix is diagonal? -*/
        options.add_bool("CANONICALIZE_ACTIVE_FAVG", false);
        /*- Do canonicalize the inactive (DOCC and Virtual) orbitals such that the average Fock matrix is diagonal? -*/
        options.add_bool("CANONICALIZE_INACTIVE_FAVG", false);
        /*- Do consider internal rotations? -*/
        options.add_bool("INTERNAL_ROTATIONS", true);
        /*- Do attempt to force a two configuration solution by starting with CI coefficents of $\pm \sqrt{\frac{1}{2}}$
           ? -*/
        options.add_bool("FORCE_TWOCON", false);
        /*- The number of singly occupied orbitals, per irrep -*/
        options.add("SOCC", new ArrayType());
        /*- The number of doubly occupied orbitals, per irrep -*/
        options.add("DOCC", new ArrayType());
        /*- The symmetry of the SCF wavefunction.-*/
        options.add_str("WFN_SYM", "1",
                        "A AG AU AP APP A1 A2 B BG BU B1 B2 B3 B1G B2G B3G B1U B2U B3U 0 1 2 3 4 5 6 7 8");
    }
    if (name == "CCENERGY" || options.read_globals()) {
        /*- MODULEDESCRIPTION Computes coupled cluster energies. Called as part of any coupled cluster computation. -*/

        /*- Wavefunction type !expert -*/
        options.add_str("WFN", "NONE",
                        "CCSD CCSD_T CCSD_AT EOM_CCSD LEOM_CCSD BCCD BCCD_T CC2 CC3 EOM_CC2 EOM_CC3 CCSD_MVD");
        /*- Reference wavefunction type -*/
        options.add_str("REFERENCE", "RHF", "RHF ROHF UHF");
        /*- Do use new triples? -*/
        options.add_bool("NEW_TRIPLES", 1);
        /*- Do analyze T2 amplitudes -*/
        options.add_bool("ANALYZE", 0);
        /*- Maximum number of iterations to solve the CC equations -*/
        options.add_int("MAXITER", 50);
        /*- Convergence criterion for energy. See Table :ref:`Post-SCF
        Convergence <table:conv_corl>` for default convergence criteria for
        different calculation types. -*/
        options.add_double("E_CONVERGENCE", 1e-6);
        /*- Convergence criterion for wavefunction (change) in CC amplitude equations. -*/
        options.add_double("R_CONVERGENCE", 1e-7);
        /*- Do restart the coupled-cluster iterations from old $t@@1$ and $t@@2$
        amplitudes?  For geometry optimizations, Brueckner
        calculations, etc. the iterative solution of the CC amplitude
        equations may benefit considerably by reusing old vectors as initial
        guesses.  Assuming that the MO phases remain the same between
        updates, the CC codes will, by default, re-use old vectors, unless
        the user sets RESTART = false. -*/
        options.add_bool("RESTART", 1);
        /*- Do restart the coupled-cluster iterations even if MO phases are screwed up? !expert -*/
        options.add_bool("FORCE_RESTART", 0);
        //#warning CCEnergy ao_basis keyword type was changed.
        /*- The algorithm to use for the $\left\langle VV||VV\right\rangle$ terms
        If AO_BASIS is ``NONE``, the MO-basis integrals will be used;
        if AO_BASIS is ``DISK``, the AO-basis integrals stored on disk will
        be used; if AO_BASIS is ``DIRECT``, the AO-basis integrals will be computed
        on the fly as necessary.  NB: The ``DIRECT`` option is not fully
        implemented and should only be used by experts.  Default is NONE.
        Note: The developers recommend use of this keyword only as a last
        resort because it significantly slows the calculation. The current
        algorithms for handling the MO-basis four-virtual-index integrals have
        been significantly improved and are preferable to the AO-based approach.
        !expert -*/
        options.add_str("AO_BASIS", "NONE", "NONE DISK DIRECT");
        /*- Caching level for libdpd governing the storage of amplitudes,
        integrals, and intermediates in the CC procedure. A value of 0 retains
        no quantities in cache, while a level of 6 attempts to store all
        quantities in cache.  For particularly large calculations, a value of
        0 may help with certain types of memory problems.  The default is 2,
        which means that all four-index quantities with up to two virtual-orbital
        indices (e.g., $\langle ij | ab \rangle$ integrals) may be held in the cache. -*/
        options.add_int("CACHELEVEL", 2);
        /*- Selects the priority type for maintaining the automatic memory
        cache used by the libdpd codes. A value of ``LOW`` selects a "low priority"
        scheme in which the deletion of items from the cache is based on
        pre-programmed priorities. A value of LRU selects a "least recently used"
        scheme in which the oldest item in the cache will be the first one deleted. -*/
        options.add_str("CACHETYPE", "LOW", "LOW LRU");
        /*- Number of threads -*/
        options.add_int("CC_NUM_THREADS", 1);
        /*- Do use DIIS extrapolation to accelerate convergence? -*/
        options.add_bool("DIIS", true);
        /*- -*/
        options.add_bool("T2_COUPLED", false);
        /*- The response property desired.  Acceptable values are ``POLARIZABILITY``
        (default) for dipole-polarizabilities, ``ROTATION`` for specific rotations,
        ``ROA`` for Raman Optical Activity, and ``ALL`` for all of the above. -*/
        options.add_str("PROPERTY", "POLARIZABILITY", "POLARIZABILITY ROTATION MAGNETIZABILITY ROA ALL");
        /*- Type of ABCD algorithm will be used -*/
        options.add_str("ABCD", "NEW", "NEW OLD");
        /*- Do simulate the effects of local correlation techniques? -*/
        options.add_bool("LOCAL", 0);
        /*- Value (always between one and zero) for the Broughton-Pulay completeness
        check used to contruct orbital domains for local-CC calculations. See
        J. Broughton and P. Pulay, J. Comp. Chem. 14, 736-740 (1993) and C. Hampel
        and H.-J. Werner, J. Chem. Phys. 104, 6286-6297 (1996). -*/
        options.add_double("LOCAL_CUTOFF", 0.02);
        /*- Type of local-CCSD scheme to be simulated. ``WERNER`` selects the method
        developed by H.-J. Werner and co-workers, and ``AOBASIS`` selects the method
        developed by G.E. Scuseria and co-workers (currently inoperative). -*/
        options.add_str("LOCAL_METHOD", "WERNER", "WERNER AOBASIS");
        /*- Desired treatment of "weak pairs" in the local-CCSD method. A value of
        ``NEGLECT`` ignores weak pairs entirely. A value of ``NONE`` treats weak pairs in
        the same manner as strong pairs. A value of MP2 uses second-order perturbation
        theory to correct the local-CCSD energy computed with weak pairs ignored. -*/
        options.add_str("LOCAL_WEAKP", "NONE", "NONE NEGLECT MP2");
        // options.add_int("LOCAL_FILTER_SINGLES", 1);
        /*- Cutoff value for local-coupled-perturbed-Hartree-Fock -*/
        options.add_double("LOCAL_CPHF_CUTOFF", 0.10);
        /*- Definition of local pair domains, default is BP, Boughton-Pulay. -*/
        options.add_str("LOCAL_PAIRDEF", "BP", "BP RESPONSE");
        /*- Number of important $t@@1$ and $t@@2$ amplitudes to print -*/
        options.add_int("NUM_AMPS_PRINT", 10);
        /*- Convergence criterion for Brueckner orbitals. The convergence is
        determined based on the largest $T_1$ amplitude.  Default adjusts
        depending on |ccenergy__e_convergence|. -*/
        options.add_double("BRUECKNER_ORBS_R_CONVERGENCE", 1e-5);
        /*- Do print the MP2 amplitudes which are the starting guesses for RHF and UHF reference functions? -*/
        options.add_bool("MP2_AMPS_PRINT", 0);
        /*- Do print MP2 and CCSD pair energies for RHF references? -*/
        options.add_bool("PAIR_ENERGIES_PRINT", 0);
        /*- Do print spin-adapted pair energies? -*/
        options.add_bool("SPINADAPT_ENERGIES", false);
        /*- Do build W intermediates required for cc3 in core memory? -*/
        options.add_bool("T3_WS_INCORE", 0);
        /*- Do SCS-MP2 with parameters optimized for nucleic acids? -*/
        options.add_bool("SCSN_MP2", 0);
        /*- Do spin-component-scaled MP2 (SCS-MP2)? -*/
        options.add_bool("SCS_MP2", 0);
        /*- Do spin-component-scaled CCSD -*/
        options.add_bool("SCS_CCSD", 0);
        /*- MP2 opposite-spin scaling value -*/
        options.add_double("MP2_OS_SCALE", 1.20);
        /*- MP2 same-spin scaling value -*/
        options.add_double("MP2_SS_SCALE", 1.0 / 3.0);
        /*- Coupled-cluster opposite-spin scaling value -*/
        options.add_double("CC_OS_SCALE", 1.27);
        /*- Coupled-cluster same-spin scaling value -*/
        options.add_double("CC_SS_SCALE", 1.13);
        /*- Convert ROHF MOs to semicanonical MOs -*/
        options.add_bool("SEMICANONICAL", true);
        /*- Maximum number of iterations for Brueckner CCD. -*/
        options.add_int("BCCD_MAXITER", 50);
    }
    if (name == "DFMP2" || options.read_globals()) {
        /*- MODULEDESCRIPTION Performs density-fitted MP2 computations for RHF/UHF/ROHF reference wavefunctions. -*/

        /*- A helpful option, used only in debugging the MADNESS version !expert-*/
        options.add_int("MADMP2_SLEEP", 0);
        /*- Primary basis set -*/
        options.add_str("BASIS", "NONE");
        /*- Auxiliary basis set for MP2 density fitting computations.
        :ref:`Defaults <apdx:basisFamily>` to a RI basis. -*/
        options.add_str("DF_BASIS_MP2", "");
        /*- OS Scale -*/
        options.add_double("MP2_OS_SCALE", 6.0 / 5.0);
        /*- SS Scale  -*/
        options.add_double("MP2_SS_SCALE", 1.0 / 3.0);
        /*- \% of memory for DF-MP2 three-index buffers -*/
        options.add_double("DFMP2_MEM_FACTOR", 0.9);
        /*- Schwarz screening threshold. Mininum absolute value below which TEI are neglected. -*/
        options.add_double("INTS_TOLERANCE", 0.0);
        /*- Minimum error in the 2-norm of the P(2) matrix for corrections to Lia and P. -*/
        options.add_double("DFMP2_P2_TOLERANCE", 0.0);
        /*- Minimum error in the 2-norm of the P matrix for skeleton-core Fock matrix derivatives. -*/
        options.add_double("DFMP2_P_TOLERANCE", 0.0);
        /*- Number of threads to compute integrals with. 0 is wild card -*/
        options.add_int("DF_INTS_NUM_THREADS", 0);
        /*- IO caching for CP corrections, etc !expert -*/
        options.add_str("DF_INTS_IO", "NONE", "NONE SAVE LOAD");
        /*- Do relax the one-particle density matrix? -*/
        options.add_bool("OPDM_RELAX", true);
        /*- Do compute one-particle density matrix? -*/
        options.add_bool("ONEPDM", false);
    }
    if (name == "DFEP2" || options.read_globals()) {
        /*- MODULEDESCRIPTION Performs density-fitted EP2 computations for RHF reference wavefunctions. -*/

        /*- Auxiliary basis set for EP2 density fitting computations.
        :ref:`Defaults <apdx:basisFamily>` to a RI basis. -*/
        options.add_str("DF_BASIS_EP2", "");
        /*- Number of Ionization Potentials to compute, starting with the HOMO. -*/
        options.add_int("EP2_NUM_IP", 3);
        /*- Number of Electron Affinities to compute, starting with the LUMO. -*/
        options.add_int("EP2_NUM_EA", 0);
        /*- Explicitly pick orbitals to use in the EP2 method, overrides |dfep2__EP2_NUM_IP| and |dfep2__ep2_num_ea|
           options. Input array should be [[orb1, orb2], [], ...] for each irrep. -*/
        options.add("EP2_ORBITALS", new ArrayType());
        /*- What is the maximum number of iterations? -*/
        options.add_double("EP2_CONVERGENCE", 5.e-5);
        /*- What is the maximum number of iterations? -*/
        options.add_int("EP2_MAXITER", 20);
    }
    if (name == "DLPNO" || options.read_globals()) {
        /*- MODULEDESCRIPTION Performs DLPNO-MP2 computations for RHF reference wavefunctions. -*/

        /*- SUBSECTION General Options -*/

        /*- Auxiliary basis set for MP2 density fitting computations.
        :ref:`Defaults <apdx:basisFamily>` to a RI basis. -*/
        options.add_str("DF_BASIS_MP2", "");
        /*- General convergence criteria for DLPNO methods -*/
        options.add_str("PNO_CONVERGENCE", "NORMAL", "LOOSE NORMAL TIGHT");
        /*- Convergence criteria for the Foster-Boys orbital localization -*/
        options.add_double("LOCAL_CONVERGENCE", 1.0E-12);
        /*- Maximum iterations in Foster-Boys localization -*/
        options.add_int("LOCAL_MAXITER", 1000);
        /*- Energy convergence criteria for local MP2 iterations -*/
        options.add_double("E_CONVERGENCE", 1e-6);
        /*- Residual convergence criteria for local MP2 iterations -*/
        options.add_double("R_CONVERGENCE", 1e-6);
        /*- Orbital localizer -*/
        options.add_str("DLPNO_LOCAL_ORBITALS", "BOYS", "BOYS PIPEK_MEZEY");
        /*- Maximum number of iterations to determine the MP2 amplitudes. -*/
        options.add_int("DLPNO_MAXITER", 50);

        /*- SUBSECTION Expert Options -*/

        /*- Occupation number threshold for removing PNOs !expert -*/
        options.add_double("T_CUT_PNO", 1e-8);
        /*- DOI threshold for including PAO (u) in domain of LMO (i) !expert -*/
        options.add_double("T_CUT_DO", 1e-2);
        /*- DOI threshold for treating LMOs (i,j) as interacting !expert -*/
        options.add_double("T_CUT_DO_ij", 1e-5);
        /*- Pair energy threshold (dipole approximation) for treating LMOs (i, j) as interacting !expert -*/
        options.add_double("T_CUT_PRE", 1e-6); 
        /*- DOI threshold for including PAO (u) in domain of LMO (i) during pre-screening !expert -*/
        options.add_double("T_CUT_DO_PRE", 3e-2);
        /*- Mulliken charge threshold for including aux BFs on atom (a) in domain of LMO (i) !expert -*/
        options.add_double("T_CUT_MKN", 1e-3);
        /*- Basis set coefficient threshold for including basis function (m) in domain of LMO (i) !expert -*/
        options.add_double("T_CUT_CLMO", 1e-2);
        /*- Basis set coefficient threshold for including basis function (n) in domain of PAO (u) !expert -*/
        options.add_double("T_CUT_CPAO", 1e-3);
        /*- Overlap matrix threshold for removing linear dependencies !expert -*/
        options.add_double("S_CUT", 1e-8);
        /*- Fock matrix threshold for treating ampltudes as coupled during local MP2 iterations !expert -*/
        options.add_double("F_CUT", 1e-5);
    }
    if (name == "PSIMRCC" || options.read_globals()) {
        /*- MODULEDESCRIPTION Performs multireference coupled cluster computations.  This theory
           should be used only by advanced users with a good working knowledge of multireference
           techniques. -*/

        /*- The multiplicity, $M@@S(M@@S+1)$, of the target state.  Must be specified if different from the reference
           $M@@s$. -*/
        options.add_int("CORR_MULTP", 1);
        /*- The molecular charge of the target state -*/
        options.add_int("CORR_CHARGE", 0);
        /*- The amount (percentage) of damping to apply to the amplitude updates.
            0 will result in a full update, 100 will completely stall the update. A
            value around 20 (which corresponds to 20\% of the amplitudes from the
            previous iteration being mixed into the current iteration)
            can help in cases where oscillatory convergence is observed. -*/
        options.add_double("DAMPING_PERCENTAGE", 0.0);
        /*- Maximum number of error vectors stored for DIIS extrapolation -*/
        options.add_int("DIIS_MAX_VECS", 7);
        /*- Number of threads -*/
        options.add_int("CC_NUM_THREADS", 1);
        /*- Which root of the effective hamiltonian is the target state? -*/
        options.add_int("FOLLOW_ROOT", 1);
        /*- Convergence criterion for energy. See Table :ref:`Post-SCF
        Convergence <table:conv_corl>` for default convergence criteria for
        different calculation types. -*/
        options.add_double("E_CONVERGENCE", 1e-6);
        /*- Convergence criterion for amplitudes (residuals). -*/
        options.add_double("R_CONVERGENCE", 1e-9);
        /*- Maximum number of iterations to determine the amplitudes -*/
        options.add_int("MAXITER", 100);
        /*- The number of DIIS vectors needed before extrapolation is performed -*/
        options.add_int("DIIS_START", 2);
        /*- The shift to apply to the denominators, {\it c.f.} Taube and Bartlett, JCP, 130, 144112 (2009) -*/
        options.add_double("TIKHONOW_OMEGA", 0.0);  // Omega = TIKHONOW_OMEGA / 1000
        /*- The cycle after which Tikhonow regularization is stopped.
        Set to zero to allow regularization in all iterations -*/
        options.add_int("TIKHONOW_MAX", 5);
        /*- Do use DIIS extrapolation to accelerate convergence for iterative triples excitations? -*/
        options.add_bool("TRIPLES_DIIS", false);
        /*- Do lock onto a singlet root? -*/
        options.add_bool("LOCK_SINGLET", false);
        /*- Do start from a MP2 guess? -*/
        options.add_bool("MP2_GUESS", true);
        /*- Do use the averaged Fock matrix over all references in (T) computations? -*/
        options.add_bool("FAVG_CCSD_T", false);
        /*- Do include the fourth-order contributions to the effective Hamiltonian? -*/
        options.add_bool("HEFF4", true);
        /*- Do include the off-diagonal corrections in (T) computations? -*/
        options.add_bool("OFFDIAGONAL_CCSD_T", true);
        /*- Do include the diagonal corrections in (T) computations? -*/
        options.add_bool("DIAGONAL_CCSD_T", true);
        /*- Do diagonalize the effective Hamiltonian? -*/
        options.add_bool("DIAGONALIZE_HEFF", false);
        /*- Do use symmetry to map equivalent determinants onto each other, for efficiency? -*/
        options.add_bool("USE_SPIN_SYM", true);
        /*- Do zero the internal amplitudes, i.e., those that map reference determinants onto each other? -*/
        options.add_bool("ZERO_INTERNAL_AMPS", true);
        /*- Do include the terms that couple the reference determinants? -*/
        options.add_bool("COUPLING_TERMS", true);
        /*- Do print the effective Hamiltonian? -*/
        options.add_bool("HEFF_PRINT", false);
        /*- Removed in 1.4. Will raise an error in 1.5. -*/
        options.add_bool("PERTURB_CBS", false);
        /*- Removed in 1.4. Will raise an error in 1.5. -*/
        options.add_bool("PERTURB_CBS_COUPLING", true);
        /*- Do use Tikhonow regularization in (T) computations? !expert -*/
        options.add_bool("TIKHONOW_TRIPLES", false);
        /*- The type of perturbation theory computation to perform -*/
        options.add_str("PT_ENERGY", "SECOND_ORDER",
                        "SECOND_ORDER SCS_SECOND_ORDER PSEUDO_SECOND_ORDER SCS_PSEUDO_SECOND_ORDER");
        /*- The type of correlated wavefunction -*/
        options.add_str("CORR_WFN", "CCSD", "PT2 CCSD MP2-CCSD CCSD_T");
        /*- The type of CCSD(T) computation to perform -*/
        options.add_str("CORR_CCSD_T", "STANDARD", "STANDARD PITTNER");
        /*- The ansatz to use for MRCC computations -*/
        options.add_str("CORR_ANSATZ", "MK", "SR MK BW APBW");
        /*- The order of coupling terms to include in MRCCSDT computations -*/
        options.add_str("COUPLING", "CUBIC", "NONE LINEAR QUADRATIC CUBIC");
        /*- The symmetry of the target wavefunction, specified either by Sch\ |o_dots|\ nflies symbol,
            or irrep number (in Cotton ordering) -*/
        options.add_str("WFN_SYM", "1",
                        "A AG AU AP APP A1 A2 B BG BU B1 B2 B3 B1G B2G B3G B1U B2U B3U 0 1 2 3 4 5 6 7 8");
        /*- The type of algorithm to use for (T) computations -*/
        options.add_str("TRIPLES_ALGORITHM", "RESTRICTED", "SPIN_ADAPTED RESTRICTED UNRESTRICTED");
        /*- How to perform MP2_CCSD computations -*/
        options.add_str("MP2_CCSD_METHOD", "II", "I IA II");
        /*- Whether to use spin symmetry to map equivalent configurations onto each other, for efficiency !expert -*/
        options.add_bool("USE_SPIN_SYMMETRY", true);
        // /*- The number of frozen occupied orbitals per irrep -*/
        // options.add("FROZEN_DOCC", new ArrayType());
        // /*- The number of doubly occupied orbitals per irrep -*/
        // options.add("RESTRICTED_DOCC", new ArrayType());
        // /*- The number of active orbitals per irrep -*/
        // options.add("ACTIVE", new ArrayType());
        // /*- The number of frozen virtual orbitals per irrep -*/
        // options.add("FROZEN_UOCC", new ArrayType());
        /*- -*/
        options.add_int("SMALL_CUTOFF", 0);
        /*- Do disregard updating single excitation amplitudes? -*/
        options.add_bool("NO_SINGLES", false);
    }
    if (name == "OPTKING" || options.read_globals()) {
        /*- MODULEDESCRIPTION Performs geometry optimizations and vibrational frequency analyses. -*/

        /*- SUBSECTION Optimization Algorithm -*/

        /*- Maximum number of geometry optimization steps -*/
        options.add_int("GEOM_MAXITER", 50);
        /*- Print all optking parameters. -*/
        options.add_bool("PRINT_OPT_PARAMS", false);
        /*- Specifies minimum search, transition-state search, or IRC following -*/
        options.add_str("OPT_TYPE", "MIN", "MIN TS IRC");
        /*- Geometry optimization step type, either Newton-Raphson or Rational Function Optimization -*/
        options.add_str("STEP_TYPE", "RFO", "RFO NR SD LINESEARCH_STATIC");
        /*- Geometry optimization coordinates to use.
            REDUNDANT and INTERNAL are synonyms and the default.
            DELOCALIZED are the coordinates of Baker.
            NATURAL are the coordinates of Pulay.
            CARTESIAN uses only cartesian coordinates.
            BOTH uses both redundant and cartesian coordinates.  -*/
        options.add_str("OPT_COORDINATES", "INTERNAL", "REDUNDANT INTERNAL DELOCALIZED NATURAL CARTESIAN BOTH");
        /*- Do follow the initial RFO vector after the first step? -*/
        options.add_bool("RFO_FOLLOW_ROOT", false);
        /*- Root for RFO to follow, 0 being lowest (for a minimum) -*/
        options.add_int("RFO_ROOT", 0);
        /*- Starting level for dynamic optimization (0=nondynamic, higher=>more conservative) -*/
        options.add_int("DYNAMIC_LEVEL", 0);
        /*- IRC step size in bohr(amu)\ $^{1/2}$. -*/
        options.add_double("IRC_STEP_SIZE", 0.2);
        /*- IRC mapping direction -*/
        options.add_str("IRC_DIRECTION", "FORWARD", "FORWARD BACKWARD");
        /*- Decide when to stop IRC calculations -*/
        options.add_str("IRC_STOP", "STOP", "ASK STOP GO");
        /*- Initial maximum step size in bohr or radian along an internal coordinate -*/
        options.add_double("INTRAFRAG_STEP_LIMIT", 0.5);
        /*- Lower bound for dynamic trust radius [au] -*/
        options.add_double("INTRAFRAG_STEP_LIMIT_MIN", 0.001);
        /*- Upper bound for dynamic trust radius [au] -*/
        options.add_double("INTRAFRAG_STEP_LIMIT_MAX", 1.0);
        /*- Maximum step size in bohr or radian along an interfragment coordinate -*/
        options.add_double("INTERFRAG_STEP_LIMIT", 0.5);
        /*- Reduce step size as necessary to ensure back-transformation of internal
            coordinate step to cartesian coordinates. -*/
        options.add_bool("ENSURE_BT_CONVERGENCE", false);
        /*= Do stupid, linear scaling of internal coordinates to step limit (not RS-RFO) -*/
        options.add_bool("SIMPLE_STEP_SCALING", false);
        /*- Set number of consecutive backward steps allowed in optimization -*/
        options.add_int("CONSECUTIVE_BACKSTEPS", 0);
        /*- Eigenvectors of RFO matrix whose final column is smaller than this are ignored. -*/
        options.add_double("RFO_NORMALIZATION_MAX", 100);
        /*- Denominator check for hessian update. -*/
        options.add_double("H_UPDATE_DEN_TOL", 1e-7);
        /*- Absolute maximum value of RS-RFO. -*/
        options.add_double("RSRFO_ALPHA_MAX", 1e8);
        /*- Specify distances between atoms to be frozen (unchanged) -*/
        options.add_str("FROZEN_DISTANCE", "");
        /*- Specify angles between atoms to be frozen (unchanged) -*/
        options.add_str("FROZEN_BEND", "");
        /*- Specify dihedral angles between atoms to be frozen (unchanged) -*/
        options.add_str("FROZEN_DIHEDRAL", "");
        /*- Specify atom and X, XY, XYZ, ... to be frozen (unchanged) -*/
        options.add_str("FROZEN_CARTESIAN", "");
        /*- Specify distances between atoms to be fixed (eq. value specified) -*/
        options.add_str("FIXED_DISTANCE", "");
        /*- Specify angles between atoms to be fixed (eq. value specified) -*/
        options.add_str("FIXED_BEND", "");
        /*- Specify dihedral angles between atoms to be fixed (eq. value specified) -*/
        options.add_str("FIXED_DIHEDRAL", "");
        /*- Should an xyz trajectory file be kept (useful for visualization)? -*/
        options.add_bool("PRINT_TRAJECTORY_XYZ_FILE", false);
        /*- Symmetry tolerance for testing whether a mode is symmetric. -*/
        options.add_double("SYMM_TOL", 0.05);

        /*- SUBSECTION Convergence Control -*/

        /*- Set of optimization criteria. Specification of any MAX_*_G_CONVERGENCE
        or RMS_*_G_CONVERGENCE options will append to overwrite the criteria set here
        unless |optking__flexible_g_convergence| is also on.      See Table :ref:`Geometry Convergence
        <table:optkingconv>` for details. -*/
        options.add_str("G_CONVERGENCE", "QCHEM", "QCHEM MOLPRO GAU GAU_LOOSE GAU_TIGHT INTERFRAG_TIGHT GAU_VERYTIGHT TURBOMOLE CFOUR NWCHEM_LOOSE");
        /*- Convergence criterion for geometry optmization: maximum force
        (internal coordinates, atomic units). -*/
        options.add_double("MAX_FORCE_G_CONVERGENCE", 3.0e-4);
        /*- Convergence criterion for geometry optmization: rms force
        (internal coordinates, atomic units). -*/
        options.add_double("RMS_FORCE_G_CONVERGENCE", 3.0e-4);
        /*- Convergence criterion for geometry optmization: maximum energy change. -*/
        options.add_double("MAX_ENERGY_G_CONVERGENCE", 1.0e-6);
        /*- Convergence criterion for geometry optmization: maximum displacement
        (internal coordinates, atomic units). -*/
        options.add_double("MAX_DISP_G_CONVERGENCE", 1.2e-3);
        /*- Convergence criterion for geometry optmization: rms displacement
        (internal coordinates, atomic units). -*/
        options.add_double("RMS_DISP_G_CONVERGENCE", 1.2e-3);
        /*- Even if a user-defined threshold is set, allow for normal, flexible convergence criteria -*/
        options.add_bool("FLEXIBLE_G_CONVERGENCE", false);

        /*- SUBSECTION Hessian Update -*/

        /*- Hessian update scheme -*/
        options.add_str("HESS_UPDATE", "BFGS", "NONE BFGS MS POWELL BOFILL");
        /*- Number of previous steps to use in Hessian update, 0 uses all -*/
        options.add_int("HESS_UPDATE_USE_LAST", 2);
        /*- Do limit the magnitude of changes caused by the Hessian update? -*/
        options.add_bool("HESS_UPDATE_LIMIT", true);
        /*- If |optking__hess_update_limit| is true, changes to the Hessian
        from the update are limited to the larger of
        |optking__hess_update_limit_scale| * (the previous value) and
        HESS_UPDATE_LIMIT_MAX [au]. -*/
        options.add_double("HESS_UPDATE_LIMIT_MAX", 1.00);
        /*- If |optking__hess_update_limit| is true, changes to the Hessian
        from the update are limited to the larger of HESS_UPDATE_LIMIT_SCALE
        * (the previous value) and |optking__hess_update_limit_max| [au]. -*/
        options.add_double("HESS_UPDATE_LIMIT_SCALE", 0.50);
        /*- Do read Cartesian Hessian?  Only for experts - use
        |optking__full_hess_every| instead. -*/
        options.add_bool("CART_HESS_READ", false);
        /*- Frequency with which to compute the full Hessian in the course
        of a geometry optimization. 0 means to compute the initial Hessian only, 1
        means recompute every step, and N means recompute every N steps. The
        default (-1) is to never compute the full Hessian. -*/
        options.add_int("FULL_HESS_EVERY", -1);
        /*- Model Hessian to guess intrafragment force constants -*/
        options.add_str("INTRAFRAG_HESS", "SCHLEGEL", "FISCHER SCHLEGEL SIMPLE LINDH LINDH_SIMPLE");

        /*- SUBSECTION Fragment/Internal Coordinate Control -*/

        /*- For multi-fragment molecules, treat as single bonded molecule
        or via interfragment coordinates. A primary difference is that in ``MULTI`` mode,
        the interfragment coordinates are not redundant. -*/
        options.add_str("FRAG_MODE", "SINGLE", "SINGLE MULTI");
        /*- Which atoms define the reference points for interfragment coordinates? -*/
        options.add("FRAG_REF_ATOMS", new ArrayType());
        /*- Do freeze all fragments rigid? -*/
        options.add_bool("FREEZE_INTRAFRAG", false);
        /*- Do freeze all interfragment modes? -*/
        options.add_bool("FREEZE_INTERFRAG", false);
        /*- When interfragment coordinates are present, use as reference points either
        principal axes or fixed linear combinations of atoms. -*/
        options.add_str("INTERFRAG_MODE", "FIXED", "FIXED PRINCIPAL_AXES");
        /*- Do add bond coordinates at nearby atoms for non-bonded systems? -*/
        options.add_bool("ADD_AUXILIARY_BONDS", true);
        /*- Re-estimate the Hessian at every step, i.e., ignore the currently stored Hessian. -*/
        options.add_bool("H_GUESS_EVERY", false);
        /*- This factor times standard covalent distance is used to add extra stretch coordinates. -*/
        options.add_double("AUXILIARY_BOND_FACTOR", 2.5);
        /*- Do use $\frac{1}{R@@{AB}}$ for the stretching coordinate between fragments?
        Otherwise, use $R@@{AB}$. -*/
        options.add_bool("INTERFRAG_DIST_INV", false);
        /*- Model Hessian to guess interfragment force constants -*/
        options.add_str("INTERFRAG_HESS", "DEFAULT", "DEFAULT FISCHER_LIKE");
        /*- When determining connectivity, a bond is assigned if interatomic distance
        is less than (this number) * sum of covalent radii. -*/
        options.add_double("COVALENT_CONNECT", 1.3);
        /*- When connecting disparate fragments when frag_mode = SIMPLE, a "bond"
        is assigned if interatomic distance is less than (this number) * sum of covalent radii. The
        value is then increased until all the fragments are connected (directly or indirectly). -*/
        options.add_double("INTERFRAGMENT_CONNECT", 1.8);
        /*- For now, this is a general maximum distance for the definition of H-bonds -*/
        options.add_double("H_BOND_CONNECT", 4.3);
        /*- Do only generate the internal coordinates and then stop? -*/
        options.add_bool("INTCOS_GENERATE_EXIT", false);
        /*- SUBSECTION Misc. -*/

        /*- Do save and print the geometry from the last projected step at the end
        of a geometry optimization? Otherwise (and by default), save and print
        the previous geometry at which was computed the gradient that satisfied
        the convergence criteria. -*/
        options.add_bool("FINAL_GEOM_WRITE", false);
        /*- Do test B matrix? -*/
        options.add_bool("TEST_B", false);
        /*- Do test derivative B matrix? -*/
        options.add_bool("TEST_DERIVATIVE_B", false);
        /*- Keep internal coordinate definition file. -*/
        options.add_bool("KEEP_INTCOS", false);
        /*- In constrained optimizations, for coordinates with user-specified
        equilibrium values, this is the initial force constant (in au) used to apply an
        additional force to each coordinate. -*/
        options.add_double("FIXED_COORD_FORCE_CONSTANT", 0.5);
        /*- If doing a static line search, scan this many points. -*/
        options.add_int("LINESEARCH_STATIC_N", 8);
        /*- If doing a static line search, this fixes the shortest step, whose largest
            change in an internal coordinate is set to this value (in au) -*/
        options.add_double("LINESEARCH_STATIC_MIN", 0.001);
        /*- If doing a static line search, this fixes the largest step, whose largest
            change in an internal coordinate is set to this value (in au) -*/
        options.add_double("LINESEARCH_STATIC_MAX", 0.100);
    }
    if (name == "FINDIF" || options.read_globals()) {
        /*- MODULEDESCRIPTION Performs finite difference computations of energy derivative, with respect to nuclear
           displacements for geometry optimizations and vibrational frequency analyses, where the required analytical
           derivatives are not available. -*/

        /*- Number of points for finite-differences (3 or 5) -*/
        options.add_int("POINTS", 3);  // Can we error check integers?
        /*- Displacement size in au for finite-differences. -*/
        options.add_double("DISP_SIZE", 0.005);
        /*- Do write a gradient output file?  If so, the filename will end in
        .grad, and the prefix is determined by |globals__writer_file_label|
        (if set), or else by the name of the output file plus the name of
        the current molecule. -*/
        options.add_bool("GRADIENT_WRITE", false);
        /*- Do write a hessian output file?  If so, the filename will end in
        .hess, and the prefix is determined by |globals__writer_file_label|
        (if set), or else by the name of the output file plus the name of
        the current molecule. -*/
        options.add_bool("HESSIAN_WRITE", false);
        /*- Do write a file containing the normal modes in Molden format?
       If so, the filename will end in .molden_normal_modes, and the prefix is
       determined by |globals__writer_file_label| (if set), or else by the name
       of the output file plus the name of the current molecule. -*/
        options.add_bool("NORMAL_MODES_WRITE", false);
        /*- Do discount rotational degrees of freedom in a finite difference
        frequency calculation. Turned off at non-stationary geometries and
        in the presence of external perturbations. -*/
        options.add_bool("FD_PROJECT", true);
    }
    if (name == "OCC" || options.read_globals()) {
        /*- MODULEDESCRIPTION Performs orbital-optimized MPn and CC computations and conventional MPn computations. -*/

        /*- Maximum number of iterations to determine the amplitudes -*/
        options.add_int("CC_MAXITER", 50);
        /*- Maximum number of iterations to determine the orbitals -*/
        options.add_int("MO_MAXITER", 50);
        /*- Caching level for libdpd governing the storage of amplitudes,
        integrals, and intermediates in the CC procedure. A value of 0 retains
        no quantities in cache, while a level of 6 attempts to store all
        quantities in cache.  For particularly large calculations, a value of
        0 may help with certain types of memory problems.  The default is 2,
        which means that all four-index quantities with up to two virtual-orbital
        indices (e.g., $\langle ij | ab \rangle$ integrals) may be held in the cache. -*/
        options.add_int("CACHELEVEL", 2);
        /*- Removed in 1.4. Will raise an error in 1.5. -*/
        options.add_int("MO_DIIS_NUM_VECS", 6);
        /*- Removed in 1.4. Will raise an error in 1.5. -*/
        options.add_int("CC_DIIS_MIN_VECS", 2);
        /*- Removed in 1.4. Will raise an error in 1.5. -*/
        options.add_int("CC_DIIS_MAX_VECS", 6);
        /*- Minimum number of error vectors stored for DIIS extrapolation -*/
        options.add_int("DIIS_MIN_VECS", 2);
        /*- Maximum number of error vectors stored for DIIS extrapolation -*/
        options.add_int("DIIS_MAX_VECS", 6);
        /*- Cutoff value for numerical procedures -*/
        options.add_int("CUTOFF", 14);
        /*- Maximum number of preconditioned conjugate gradient iterations.  -*/
        options.add_int("PCG_MAXITER", 30);
        /*- Maximum number of electron propagator iterations.  -*/
        options.add_int("EP_MAXITER", 30);
        /*- Convergence criterion for energy. See Table :ref:`Post-SCF
        Convergence <table:conv_corl>` for default convergence criteria for
        different calculation types. -*/
        options.add_double("E_CONVERGENCE", 1e-6);
        /*- Convergence criterion for amplitudes (residuals). -*/
        options.add_double("R_CONVERGENCE", 1e-5);
        /*- Convergence criterion for RMS orbital gradient. If this keyword is not
        set by the user, OCC will estimate and use a value required to achieve the
        desired |occ__e_convergence|. The listed default will be used for the default
        value of |occ__e_convergence|. -*/
        options.add_double("RMS_MOGRAD_CONVERGENCE", 1e-4);
        /*- Convergence criterion for maximum orbital gradient. If this keyword is not
        set by the user, OCC will estimate and use a value required to achieve the
        desired |occ__e_convergence|. The listed default will be used for the default
        value of |occ__e_convergence|. -*/
        options.add_double("MAX_MOGRAD_CONVERGENCE", 1e-4);
        /*- Maximum step size in orbital-optimization procedure -*/
        options.add_double("MO_STEP_MAX", 0.5);
        /*- Removed in 1.4. Will raise an error in 1.5. -*/
        options.add_double("LEVEL_SHIFT", 0.02);
        /*- Removed in 1.4. Will raise an error in 1.5. -*/
        options.add_double("MP2_OS_SCALE", 6.0 / 5.0);
        /*- Removed in 1.4. Will raise an error in 1.5. -*/
        options.add_double("MP2_SS_SCALE", 1.0 / 3.0);
        /*- Removed in 1.4. Will raise an error in 1.5. -*/
        options.add_double("MP2_SOS_SCALE", 1.3);
        /*- Removed in 1.4. Will raise an error in 1.5. -*/
        options.add_double("MP2_SOS_SCALE2", 1.2);
        /*- Removed in 1.4. Will raise an error in 1.5. -*/
        options.add_double("CEPA_OS_SCALE", 1.27);
        /*- Removed in 1.4. Will raise an error in 1.5. -*/
        options.add_double("CEPA_SS_SCALE", 1.13);
        /*- Removed in 1.4. Will raise an error in 1.5. -*/
        options.add_double("CEPA_SOS_SCALE", 1.3);
        /*- A custom scaling parameter for opposite-spin terms in OCC. The result goes to a CUSTOM SCS variable, exact name method-dependent. -*/
        options.add_double("OS_SCALE", 1);
        /*- A custom scaling parameter for same-spin terms in OCC. The result goes to a CUSTOM SCS variable, exact name method-dependent. -*/
        options.add_double("SS_SCALE", 1);
        /*- Scaling value for 3rd order energy correction (S. Grimme, Vol. 24, pp. 1529, J. Comput. Chem.) -*/
        options.add_double("E3_SCALE", 0.25);
        /*- Convergence criterion for residual vector of preconditioned conjugate gradient method. -*/
        options.add_double("PCG_CONVERGENCE", 1e-6);
        /*- Damping factor for the orbital gradient (Rendell et al., JCP, vol. 87, pp. 5976, 1987) -*/
        options.add_double("MOGRAD_DAMPING", 1.0);

        /*- The solver will be used for simultaneous linear equations. -*/
        options.add_str("LINEQ_SOLVER", "CDGESV", "CDGESV FLIN POPLE");
        /*- The algorithm for orthogonalization of MOs -*/
        options.add_str("ORTH_TYPE", "MGS", "GS MGS");
        /*- The optimization algorithm. Modified Steepest-Descent (MSD) takes a Newton-Raphson (NR) step
         with a crude approximation to diagonal elements of the MO Hessian. The ORB_RESP option obtains the orbital
         rotation parameters with a crude approximation to all elements of the MO Hessian. Additionally, for both
         methods a DIIS extrapolation will be performed with the DO_DIIS = TRUE option. -*/
        options.add_str("OPT_METHOD", "MSD", "MSD ORB_RESP");
        /*- The algorithm will be used for solving the orbital-response equations. The LINEQ option create the MO
          Hessian and solve the simultaneous linear equations with method choosen by the LINEQ_SOLVER option. The PCG
          option does not create the MO Hessian explicitly, instead it solves the simultaneous equations iteratively
          with the preconditioned conjugate gradient method. -*/
        options.add_str("ORB_RESP_SOLVER", "PCG", "PCG LINEQ");
        /*- Type of PCG beta parameter (Fletcher-Reeves or Polak-Ribiere). -*/
        options.add_str("PCG_BETA_TYPE", "FLETCHER_REEVES", "FLETCHER_REEVES POLAK_RIBIERE");
        /*- Type of the SCS method -*/
        options.add_str("SCS_TYPE", "SCS", "SCS SCSN SCSVDW SCSMI");
        /*- Type of the SOS method -*/
        options.add_str("SOS_TYPE", "SOS", "SOS SOSPI");
        /*- Type of the wavefunction. -*/
        options.add_str("WFN_TYPE", "OMP2", "OMP2 OMP3 OCEPA OMP2.5");
        /*- How to take care of the TPDM VVVV-block. The COMPUTE option means it will be computed via an IC/OOC
        algorithm. The DIRECT option (default) means it will not be computed and stored, instead its contribution will
        be directly added to Generalized-Fock Matrix. -*/
        options.add_str("TPDM_ABCD_TYPE", "DIRECT", "DIRECT COMPUTE");
        /*- CEPA type such as CEPA0, CEPA1 etc. currently we have only CEPA0. -*/
        options.add_str("CEPA_TYPE", "CEPA0", "CEPA0");
        /*- Controls the spin scaling set to current energy. This is set by Psi internally. !expert -*/
        options.add_str("SPIN_SCALE_TYPE", "NONE", "NONE CUSTOM SCS SCSN SCSVDW SOS SOSPI");

        /*- Do compute natural orbitals? -*/
        options.add_bool("NAT_ORBS", false);
        /*- Removed in 1.4. Will raise an error in 1.5. -*/
        options.add_bool("DO_LEVEL_SHIFT", true);
        /*- Do print OCC orbital energies? -*/
        options.add_bool("OCC_ORBS_PRINT", false);
        /*- Removed in 1.4. Will raise an error in 1.5. Pass the method name, like scs-mp2, to energy instead. -*/
        options.add_bool("DO_SCS", false);
        /*- Removed in 1.4. Will raise an error in 1.5. Pass the method name, like scs-mp2, to energy instead. -*/
        options.add_bool("DO_SOS", false);
        /*- Do write coefficient matrices to external files for direct reading MOs in a subsequent job? -*/
        options.add_bool("MO_WRITE", false);
        /*- Do read coefficient matrices from external files of a previous OMP2 or OMP3 computation? -*/
        options.add_bool("MO_READ", false);
        /*- Do apply DIIS extrapolation? -*/
        options.add_bool("DO_DIIS", true);
        /*- Do compute CC Lambda energy? In order to this option to be valid one should use "TPDM_ABCD_TYPE = COMPUTE"
        option. -*/
        options.add_bool("CCL_ENERGY", false);
        /*- Do compute OCC poles for ionization potentials? Only valid OMP2. -*/
        options.add_bool("IP_POLES", false);
        /*- Do compute OCC poles for electron affinities? Only valid for OMP2. -*/
        options.add_bool("EA_POLES", false);
        /*- Do compute EP-OCC poles for ionization potentials? Only valid OMP2. -*/
        options.add_bool("EP_IP_POLES", false);
        /*- Do compute EP-OCC poles for electron affinities? Only valid for OMP2. -*/
        options.add_bool("EP_EA_POLES", false);
        /*- Do compute occupied orbital energies based on extended Koopmans' theorem? -*/
        options.add_bool("EKT_IP", false);
        /*- Do compute virtual orbital energies based on extended Koopmans' theorem?  -*/
        options.add_bool("EKT_EA", false);
        /*- Do optimize the orbitals?  -*/
        options.add_bool("ORB_OPT", true);
        /*- Do consider orbital response contributions for PDMs and GFM?  -*/
        options.add_bool("RELAXED", true);
        /*- Do symmetrize the GFM and OPDM in the EKT computations?  -*/
        options.add_bool("SYMMETRIZE", true);
        /*- Do compute one electron properties?  -*/
        options.add_bool("OEPROP", false);
    }
    if (name == "DFOCC" || options.read_globals()) {
        /*- MODULEDESCRIPTION Performs density-fitted orbital-optimized MPn and CC computations and conventional MPn
           computations. -*/

        /*- Maximum number of iterations to determine the amplitudes -*/
        options.add_int("CC_MAXITER", 50);
        /*- Maximum number of iterations to determine the orbitals -*/
        options.add_int("MO_MAXITER", 50);
        /*- Maximum number of preconditioned conjugate gradient iterations.  -*/
        options.add_int("PCG_MAXITER", 50);
        /*- Number of vectors used in orbital DIIS -*/
        options.add_int("MO_DIIS_NUM_VECS", 6);
        /*- Minimum number of vectors used in amplitude DIIS -*/
        options.add_int("CC_DIIS_MIN_VECS", 2);
        /*- Maximum number of vectors used in amplitude DIIS -*/
        options.add_int("CC_DIIS_MAX_VECS", 6);
        /*- Cutoff value for DF integrals -*/
        options.add_int("INTEGRAL_CUTOFF", 9);
        /*- Cutoff value for numerical procedures -*/
        options.add_int("CUTOFF", 8);

        /*- Convergence criterion for energy. See Table :ref:`Post-SCF
        Convergence <table:conv_corl>` for default convergence criteria for
        different calculation types. -*/
        options.add_double("E_CONVERGENCE", 1e-6);
        /*- Convergence criterion for amplitudes (residuals). -*/
        options.add_double("R_CONVERGENCE", 1e-5);
        /*- Convergence criterion for RMS orbital gradient. If this keyword is not
        set by the user, DFOCC will estimate and use a value required to achieve the
        desired |dfocc__e_convergence|. The listed default will be used for the default
        value of |dfocc__e_convergence|. -*/
        options.add_double("RMS_MOGRAD_CONVERGENCE", 1e-4);
        /*- Convergence criterion for maximum orbital gradient. If this keyword is not
        set by the user, DFOCC will estimate and use a value required to achieve the
        desired |dfocc__e_convergence|. The listed default will be used for the default
        value of |dfocc__e_convergence|. -*/
        options.add_double("MAX_MOGRAD_CONVERGENCE", 1e-4);
        /*- Maximum step size in orbital-optimization procedure -*/
        options.add_double("MO_STEP_MAX", 0.5);
        /*- Level shift to aid convergence -*/
        options.add_double("LEVEL_SHIFT", 0.02);
        /*- MP2 opposite-spin scaling value -*/
        options.add_double("MP2_OS_SCALE", 6.0 / 5.0);
        /*- MP2 same-spin scaling value -*/
        options.add_double("MP2_SS_SCALE", 1.0 / 3.0);
        /*- MP2 Spin-opposite scaling (SOS) value -*/
        options.add_double("MP2_SOS_SCALE", 1.3);
        /*- Spin-opposite scaling (SOS) value for optimized-MP2 orbitals -*/
        options.add_double("MP2_SOS_SCALE2", 1.2);
        /*- CEPA opposite-spin scaling value from SCS-CCSD -*/
        // options.add_double("CEPA_OS_SCALE",1.27);
        /*- CEPA same-spin scaling value from SCS-CCSD -*/
        // options.add_double("CEPA_SS_SCALE",1.13);
        /*- CEPA Spin-opposite scaling (SOS) value -*/
        // options.add_double("CEPA_SOS_SCALE",1.3);
        /*- Scaling value for 3rd order energy correction (S. Grimme, Vol. 24, pp. 1529, J. Comput. Chem.) -*/
        options.add_double("E3_SCALE", 0.25);
        /*- OO scaling factor used in MSD -*/
        options.add_double("OO_SCALE", 0.01);
        /*- Convergence criterion for residual vector of preconditioned conjugate gradient method.
        If this keyword is not set by the user, DFOCC will estimate and use a value required to achieve
        |dfocc__r_convergence| residual convergence. The listed default will be used for the default value
        of |dfocc__r_convergence|. -*/
        options.add_double("PCG_CONVERGENCE", 1e-7);
        /*- Regularization parameter -*/
        options.add_double("REG_PARAM", 0.4);
        /*- tolerance for Cholesky decomposition of the ERI tensor -*/
        options.add_double("CHOLESKY_TOLERANCE", 1.0e-4);

        /*- The solver will be used for simultaneous linear equations. -*/
        options.add_str("LINEQ_SOLVER", "CDGESV", "CDGESV FLIN POPLE");
        /*- The algorithm for orthogonalization of MOs -*/
        options.add_str("ORTH_TYPE", "MGS", "GS MGS");
        /*- The orbital optimization algorithm. Presently quasi-Newton-Raphson algorithm available with several Hessian
         * options. -*/
        options.add_str("OPT_METHOD", "QNR", "QNR");
        /*- The algorithm will be used for solving the orbital-response equations. The LINEQ option create the MO
          Hessian and solve the simultaneous linear equations with method choosen by the LINEQ_SOLVER option. The PCG
          option does not create the MO Hessian explicitly, instead it solves the simultaneous equations iteratively
          with the preconditioned conjugate gradient method. -*/
        options.add_str("ORB_RESP_SOLVER", "PCG", "PCG LINEQ");
        /*- Type of the MO Hessian matrix -*/
        options.add_str("HESS_TYPE", "HF", "APPROX_DIAG APPROX_DIAG_EKT APPROX_DIAG_HF HF");
        /*- Type of the SCS method -*/
        options.add_str("SCS_TYPE", "SCS", "SCS SCSN SCSVDW SCSMI");
        /*- Type of the SOS method -*/
        options.add_str("SOS_TYPE", "SOS", "SOS SOSPI");
        /*- Type of the wavefunction. -*/
        options.add_str("WFN_TYPE", "DF-OMP2",
                        "DF-OMP2 DF-OMP3 DF-OLCCD DF-OMP2.5 DFGRAD DF-CCSD DF-CCD DF-CCSD(T) DF-CCSD(AT) QCHF");
        /*- CEPA type such as CEPA0, CEPA1 etc. currently we have only CEPA0. -*/
        // options.add_str("CEPA_TYPE","CEPA(0)","CEPA(0)");
        /*- The algorithm that used for 4 index MO TEIs. -*/
        // options.add_str("CONV_TEI_TYPE","DIRECT","DIRECT DISK");
        /*- Type of PCG beta parameter (Fletcher-Reeves or Polak-Ribiere). -*/
        options.add_str("PCG_BETA_TYPE", "FLETCHER_REEVES", "FLETCHER_REEVES POLAK_RIBIERE");
        /*- The algorithm that used to handle mp2 amplitudes. The DIRECT option means compute amplitudes on the fly
         * whenever they are necessary. -*/
        options.add_str("MP2_AMP_TYPE", "DIRECT", "DIRECT CONV");
        /*- Type of the CCSD PPL term. -*/
        options.add_str("PPL_TYPE", "AUTO", "LOW_MEM HIGH_MEM CD AUTO");
        /*- The algorithm to handle (ia|bc) type integrals that used for (T) correction. -*/
        options.add_str("TRIPLES_IABC_TYPE", "DISK", "INCORE AUTO DIRECT DISK");

        /*- Do compute natural orbitals? -*/
        options.add_bool("NAT_ORBS", false);
        /*- Do apply level shifting? -*/
        options.add_bool("DO_LEVEL_SHIFT", true);
        /*- Do print OCC orbital energies? -*/
        options.add_bool("OCC_ORBS_PRINT", false);
        /*- Do perform spin-component-scaled OMP2 (SCS-OMP2)? In all computation, SCS-OMP2 energy is computed
         automatically. However, in order to perform geometry optimizations and frequency computations with SCS-OMP2,
         one needs to set 'DO_SCS' to true -*/
        options.add_bool("DO_SCS", false);
        /*- Do perform spin-opposite-scaled OMP2 (SOS-OMP2)? In all computation, SOS-OMP2 energy is computed
         automatically. However, in order to perform geometry optimizations and frequency computations with SOS-OMP2,
         one needs to set 'DO_SOS' to true -*/
        options.add_bool("DO_SOS", false);
        /*- Do apply DIIS extrapolation? -*/
        options.add_bool("DO_DIIS", true);
        /*- Do compute ionization potentials based on the extended Koopmans' theorem? -*/
        options.add_bool("EKT_IP", false);
        /*- Do optimize the orbitals?  -*/
        options.add_bool("ORB_OPT", true);
        /*- Do use regularized denominators?  -*/
        options.add_bool("REGULARIZATION", false);
        /*- Do read 3-index integrals from SCF files?  -*/
        options.add_bool("READ_SCF_3INDEX", true);
        /*- Do compute one electron properties?  -*/
        options.add_bool("OEPROP", false);
        /*- Do compute $\langle \hat{S}^2 \rangle$ for DF-OMP2/DF-MP2?  -*/
        options.add_bool("COMPUT_S2", false);
        /*- Do perform a QCHF computation?  -*/
        options.add_bool("QCHF", false);
        /*- Do solve lambda amplitude equations?  -*/
        options.add_bool("CC_LAMBDA", false);
        /*- Do write a MOLDEN output file?  If so, the filename will end in
        .molden, and the prefix is determined by |globals__writer_file_label|
        (if set), or else by the name of the output file plus the name of
        the current molecule. -*/
        options.add_bool("MOLDEN_WRITE", false);
        /*- Do Cholesky decomposition of the ERI tensor -*/
        options.add_bool("CHOLESKY", false);
    }
    if (name == "MRCC" || options.read_globals()) {
        /*- MODULEDESCRIPTION Interface to MRCC program written by Mih\ |a_acute|\ ly K\ |a_acute|\ llay. -*/

        /*- Sets the OMP_NUM_THREADS environment variable before calling MRCC.
            If the environment variable :envvar:`OMP_NUM_THREADS` is set prior to calling Psi4 then
            that value is used. When set, this option overrides everything. Be aware
            the ``-n`` command-line option described in section :ref:`sec:threading`
            does not affect MRCC.
            !expert -*/
        options.add_int("MRCC_OMP_NUM_THREADS", 1);

        /*- Convergence criterion for energy. See Table :ref:`Post-SCF
        Convergence <table:conv_corl>` for default convergence criteria for
        different calculation types. This becomes ``tol`` (option \#16) in
        fort.56. -*/
        options.add_double("E_CONVERGENCE", 1e-6);

        /*- Schwarz screening threshold. Mininum absolute value below which TEI are neglected. -*/
        options.add_double("INTS_TOLERANCE", 1.0E-12);

        /*- Maximum excitation level. This is used ONLY if it is explicitly set by the user.
          Single-reference case: all excitations up to this level are
          included, e.g., 2 for CCSD, 3 for CCSDT, 4 for CCSDTQ, etc.
          This becomes ``ex.lev`` (option \#1) in fort.56. -*/
        options.add_int("MRCC_LEVEL", 2);

        /*- Number of singlet roots. (Strictly speaking number of
            of roots with M_s=0 and S is even.) Use this option only with
            closed shell reference determinant, it must be zero otherwise.
            This becomes ``nsing`` (option \#2) in fort.56. -*/
        options.add_int("MRCC_NUM_SINGLET_ROOTS", 1);

        /*- Number of triplet roots. (Strictly speaking number of of roots
            with $M_s=0$ and S is odd.) See notes at option
            |mrcc__mrcc_num_singlet_roots|. This becomes ``ntrip`` (option \#3)
            in fort.56. -*/
        options.add_int("MRCC_NUM_TRIPLET_ROOTS", 0);

        /*- Number of root in case of open shell system. This becomes ``ndoub`` (option \#13)
           int fort.56. -*/
        options.add_int("MRCC_NUM_DOUBLET_ROOTS", 0);

        /*- The program restarts from the previously
            calculated parameters if it is 1. In case it is 2, the program
            executes automatically the lower-level calculations of the same
            type consecutively (e.g., CCSD, CCSDT, and CCSDTQ if CCSDTQ is
            requested) and restarts each calculation from the previous one
            (rest=2 is available only for energy calculations).
            Currently, only a value of 0 and 2 are supported.
            This becomes ``rest`` (option \#4) in fort.56. !expert -*/
        options.add_int("MRCC_RESTART", 0);

        /*- If more than one root is requested and calc=1, LR-CC (EOM-CC)
            calculation is performed automatically for the excited states.
            This overrides all automatic determination of method
            and will only work with :py:func:`~psi4.energy`.
            This becomes ``CC/CI`` (option \#5) in fort.56.
            See Table :ref:`MRCC_METHOD <table:mrcc__mrcc_method>` for details.
            !expert -*/
        options.add_int("MRCC_METHOD", 1);
    }
    if (name == "FNOCC" || options.read_globals()) {
        /*- Do time each cc diagram? -*/
        options.add_bool("CC_TIMINGS", false);
        /*- Convergence criterion for CC energy. See Table :ref:`Post-SCF
        Convergence <table:conv_corl>` for default convergence criteria for
        different calculation types.  Note that convergence is
        met only when |fnocc__e_convergence| and |fnocc__r_convergence|
        are satisfied. -*/
        options.add_double("E_CONVERGENCE", 1.0e-6);
        /*- Maximum number of iterations for Brueckner orbitals optimization -*/
        options.add_int("BRUECKNER_MAXITER", 20);
        /*- Convergence for the CC amplitudes.  Note that convergence is
            met only when |fnocc__e_convergence| and |fnocc__r_convergence|
            are satisfied. -*/
        options.add_double("R_CONVERGENCE", 1.0e-7);
        /*- Maximum number of CC iterations -*/
        options.add_int("MAXITER", 100);
        /*- Desired number of DIIS vectors -*/
        options.add_int("DIIS_MAX_VECS", 8);
        /*- Do use low memory option for triples contribution? Note that this
            option is enabled automatically if the memory requirements of the
            conventional algorithm would exceed the available resources.
            The low memory algorithm is faster in general and has been turned
            on by default starting September 2020. -*/
        options.add_bool("TRIPLES_LOW_MEMORY", true);
        /*- Do compute triples contribution? !expert -*/
        options.add_bool("COMPUTE_TRIPLES", true);
        /*- Do compute MP4 triples contribution? !expert -*/
        options.add_bool("COMPUTE_MP4_TRIPLES", false);
        /*- Do use MP2 NOs to truncate virtual space for QCISD/CCSD and (T)? -*/
        options.add_bool("NAT_ORBS", false);
        /*- Cutoff for occupation of MP2 virtual NOs in FNO-QCISD/CCSD(T).
            Virtual NOs with occupations less than |fnocc__occ_tolerance|
            will be discarded. This option is only used if |fnocc__nat_orbs| =
            true. -*/
        options.add_double("OCC_TOLERANCE", 1.0e-6);
        /*- Cutoff for occupation of MP2 virtual NOs in FNO-QCISD/CCSD(T).
            The number of virtual NOs is chosen so the occupation of the
            truncated virtual space is |fnocc__occ_percentage| percent of
            occupation of the original MP2 virtual space. This option is only
            used if |fnocc__nat_orbs| = true. This keyword overrides
            |fnocc__occ_tolerance|. -*/
        options.add_double("OCC_PERCENTAGE", 99.0);
        /*- An array containing the number of virtual natural orbitals per irrep
        (in Cotton order) so a user can specify the number of retained
        natural orbitals rather than determining them with |fnocc__occ_tolerance|.
        This keyword overrides |fnocc__occ_tolerance| and
        |fnocc__occ_percentage|. -*/
        options.add("ACTIVE_NAT_ORBS", new ArrayType());
        /*- Do SCS-MP2? -*/
        options.add_bool("SCS_MP2", false);
        /*- Do SCS-CCSD? -*/
        options.add_bool("SCS_CCSD", false);
        /*- Do SCS-CEPA? Note that the scaling factors will be identical
        to those for SCS-CCSD. -*/
        options.add_bool("SCS_CEPA", false);
        /*- Opposite-spin scaling factor for SCS-MP2 -*/
        options.add_double("MP2_SCALE_OS", 1.20);
        /*- Same-spin scaling factor for SCS-MP2 -*/
        options.add_double("MP2_SCALE_SS", 1.0 / 3.0);
        /*- Oppposite-spin scaling factor for SCS-CCSD -*/
        options.add_double("CC_SCALE_OS", 1.27);
        /*- Same-spin scaling factor for SCS-CCSD -*/
        options.add_double("CC_SCALE_SS", 1.13);
        /*- do only evaluate mp2 energy? !expert -*/
        options.add_bool("RUN_MP2", false);
        /*- do only evaluate mp3 energy? !expert -*/
        options.add_bool("RUN_MP3", false);
        /*- do only evaluate mp4 energy? !expert -*/
        options.add_bool("RUN_MP4", false);
        /*- do ccsd rather than qcisd? !expert -*/
        options.add_bool("RUN_CCSD", false);
        /*- Use 3-index integrals to generate 4-index ERI's?
        This keyword is used for testing purposes only.  Changing its
        value will have no effect on the computation.  !expert -*/
        options.add_bool("USE_DF_INTS", false);

        /*- Do use density fitting or cholesky decomposition in CC? This
        keyword is used internally by the driver. Changing its value
        will have no effect on the computation. -*/
        options.add_bool("DFCC", false);
        /*- Auxilliary basis for df-ccsd(t). -*/
        options.add_str("DF_BASIS_CC", "");
        /*- tolerance for Cholesky decomposition of the ERI tensor -*/
        options.add_double("CHOLESKY_TOLERANCE", 1.0e-4);

        /*- Is this a CEPA job? This parameter is used internally
        by the pythond driver.  Changing its value won't have any
        effect on the procedure. !expert -*/
        options.add_bool("RUN_CEPA", false);
        /*- Which coupled-pair method is called?  This parameter is
        used internally by the python driver.  Changing its value
        won't have any effect on the procedure. !expert -*/
        options.add_str("CEPA_LEVEL", "CEPA(0)");
        /*- Compute the dipole moment? Note that dipole moments
        are only available in the FNOCC module for the ACPF,
        AQCC, CISD, and CEPA(0) methods. -*/
        options.add_bool("DIPMOM", false);
        /*- Flag to exclude singly excited configurations from a
        coupled-pair computation.  -*/
        options.add_bool("CEPA_NO_SINGLES", false);
    }
    if (name == "THERMO" || options.read_globals()) {
        /*- Temperature in Kelvin for thermodynamic analysis. Note that 273.15
        is the value for IUPAC STP. -*/
        options.add_double("T", 298.15);
        /*- Pressure in Pascal for thermodynamic analysis. Note that 100000.
        is the value for IUPAC STP. -*/
        options.add_double("P", 101325);
        /*- Rotational symmetry number for thermodynamic analysis. Default is set
        from the full point group (e.g., Td for methane) as opposed to the computational
        point group (e.g., C2v for methane). Default takes into account symmetry
        reduction through asymmetric isotopic substitution and is unaffected by
        user-set symmetry on molecule, so this option is the sole way to influence
        the symmetry-dependent aspects of the thermodynamic analysis.
        Note that this factor is handled differently among quantum chemistry software. -*/
        options.add_int("ROTATIONAL_SYMMETRY_NUMBER", 1);
    }
    if (name == "CFOUR" || options.read_globals()) {
        /*- MODULEDESCRIPTION Interface to CFOUR program written by Stanton and Gauss.
        Keyword descriptions taken from the
        `CFOUR Website <http://slater.chemie.uni-mainz.de/cfour/index.php?n=Main.ListOfKeywordsInAlphabeticalOrder>`_
        and extended by interface comments. -*/

        /*- SUBSECTION Psi4 Control of CFOUR -*/

        /*- Sets the OMP_NUM_THREADS environment variable before calling CFOUR.
            If the environment variable :envvar:`OMP_NUM_THREADS` is set prior to calling Psi4 then
            that value is used. When set, this option overrides everything. Be aware
            the ``-n`` command-line option described in section :ref:`sec:threading`
            does not affect CFOUR.
            !expert -*/
        options.add_int("CFOUR_OMP_NUM_THREADS", 1);

        /*- Do translate set Psi4 options to their cfour counterparts. -*/
        options.add_bool("TRANSLATE_PSI4", true);

        /*- SUBSECTION CFOUR Internal -*/

        /*- Specifies the way the :math:`\langle ab||cd \rangle` molecular orbital
        integrals are handled in post-MP2 calculations. STANDARD (= 0) uses
        directly the corresponding MO integrals and thus results in an
        algorithm which in particular for large-scale calculations results
        in excessive use of disk space (storage of all :math:`\langle ab||cd\rangle`
        integrals. AOBASIS (=2) uses an AO-based algorithm to evaluate all
        terms involving the :math:`\langle ab||cd\rangle` integrals and
        significantly reduces the amount of disk storage.  The use of
        ABCDTYPE=AOBASIS is strongly recommended for all CC calculations up
        to CCSD(T) and has been implemented for energy, gradient,
        second-derivative, and excitation energy calculations. -*/
        options.add_str("CFOUR_ABCDTYPE", "STANDARD", "STANDARD AOBASIS");

        /*- Specifies the active orbitals used in a TCSCF calculation and
        has to be used in combination with the keyword |cfour__cfour_core_orbitals|. The
        active orbitals are specified by either NIRREP or 2*NIRREP integers
        specifying the number of active orbitals of each symmetry type,
        where NIRREP is the number of irreducible representations in the
        computational point group. If there are no orbitals of a particular
        symmetry type a zero must be entered. For more information and an
        example see |cfour__cfour_occupation| . -*/
        options.add("CFOUR_ACTIVE_ORBI", new ArrayType());

        /*- Specifies treatment of anharmonic effects by calculating cubic
        and/or quartic force fields. VIBROT (=3) requests calculation
        of only those cubic constants of the form :math:`\phi_{nij}`, where n is a
        totally symmetric coordinate. These are sufficient to determine the
        vibration-rotation interaction constants needed to calculate
        vibrational corrections to rotational constants, but are *not*
        sufficient to generate the corresponding cubic constants of
        isotopologs that have a lower point-group symmetry (*i.e.* HOD
        isotopolog of water). VPT2 (=1, note that the old value
        CUBIC can be still used and is equivalent to VPT2)
        generates all cubic constants and all quartic constants apart from
        those of the form :math:`\phi_{ijkl}`, which is enough for: 1) generation of
        cubic constants of isotopologs (see manual entries associated with
        anharmonic calculations for an example); 2) calculation of
        vibrational energy levels with VPT2. This keyword also directs the
        program to analyze resonances and calculate intensities of one- and
        two-quantum transitions. FULLQUARTIC (=2) (not part of the
        public release) is largely self-explanatory; it directs the program
        to calculate all quartic constants. This is sufficient (but this has
        not been implemented) to generate the full quartic force field of
        all isotopologs. -*/
        options.add_str("CFOUR_ANHARMONIC", "OFF", "CUBIC VPT2 FULLQUARTIC VIBROT OFF");

        /*- Specifies which algorithm is used for |cfour__cfour_anharmonic| =VIBROT, VPT2,
        and FULLQUARTIC calculations. If STANDARD (=0) is chosen,
        then simply invoking ``xcfour`` will cause a complete job to be run with
        all second-derivative calculations being done in series. If
        PARALLEL (=1), then the job stops after the second-derivative
        calculation at the reference geometry and generates out all input
        geometries for the remaining calculation. These can be then
        processed in "parallel" (currently not recommended).  Note that it
        is recommended to carry out all calculations with
        PARALLEL, even when the actual calculation is carried
        out in a sequential mode. -*/
        options.add_str("CFOUR_ANH_ALGORITHM", "STANDARD", "STANDARD PARALLEL");

        /*- Specifies whether the anharmonic force field is calculated using
        analytic gradients (=FIRST) or analytic Hessians (=SECOND). -*/
        options.add_str("CFOUR_ANH_DERIVATIVES", "SECOND", "FIRST SECOND");

        /*- Controls the stepsize used in anharmonic force field
        calculations. The value is specified in reduced normal coordinates,
        which are dimensionless. The actual stepsize used in the calculation
        is :math:`\times 10^6` the integer value specified. -*/
        options.add_int("CFOUR_ANH_STEPSIZE", 50000);

        /*- Specifies whether non-abelian symmetry is to be exploited in
        determining displacements for |cfour__cfour_anharmonic| =VIBROT or VPT2 calculations. If
        set to NONABELIAN (=0), maximum advantage will be taken of symmetry
        and the full set of cubic force constants will be generated from a
        skeleton set by application of the totally symmetric projection
        operator. If set to ABELIAN (=1), only the operations of the
        abelian subgroup will be exploited. Note: It is important to point out
        that the symmetrization currently works only for cubic constants.
        Therefore, if you require quartic force constants (for frequency
        calculations), you *must* use the ABELIAN option. Moreover, the latter
        work for only asymmetric tops and linear molecules. -*/
        options.add_str("CFOUR_ANH_SYMMETRY", "ABELIAN", "ABELIAN NONABELIAN");

        /*- Can be used to control the algorithm used by CFOUR when terms
        involving :math:`\langle ab||cd\rangle` molecular orbital integrals are
        calculated in the atomic orbital basis (see |cfour__cfour_abcdtype|).
        MULTIPASS (= 0) uses an approach where the AO integral file is read
        a number of times in order to ensure maximal vectorization and is
        usually the optimal strategy on supercomputers; SINGLEPASS (= 1)
        determines the contributions with only a single pass through the AO
        integrals, but at the cost of significantly reduced vectorization.
        In general, however, SINGLEPASS is definitely preferable on
        workstations with RISC architectures. (Default : MULTIPASS on all
        64-bit machines (e.g., CRAY-YMP) ; SINGLEPASS on all 32-bit machines
        (e.g., IBM-RS6000, HP-735, SGI-Indigo, DEC alphastations)).
        SPARSE_AO (=2) uses a sparse matrix algorithm which first rearranges
        the integral matrix in order to get "well-occupied" and "very
        sparse" blocks. "Well-occupied" blocks will be multiplied by matrix
        multiplication while in "very sparse" blocks only the non-zero
        elements are considered. The computational time is further reduced
        using symmetrized and anti-symmetrized integral and amplitude
        matrices in the multiplication. Substantial saving is assumed if
        SPARSE_AO (=2) is used. -*/
        options.add_str("CFOUR_AO_LADDERS", "SINGLEPASS", "MULTIPASS SINGLEPASS");

        /*- Experimental Use!  ON (=1) requests and averaged SCF over two
        states. So far only implemented for degenerate doublet-Pi states and
        used in conjunction with SOPERT. -*/
        options.add_bool("CFOUR_AV_SCF", false);

        /*- Specifies the AO basis used in the calculation. One can either
        specify a basis known to CFOUR or via BASIS=SPECIAL (=0) requests an
        arbitrary basis (see non-standard basis-set input). However, the
        latter must be available in the supplied GENBAS file. As standard
        basis sets, currently the following are available.
        **Psi4 Interface:** Recommended to use instead |mints__basis| for
        larger basis set selection and greater flexibility. When |mints__basis|
        used, |cfour__cfour_spherical| is set appropriately. -*/
        options.add_str("CFOUR_BASIS", "SPECIAL",
                        "STO-3G 3-21G 4-31G 6-31G 6-31G* 6-31G** 6-311G 6-311G* 6-311G** DZ DZP TZ TZP TZ2P PVDZ PVTZ "
                        "PVQZ PV5Z PV6Z PCVDZ PCVTZ PCVQZ PCV5Z PCV6Z AUG-PVDZ AUG-PVTZ AUG-PVTZ AUG-PVQZ AUG-PV5Z "
                        "AUG-PV6Z D-AUG-PVDZ D-AUG-PVTZ D-AUG-PVQZ D-AUG-PV5Z D-AUG-PV6Z cc-pVDZ cc-pVTZ cc-pVQZ "
                        "cc-pV5Z cc-pV6Z cc-pCVDZ cc-pCVTZ cc-pCVQZ cc-pCV5Z cc-pCV6Z PWCVDZ PWCVTZ PWCVQZ PWCV5Z "
                        "PWCV6Z PwCVDZ PwCVTZ PwCVQZ PwCV5Z PwCV6Z svp dzp tzp tzp2p qz2p pz3d2f 13s9p4d3f WMR ANO0 "
                        "ANO1 ANO2 EVEN_TEMPERED SPECIAL");

        /*- experimental use -*/
        // BREIT

        /*- Specifies the convergence criterion in Brueckner based CC
        calculations. The calculation is considered to be converged when the
        absolute value of largest single excitation amplitudes falls below
        $10^N$, where NNN is the value associated with the keyword. -*/
        options.add_int("CFOUR_BRUCK_CONV", 4);

        /*- Specifies whether Brueckner orbitals are to be determined for
        the specified CC method. OFF(=0) Brueckner orbitals are not to be
        determined, ON (=1) they are to be determined. -*/
        options.add_bool("CFOUR_BRUECKNER", false);

        // experimental use
        // BUFFERSIZE

        /*- Defines the level of calculation to be performed.
        **Psi4 Interface:** Keyword set from argument of computation
        command: CCSD if ``energy('c4-ccsd')``, *etc.* See :ref:`Energy
        (CFOUR) <table:energy_cfour>` and :ref:`Gradient (CFOUR)
        <table:grad_cfour>`. for all available. -*/
        options.add_str("CFOUR_CALC_LEVEL", "SCF",
                        "SCF HF MBPT(2) MP2 MBPT(3) MP3 SDQ-MBPT(4) SDQ-MP4 MBPT(4) MP4 CCD CCSD CCSD(T) CCSDT-1 "
                        "CCSDT-1b CCSDT-2 CCSDT-3 CCSDT-4 CCSDT CC2 CC3 QCISD QCISD(T) CID CISD UCC(4) B-CCD");

        /*- The number of records held in the i/o cache used by the post-SCF
        programs. The maximum number of records which can be held is 100. -*/
        options.add_int("CFOUR_CACHE_RECS", 10);

        // CCORBOPT
        // experimental use

        /*- Specifies the convergence criterion for the CC amplitude
        equations. The amplitudes are considered to be converged when the
        maximum of all (absolute) changes in the amplitudes is less than
        $10^N$, where $N$ is the value associated with the keyword. -*/
        options.add_int("CFOUR_CC_CONV", 7);

        /*- Specifies the maximum number of expansion vectors used in the
        iterative subspace to enhance convergence in the solution of the CC
        equations. -*/
        options.add_int("CFOUR_CC_EXPORDER", 5);

        /*- Specifies the type of convergence acceleration used to solve the
        CC equations. RLE (=0) uses the RLE methods of Purvis and Bartlett,
        DIIS (=1) uses the DIIS approach by Pulay, NOJACOBI (=2) uses RLE
        with continuous extrapolation, OFF (=3) uses no convergence
        acceleration. In general, DIIS provides the best results and is
        recommended, while OFF often results in poor convergence and thus
        cannot be recommended. -*/
        options.add_str("CFOUR_CC_EXTRAPOLATION", "DIIS", "RLE DIIS NOJACOBI OFF");

        /*- Specifies the maximum number of iterations in solving the CC
        amplitude equations. -*/
        options.add_int("CFOUR_CC_MAXCYC", 50);

        /*- Specifies which CC program is used. The available options are
        VCC (=0), ECC (=1), MRCC (=2), and EXTERNAL (=3). The default for
        all calculations is currently VCC which requests usage of ``xvcc``, but
        in many cases (e.g., for CCSD and CCSD(T)) ECC should be preferred
        due to the better performance of ``xecc`` (available currently for CCSD,
        CCSD+T, CCSD(T), and closed-shell CCSDT-n, CC3, and CCSDT). MRCC and
        External are intended for CC programs outside the CFOUR suite, e.g.,
        the general CC module mrcc written by M. Kallay (Budapest, Hungary).
        Default: VCC Note: Using the option ECC is not recommended for ROHF
        gradients. That is, if you are doing a geometry optimization with
        ROHF as your reference wave function then it is safe to use the
        option VCC.
        **Psi4 Interface:** Keyword set according to best practice for the
        computational method |cfour__cfour_calc_level|, reference
        |cfour__cfour_reference| (NYI) and derivative level
        |cfour__cfour_deriv_level| according to Table :ref:`Best Practices
        <table:cfour_cc_program>` when method specified by argument to
        computation command (*e.g.*, when ``energy('c4-ccsd')`` requested
        but not when ``energy('cfour')`` requested). Value can always be set
        explicitly. -*/
        options.add_str("CFOUR_CC_PROGRAM", "VCC", "VCC ECC NCC MRCC EXTERNAL");

        /*- Specifies the molecular charge.
        **Psi4 Interface:** Keyword set from active molecule. -*/
        options.add_int("CFOUR_CHARGE", 0);

        /*- Specifies the convergence threshold as :math:`10^{-N}` for CIS
        calculations. -*/
        options.add_int("CFOUR_CIS_CONV", 5);

        // COMM_SIZE
        // experimental use

        /*- Signifies that one or more "continuum" orbitals should be added
        to the calculation. VIRTUAL and DVIRTUAL specify one or two orbital
        which should be initially unoccupied (in the SCF calculation), while
        OCCUPIED and DOCCUPIED specify one or two orbitals which should be
        initially occupied. -*/
        options.add_str("CFOUR_CONTINUUM", "NONE", "NONE VIRTUAL DVIRTUAL OCCUPIED DOCCUPIED");

        /*- Specifies the contraction scheme used by the integral and
        integral derivative program. SEGMENTED (=0) uses a segmented
        contraction scheme; GENERAL (=1) uses a general contraction scheme,
        and UNCONTRACTED (=2) uses the corresponding uncontracted sets. Note
        that even for truly segmented basis sets, the integral programs run
        significantly faster in the GENERAL mode. -*/
        options.add_str("CFOUR_CONTRACTION", "GENERAL", "SEGMENTED GENERAL UNCONTRACTED");

        /*- Identical to |cfour__cfour_geo_conv|. -*/
        options.add_int("CFOUR_CONVERGENCE", 4);

        /*- Specifies the type of coordinates used in the input file ZMAT.
        Value INTERNAL (=0) means that the geometry is supplied in the
        usual Z-matrix format, while CARTESIAN (=1) means that the geometry
        is given in Cartesian coordinates. A third option is XYZINT (=2) for
        which a Z-matrix connectivity is defined, but with values of the
        internal coordinates defined implicitly by supplying Cartesian
        coordinates. Note that geometry optimizations are currently only
        possible for INTERNAL and XYZ2INT.
        **Psi4 Interface:** Keyword set from active molecule, always CARTESIAN.
        Above restrictions on geometry optimizations no longer apply. -*/
        options.add_str("CFOUR_COORDINATES", "INTERNAL", "INTERNAL CARTESIAN XYZINT");

        /*- Specifies the core orbitals used in a TCSCF calculation and has
        to be used in combination with the keyword |cfour__cfour_active_orbi|. The core
        orbitals are specified by either NIRREP or 2*NIRREP integers
        specifying the number of core orbitals of each symmetry type, where
        NIRREP is the number of irreducible representations in the
        computational point group. If there are no orbitals of a particular
        symmetry type a zero must be entered. For more information and an
        example see |cfour__cfour_occupation|. -*/
        options.add("CFOUR_CORE_ORBITALS", new ArrayType());

        /*- Specifies the convergence criterion for the iterative solution
        of the CPHF and Z-vector equations. The solutions are considered to
        be converged when the residual norm of the error vector falls below
        $10^N$. -*/
        options.add_int("CFOUR_CPHF_CONVER", 12);

        /*- Specifies the maximum number of cycles allowed for the solution
        of the CPHF- and/or Z-vector equations. -*/
        options.add_int("CFOUR_CPHF_MAXCYC", 64);

        /*- Specifies whether or not Hessian matrix is transformed
        (nonlinearly) to curvilinear internal coordinates. A value of 0 (or
        OFF) turns the transformation off if the analytic force constants
        are not available, while it is always performed if CURVILINEAR=1 (or
        ON). Values higher than 1 (or NO) unconditionally turn the
        transformation off.(Default: ON if analytic Hessian is available,
        OFF otherwise). -*/
        options.add_bool("CFOUR_CURVILINEAR", true);

        /*- Specifies whether the diagonal Born-Oppenheimer correction
        (DBOC) to the energy is evaluated (ON =1) or not (OFF =0). DBOC
        calculations are currently only available for HF-SCF and CCSD using
        RHF or UHF reference functions. -*/
        options.add_bool("CFOUR_DBOC", false);

        /*- Specifies whether the Dipole Coupling Tensor (DCT) is calculated
        (ON =1) or not (OFF =0). -*/
        options.add_bool("CFOUR_DCT", false);

        /*- Specifies whether or not energy derivatives are to be calculated
        and if so whether first or second derivatives are computed. ZERO (=
        0) derivatives are not calculated, FIRST (=1) first derivatives are
        calculated, SECOND (=2) second derivatives are calculated.  Note
        that this keyword usually needs not be set in any calculation since
        it is automatically set if the appropriate other options in the
        CFOUR namelist are turned on.
        **Psi4 Interface:** Keyword set from type of computation command:
        ZERO if :py:func:`~psi4.energy`, FIRST if
        :py:func:`~psi4.gradient` or :py:func:`~psi4.optimize`,
        *etc.* -*/
        options.add_str("CFOUR_DERIV_LEVEL", "ZERO", "ZERO FIRST SECOND");

        /*- Specifies whether orbital-relaxed (RELAXED =0) or
        orbital-unrelaxed (UNRELAXED =1) derivatives are computed in the CC
        calculation. -*/
        options.add_str("CFOUR_DIFF_TYPE", "RELAXED", "RELAXED UNRELAXED");

        // DIRECT
        // experimental use

        // DIAG_MRCC
        // experimental use

        /*- Specifies which molecular orbitals will be dropped from the
        post-SCF calculation. The orbitals are numbered in ascending order
        from the most stable (negative energy) to the most unstable (largest
        positive energy). Individual orbitals must be separated with a dash,
        while x>y means orbitals x through y inclusive. For example, the
        string ``1>10-55-58>64``, would result in orbitals
        1,2,3,4,5,6,7,8,9,10,55,58,59,60,61,62,63 and 64 being dropped. For
        UHF calculations, the appropriate orbitals are deleted for both spin
        cases. No dropped virtual MOs are currently allowed for gradient or
        property calculations.
        **Psi4 Interface:** The array above is specified in PSI as
        (white space tolerant) [1,2,3,4,5,6,7,8,9,10,55,58,59,60,61,62,63,64]. -*/
        options.add("CFOUR_DROPMO", new ArrayType());

        // EA_CALC
        // experimental use

        // EA_SYM
        // experimental use

        /*- Specifies whether effective core potentials (pseudopotentials)
        are used (ON, =1) or not (OFF, =0). -*/
        options.add_bool("CFOUR_ECP", false);

        /*- Specifies which eigenvector of the totally symmetric part of the
        block-factored Hessian is to be followed uphill in a transition
        state search. Eigenvectors are indexed by their eigenvalues -- the
        lowest eigenvalue is 1, the next lowest is 2, etc. The default is 1,
        which should always be used if you are not looking for a specific
        transition state which you know corresponds to motion along a
        different mode. In the future, relatively sophisticated generation
        of a guessed eigenvector will be implemented, but this is the way
        things are for now. Of course, this keyword has no
        meaning if |cfour__cfour_method| is not set to TS. -*/
        options.add_int("CFOUR_EIGENVECTOR", 1);

        /*- Experimental use, ON = 1 requests the evaluation of electrical
        anharmonicities -*/
        options.add_bool("CFOUR_EL_ANHARM", false);

        /*- Specifies the threshold used in converging CC-LR/EOM-CC
        calculations. The iterative diagonalization is continued until the
        RMS residual falls below $10^{-N}$ with $N$ as the value specified with
        this keyword. -*/
        options.add_int("CFOUR_ESTATE_CONV", 5);

        // EOM_NSING
        // experimental use

        // EOM_NTRIP
        // experimental use

        /*- Controls whether non-iterative triples corrections are applied
        after various types of EOM-CCSD calculation. Works with |cfour__cfour_excite| set to EOMIP, might
        work with EOMEE, certainly doesn't work with EOMEA. Use with great
        caution, preferably after having a few drinks. -*/
        options.add_bool("CFOUR_EOM_NONIT", false);

        ///*- For experimental use only. Selects the iterative diagonalization
        // algorithm for the EOMEE calculations. If set to DAVIDSON, the
        // general modified Davidson technique is used. If set to MULTIROOT, a
        // multi-root Davidson approach is invoked that evaluates all roots of
        // a symmetry block simultaneously. This approach is much more stable
        // if the roots are energetically close to each other. -*/
        // options.add_str("CFOUR_EOM_NSTATES", "", "DAVIDSON MULTIROOT");

        ///*- Selects the excited state the EOMEE properties are calculated
        // for. Only valid if EOM_NSTATES = MULTIROOT is set. It always refers
        // to the corresponding state of the last symmetry block considered. -*/
        // options.add_int("CFOUR_EOM_PROPSTA");

        // EOMFOLLOW
        // experimental use

        // ESTATE_DIAG
        // experimental use

        // ESTATE_LOCK
        // experimental use

        /*- The maximum number of expansion vectors used in the solution of
        EOMCC equations (Default: 20, hard-coded to 4 in triples
        calculations) -*/
        options.add_int("CFOUR_ESTATE_MAXCYC", 20);

        /*- This keyword applies only to EOM-CC calculations and specifies
        whether any excited or ionized state one-electron properties are to
        be calculated. Proper use of this keyword requires a relatively
        advanced knowledge of quantum chemistry and the available options
        are discussed here. The options are: OFF (=0) [no properties or
        transition moments are calculated]; EXPECTATION (=1) [transition
        moments and dipole strengths are calculated along with selected
        one-electron properties which are evaluated as expectation values];
        UNRELAXED (=2) [selected one-electron properties are calculated in
        an approximation that neglects relaxation of molecular orbitals];
        RESPONSE (=3) [selected one-electron properties are calculated as
        analytic first derivatives of the energy]. Except for EOMCC
        calculations on two-electron systems (which are exact), properties
        obtained by the three approaches will not be equivalent. The default
        value for this keyword is slightly complicated. For TDA
        calculations, the default is EXPECTATION since the evaluation of
        transition moments involves only a negligible amount of additional
        computation relative to the evaluation of the excitation energies.
        For EOMCC, the default is OFF since evaluation of any transition
        moments or properties requires approximately twice the computational
        time. Transition moments and dipole strengths are evaluated by
        default for all values of ESTATE_PROP other than OFF. -*/
        options.add_str("CFOUR_ESTATE_PROP", "", "OFF EXPECTATION UNRELAXED RESPONSE");

        /*- Specifies the number of excited states which are to be
        determined in each irreducible representation of the computational
        subgroup. The program attempts to find all of the lowest roots, but
        this is not guaranteed because the eigenvalue problem is not solved
        by direct matrix diagonalization, but rather by an iterative
        (modified Davidson) algorithm. For excited state gradient
        calculations, only one root (clearly) is used. In such a case, one
        and only one non-zero entry in the string can be used, and this
        value is usually set to one (*i.e.* 0/1/0/0). (However
        sometimes one wants to calculate the gradient for, say, the second
        root of a given symmetry, and in such a case, one could use
        0/2/0/0. What happens is that both roots are calculated,
        but only the second one is used in the subsequent density matrix and
        gradient calculation.) The format used for this keyword is identical
        to that used in |cfour__cfour_occupation|. For example, for a
        computational subgroup having four symmetry species, the string
        3/1/0/2 specifies that 6 total roots should be searched
        for, three in the first block, one in the second block, and two in
        the fourth block. It is also important to note that the ``%excite*``
        input, if present, takes precedence over this keyword.
        Default: All zeros.
        **Psi4 Interface:** The array above is specified in PSI as
        (white space tolerant) [3,1,0,2]. -*/
        options.add("CFOUR_ESTATE_SYM", new ArrayType());

        /*- Specifies whether just the excitation energies (OFF, =0) or in
        addition transition moments (EXPECTATION, =1) are calculated. Note
        that this keyword should not be used in excited-state calculations
        involving analytic gradients and that transition moments are
        essentially only available for EOM-CCSD/CCSD-LR. -*/
        options.add_str("CFOUR_ESTATE_TRANS", "OFF", "OFF EXPECTATION");

        /*- Tells the program, in the course of a geometry optimization, to
        calculate the Hessian explicitly every N cycles. 0 means never
        calculated explicitly.
        **Psi4 Interface:** Geometry optimizations run through PSI (except in
        sandwich mode) use PSI's optimizer and so this keyword has no effect.
        Use :ref:`optking <apdx:optking>` keywords instead,
        particularly |optking__full_hess_every|. -*/
        options.add_int("CFOUR_EVAL_HESS", 0);

        /*- Specifies in CC calculations using mrcc the excitation level if
        the calculation level has been chosen as CC(n), CI(n), or CCn(n). -*/
        options.add_int("CFOUR_EXCITATION", 0);

        /*- Specifies the type of EOM-CC/LR-CC treatment to be performed.
        Available options are NONE (=0), EOMEE (=3, the EOM-CC/CC-LR
        approach for the treatment of excited states), EOMIP (=4, the
        EOM-CC/CC-LR approach for the treatment of ionized states), EOMEA
        (=7, the EOM-CC/CC-LR approach for the treatment of
        electron-attached states). -*/
        options.add_str("CFOUR_EXCITE", "NONE", "NONE EOMEE EOMIP EOMEA");

        /*- Specifies the strength of a Fermi-Contact perturbation as
        required for finite-field calculations of spin densities and the FC
        contributions to indirect spin-spin coupling constants. The value
        must be specified as an integer and the FC strength used by the
        program will be the value of the keyword $\times 10^{-6}$. The atom for
        which the FC perturbation is switched on is specified in the ZMAT
        file after the CFOUR command line and potential basis set input, as
        follows

        %spin density
         N

        with N as the number of atom (in (X5,I3) format) in the order they
        are written by JODA to the MOL file. Be aware that for some atoms,
        the calculation has to be run in lower symmetry or even without
        symmetry. (Default : 0) -*/
        options.add_int("CFOUR_FC_FIELD", 0);

        /*- Specifies the algorithm used to compute the harmonic force
        constants in finite-difference calculations.GRADONLY (=0) evaluates
        the force constants and dipole moment derivatives by numerical
        differentiation of analytic gradients; ENERONLY (=1) evaluates the
        force constants by second differences of energies (dipole moment
        derivatives are not evaluated); while MIXED (=2) evaluates 1x1
        blocks of symmetry-blocked force constants by second differences pf
        energies and all other elements by first differences of gradients.
        the GRADONLY and MIXED approaches may, of course, only be used hwen
        using computational methods for which analytic gradients are
        available. -*/
        options.add_str("CFOUR_FD_CALCTYPE", "GRADONLY", "GRADONLY ENERONLY MIXED");

        /*- Requests that only vibrational frequencies of certain symmetry
        types are evaluated in a VIBRATION=FINDIF calculation. The numbers
        of the irreducible representations for which vibrational analysis is
        to be performed are separated by slashes. For example,
        FD_IRREP=1/3/4 means compute the frequencies of modes transforming
        as the first, third, and fourth irreducible representations. If a
        symmetry is specified for which there are no vibrational modes, the
        program will terminate. The labels of the irreducible
        representations for this keyword are not usually the same as those
        used in the rest of the calculation. Moreover, for some point
        groups, for example, those of linear molecules, the two sets of
        labels refer to different subgroups. There is as yet no
        straightforward way to determine what they will be without starting
        a calculation. If one runs the ``xjoda`` and then the ``xsymcor``
        executables, the relevant irreducible representations will be
        listed. If all vibrational frequencies are desired, this keyword
        need not be included.  Default : compute vibrational frequencies for
        all irreducible representations -*/
        options.add("CFOUR_FD_IRREPS", new ArrayType());

        /*- Specifies whether or not rotational degrees of freedoms are
        projected out from the symmetry-adapted coordinates in a finite
        difference calculations. ON (=0) uses rotationally projected
        coordinates, while OFF (=1) retains the rotational degrees of
        freedom. At a stationary point on the potential energy surface, both
        options will give equivalent harmonic force fields, but OFF should
        be used at non-stationary points. -*/
        options.add_str("CFOUR_FD_PROJECT", "ON", "ON OFF");

        /*- Specifies the step length in mass-weighted coordinates (in
        :math:`10^{-4} amu^{1/2} bohr` ) used in generating the force constant matrix
        by finite difference of Cartesian gradients. -*/
        options.add_int("CFOUR_FD_STEPSIZE", 5);

        /*- In finite difference calculations using the FINDIF option, this
        keyword specifies the point group to be used in generating the
        symmetry-adapted vibrational coordinates. FULL (= 0) specifies the
        full molecular point group, COMP (= 1) specifies the Abelian
        subgroup used in the electronic structure calculation. -*/
        options.add_str("CFOUR_FD_USEGROUP", "FULL", "FULL COMP");

        /*- This specifies the physical length (in integer words) of the
        records used in the word-addressable direct access files used by
        CFOUR. This value should always be chosen as a multiple of 512
        bytes, as your local system manager certainly understands. -*/
        options.add_int("CFOUR_FILE_RECSIZ", 2048);

        /*- This option allows the splitting of files. Input is required
        in the form N1/N2/N3/N4/N5, where N1, N2, N3, N4, and N5 specify
        the number of files in which ``MOINTS``, ``GAMLAM``, ``MOABCD``,
        ``DERINT``, and ``DERGAM`` are split, respectively. -*/
        options.add_str("CFOUR_FILE_STRIPE", "0/0/0/0/0");

        /*- Specifies the field strength for a perturbation (defined within
        a ``%perturbation`` section). The value must be given as an integer, and
        the field strength used by the program will be then the value of the
        keyword $\times 10^{-6}$. -*/
        options.add_int("CFOUR_FINITE_PERTURBATION", 0);

        /*- This option is used to control the algorithm used for
        construction of the Fock matrix in SCF calculations. PK (=0) uses
        the PK-supermatrix approach while AO (=1) constructs the matrix
        directly from the basis function integrals. In general, PK is
        somewhat faster, but results in considerable use of disk space when
        out-of-core algorithms are required. (Default: FOCK). -*/
        options.add_str("CFOUR_FOCK", "", "PK AO");

        /*- FREQ_ALGORIT experimental use -*/
        options.add_str("CFOUR_FREQ_ALGORITHM", "STANDARD", "STANDARD PARALLEL");

        /*- Specifies whether in the correlation treatment all electron (OFF
        =0) or only the valence electrons (ON =1) are considered. This
        keyword provides an alternative to the |cfour__cfour_dropmo| keyword, as it allows
        frozen-core calculation without explicitly specifying the
        corresponding inner-shell orbitals. -*/
        options.add_bool("CFOUR_FROZEN_CORE", false);

        /*- Specifies whether in the correlation treatment all virtual
        orbitals (OFF =0) or only a subset of virtual orbitals (ON =1) are
        used. In the latter case, the threshold for deleting virtual
        orbitals based on the orbital energy needs to be specified in a
        ``%frozen_virt`` section. -*/
        options.add_bool("CFOUR_FROZEN_VIRT", false);

        /*- Used to control the handling and storage of two-particle density
        matrix elements with four virtual indices $\Gamma(abcd)$. DISK (=0)
        directs the program to calculate and store all elements of
        $\Gamma(abcd)$, while DIRECT (=1) tells the program to use
        alternative algorithms in which $\Gamma(abcd)$ is calculated and
        used "on the fly". Note that this option might be not available
        for all type of calculations. -*/
        options.add_str("CFOUR_GAMMA_ABCD", "DISK", "DISK DIRECT");

        // GAMMA_ABCI
        // see GAMMA_ABCD

        /*- This keyword applies only to Hydrogen and Helium atoms and
        specifies the number of contracted Gaussian functions per shell.
        There is usually no need to use this keyword, but it can be useful
        for using a subset of the functions in a particular entry in the
        ``GENBAS`` file, particularly for generally contracted WMR basis sets.
        For example, if entry H:BASIS in the ``GENBAS`` file contains 7
        contracted s functions, 4 p functions and a single d function, then
        setting GENBAS_1=730 would eliminate the last p function and the d
        function. Default: use the unaltered ``GENBAS`` entry. -*/
        options.add_str("CFOUR_GENBAS_1", "");

        /*- This keyword performs the same function as |cfour__cfour_genbas_1|
        above, but applies to second-row atoms. -*/
        options.add_str("CFOUR_GENBAS_2", "");

        /*- This keyword performs the same function as |cfour__cfour_genbas_1| and
        |cfour__cfour_genbas_2| , but applies to third-row atoms. -*/
        options.add_str("CFOUR_GENBAS_3", "");

        /*- This keyword performs the same function as |cfour__cfour_genbas_1| ,
        |cfour__cfour_genbas_2| , and |cfour__cfour_genbas_3| , but applies
        to fourth-row atoms. -*/
        options.add_str("CFOUR_GENBAS_4", "");

        /*- Specifies the convergence criterion for geometry optimization.
        The optimization terminates when the RMS gradient is below $10^{-N}$
        Hartree/bohr, where $N$ is the specified value.
        **Psi4 Interface:** Geometry optimizations run through PSI (except in
        sandwich mode) use PSI's optimizer and so this keyword has no effect.
        Use :ref:`optking <apdx:optking>` keywords instead,
        particularly |optking__g_convergence| =CFOUR, which should be equivalent
        except for different internal coordinate definitions. -*/
        options.add_int("CFOUR_GEO_CONV", 5);

        /*- Specifies largest step (in millibohr) which is allowed in
        geometry optimizations.
        **Psi4 Interface:** Geometry optimizations run through PSI (except in
        sandwich mode) use PSI's optimizer and so this keyword has no effect.
        Use :ref:`optking <apdx:optking>` keywords instead,
        particularly |optking__intrafrag_step_limit|. -*/
        options.add_int("CFOUR_GEO_MAXSTEP", 300);

        /*- Specifies the used geometry optimization methods. The following
        values are permitted: NR (=0) --- straightforward Newton-Raphson
        search for minimum; RFA (=1) --- Rational Function Approximation
        search for minimum (this method can be used to find minima when the
        initial structure is in a region where the Hessian index is
        nonzero); TS (=2) Cerjan-Miller eigenvector following search for a
        transition state (can be started in a region where the Hessian index
        is not equal to unity); MANR (=3) --- Morse-adjusted Newton-Raphson
        search for minimum (very efficient minimization scheme, particularly
        if the Hessian is available); SINGLE_POINT (=5) for a single-point
        energy calculation. ENERONLY (=6) requests a geometry optimization
        based on single-point energy calculations.  Default: SINGLE-POINT
        (NR as soon as variables are marked to be optimized). -*/
        options.add_str("CFOUR_GEO_METHOD", "SINGLE_POINT", "NR RFA TS MANR SINGLE_POINT ENERONLY");

        /*- Specifies the maximum allowed number of geometry optimization cycles.
        **Psi4 Interface:** Geometry optimizations run through PSI (except in
        sandwich mode) use PSI's optimizer and so this keyword has no effect.
        Use :ref:`optking <apdx:optking>` keywords instead,
        particularly |optking__geom_maxiter|. -*/
        options.add_int("CFOUR_GEO_MAXCYC", 50);

        /*- Specifies whether gauge-including atomic orbitals are used (ON)
        or not (OFF). Default: ON for |cfour__cfour_props| =NMR  and =MAGNETIC,
        otherwise OFF -*/
        options.add_str("CFOUR_GIAO", "", "ON OFF");

        // GIMIC
        // experimental use

        /*- Keyword used to control type of grid calculation (see later
        section in this manual). Options are OFF (=0), no grid calculation;
        CARTESIAN (=1), steps are in Cartesian coordinates (which must be
        run with |cfour__cfour_coordinates| =CARTESIAN); INTERNAL (=2), steps are in Z-matrix
        internal coordinates; QUADRATURE (=3) steps are chosen for an
        integration based on Gauss-Hermite quadrature. (Default: OFF) -*/
        options.add_str("CFOUR_GRID", "OFF", "OFF CARTESIAN INTERNAL QUADRATURE");

        // GRID_ALGO
        // experimental use

        /*- Where the initial SCF eigenvectors are read from. MOREAD means
        to read from the disk (the ``JOBARC`` file) and CORE means to use a
        core Hamiltonian initial guess. If MOREAD is chosen but no disk file
        is present, the core Hamiltonian is used. (Default: MOREAD) -*/
        options.add_str("CFOUR_GUESS", "MOREAD", "MOREAD CORE");

        /*- This keyword determines which action is taken by the linear
        response program. ON (=1) the full effective Hamiltonian is
        calculated and written to disk; OFF (=0) the "lambda" linear
        response equations are solved. -*/
        options.add_bool("CFOUR_HBAR", false);

        // HESS_TYPE
        // experimental use

        /*- Control analysis of the stability of RHF, ROHF and UHF
        wavefunctions, as well as a possible search for a lower SCF
        solution. There are three possible options for this keyword. OFF
        (=0) does nothing, while ON (=1) performs a stability analysis and
        returns the number of negative eigenvalues in the orbital rotation
        Hessian. A third option, FOLLOW (=2) performs the stability
        analysis and then proceeds to rotate the SCF orbitals in the
        direction of a particular negative eigenvalue of the orbital
        rotation Hessian (see the explanation of keyword |cfour__cfour_rot_evec|), after
        which the SCF is rerun. -*/
        options.add_str("CFOUR_HFSTABILITY", "OFF", "OFF ON FOLLOW");

        // HF2_FILE
        // experimental use

        /*- This keyword can be used to significantly reduce disk i/o, and
        should be implemented very soon. The following options are
        available: OFF (= 0), no special algorithms are used (the default
        case); ALL (=1) all quantities except the $\langle ab\vert\vert
        cd\rangle$ molecular integral lists are held in core; PARTIAL (= 2),
        the T2 and T1 vectors are held in core throughout the calculation;
        (=4) all quantities except the $\langle ab\vert\vert cd\rangle$ and
        $\langle ab\vert\vert ci\rangle$ integrals are held in core; (=5)
        $\langle ij\vert\vert kl\rangle$ and $\langle ij\vert\vert
        ka\rangle$ and two-index quantities are held in core; (=6) all
        direct access files (``MOINTS``, ``GAMLAM``, etc.) are held in core. At
        present, these options have been implemented only in the energy code
        ``xvcc`` and the excitation energy code ``xvee``. (Default: 0) -*/
        options.add_str("CFOUR_INCORE", "OFF", "OFF ALL PARTIAL");

        /*- Specifies whether an input for mrcc is written (ON, =0) or not
        (OFF, =1) if |cfour__cfour_cc_program| =EXTERNAL has been specified. -*/
        options.add_bool("CFOUR_INPUT_MRCC", true);

        /*- This keyword defines what type of integral input will be written
        by ``xjoda``. VMOL (=1) has to be used with the programs of CFOUR. Using
        ARGOS (=0), input for Pitzer's ARGOS integral program will be
        written. (Default: VMOL). -*/
        options.add_str("CFOUR_INTEGRALS", "VMOL", "VMOL ARGOS");

        /*- Controls amount of debug printing performed by ``xjoda``. The higher
        the number, the more information is printed. Values of 25 or higher
        generally do not produce anything of interest to the general user.
        Do not set JODA_PRINT to 999 as this will cause the core vector to
        be dumped to disk. -*/
        options.add_int("CFOUR_JODA_PRINT", 0);

        /*- Convergence threshold for linear equations controlled by
        LINEQ_TYPE. Equations are iterated until smallest residual falls
        below $10^{-N}$, where $N$ is the value associated with this keyword. -*/
        options.add_int("CFOUR_LINEQ_CONV", 7);

        ///*- Maximum subspace dimension for linear equation solutions. -*/
        // options.add_int("CFOUR_LINEQ_EXPOR");

        /*- Determines the algorithm used to solve linear equations
        ( $\Lambda$ and derivative $T$ and $\Lambda$ ). POPLE (=0) uses
        Pople's method of successively orthogonalized basis vectors, while
        DIIS (=1) uses Pulay's DIIS method. The latter offers the practical
        advantage of requiring much less disk space, although it is not
        guaranteed to converge. Moreover, POPLE has not been tested for some
        time and should definitely be checked! (Default : DIIS) -*/
        options.add_str("CFOUR_LINEQ_TYPE", "DIIS", "POPLE DIIS");

        /*- The maximum number of iterations in all linear CC equations. -*/
        options.add_int("CFOUR_LINEQ_MAXCY", 50);

        // LINDEP_TOL

        /*- This keyword is used by the SCF program to determine if the
        orbital occupancy (by symmetry block) is allowed to change in the
        course of the calculation. ON (=1) locks the occupation to that set
        by the keyword |cfour__cfour_occupation| (or the initial guess if
        omitted); OFF (= 0) permits the occupation to change. (Default : 1
        if the occupation is specified with |cfour__cfour_occupation| and for
        second and later steps of optimizations; 0 if |cfour__cfour_occupation|
        omitted.) -*/
        options.add_bool("CFOUR_LOCK_ORBOCC", false);

        /*- Identical to |cfour__cfour_geo_maxstep|. -*/
        options.add_int("CFOUR_MAXSTEP", 300);

        /*- Specifies the amount of core memory used in integer words
        (default) or in the units specified via the keyword |cfour__cfour_mem_unit|.
        Default: 100 000 000 (approximately 381 or 762 MB for 32 or 64 bit
        machines, respectively).
        **Psi4 Interface:** Keyword set in MB from memory input command when
        given. -*/
        options.add_int("CFOUR_MEMORY_SIZE", 100000000);

        /*- Specifies the units in which the amount of requested core memory
        is given. Possible choices are INTEGERWORDS (default), kB, MB, GB,
        and TB.
        **Psi4 Interface:** Keyword set from memory input command when
        given, always MB. -*/
        options.add_str("CFOUR_MEM_UNIT", "INTEGERWORDS", "INTEGERWORDS KB MB GB TB");

        /*- Specifies the geometry optimization strategy. Four values are
        permitted: NR (=0) -- Straightforward Newton-Raphson search for
        minimum; RFA (=1) -- Rational Function Approximation search for
        minimum (this method can be used to find minima when the initial
        structure is in a region where the Hessian index is nonzero); TS (=2)
        Cerjan-Miller eigenvector following search for a transition
        state (can be started in a region where the Hessian index is not
        equal to unity); MANR (=3) -- Morse-adjusted Newton-Raphson search
        for minimum (very efficient minimization scheme, particularly if the
        Hessian is available); 4 is currently unavailable;
        SINGLE_POINT (=5) is a single point calculation.
        **Psi4 Interface:** Geometry optimizations run through PSI (except in
        sandwich mode) use PSI's optimizer and so this keyword has no effect.
        Use :ref:`optking <apdx:optking>` keywords instead,
        particularly |optking__opt_type| and |optking__step_type|. -*/
        options.add_str("CFOUR_METHOD", "SINGLE_POINT", "NR RFA TS MANR SINGLE_POINT");

        /*- Specifies the type of MRCC calculation. MK performs a MR-CC
        calculation based on Mukherjee's ansatz. -*/
        options.add_bool("CFOUR_MRCC", false);

        /*- Specifies the spin multiplicity.
        **Psi4 Interface:** Keyword set from active molecule. -*/
        options.add_int("CFOUR_MULTIPLICITY", 1);

        /*- Calculation of non-adiabatic coupling. In case of ON (=1) the
        method by Ichino, Gauss, Stanton is used to obtain the lambda
        coupling, while in case of LVC (=3) the lambda coupling is computed
        by means of the algorithm by Tajti and Szalay. Furthermore, NACV (=2)
        requests the computation of the full non-adiabatic coupling. Note
        that for calculations using LVC or NACV
        options the multiroot diagonalization has to be used, as requested
        via the keyword CFOUR_EOM_NSTATES (dne?) =MULTIROOT. -*/
        options.add_str("CFOUR_NACOUPLING", "OFF", "ON NACV LVC");

        /*- Specifies what to do if negative eigenvalues are encountered in
        the totally symmetric Hessian during an NR or MANR
        geometry-optimization search. If ABORT (=0), the job will
        terminate with an error message; if SWITCH (=1) the program
        will just switch the eigenvalue to its absolute value and keep
        plugging away (this is strongly discouraged!); and if RFA
        (=2), the keyword |cfour__cfour_geo_method| is switched to RFA internally and the
        optimization is continued.
        **Psi4 Interface:** Geometry optimizations run through PSI (except in
        sandwich mode) use PSI's optimizer and so this keyword has no effect.
        Use :ref:`optking <apdx:optking>` keywords instead. -*/
        options.add_str("CFOUR_NEGEVAL", "ABORT", "ABORT SWITCH RFA");

        /*- All components of spherical AO's are normalized to 1. This
        feature can help with numerical convergence issues if AO integrals
        are involved. Currently only working for single-point energy
        calculations. -*/
        options.add_bool("CFOUR_NEWNORM", false);

        /*- Specifies whether the reference function used in the correlation
        energy calculation satisfies the (spin-orbital) HF equations or not.
        Usually there is no need to set this parameter (OFF = 0 and ON =1),
        since standard non-HF reference functions (QRHF and ROHF) set this
        flag automatically. -*/
        options.add_bool("CFOUR_NONHF", false);

        /*- Specifies how many t amplitudes will be printed for each spin
        case and excitation level. For =N, The largest N amplitudes for each spin
        case and excitation level will be printed. -*/
        options.add_int("CFOUR_NTOP_TAMP", 15);

        /*- Specifies the orbital occupancy of the reference function in
        terms of the occupation numbers of the orbitals and their
        irreducible representations. The occupancy is specified by either
        NIRREP or 2*NIRREP integers specifying the number of occupied
        orbitals of each symmetry type, where NIRREP is the number of
        irreducible representations in the computational point group. If
        there are no orbitals of a particular symmetry type a zero must be
        entered. If the reference function is for an open-shell system, two
        strings of NIRREP occupation numbers separated by a slash are input
        for the $\alpha$ and $\beta$ sets of orbitals.  An example of the use of
        the OCCUPATION keyword for the water molecule would be
        OCCUPATION=3-1-1-0. For the :math:`^2A_1` water cation, an open-shell
        system, the keyword would be specified by
        OCCUPATION=3-1-1-0/2-1-1-0. It should be noted that the ``xvmol``
        integral program orders the irreducible representations in a strange
        way, which most users do not perceive to be a logical order. Hence,
        it is usually advisable initially to run just a single point
        integral and HF-SCF calculation in order to determine the number and
        ordering of the irreducible representations.  The occupation keyword
        may be omitted, in which case an initial orbital occupancy is
        determined by diagonalization of the core Hamiltonian. In many
        cases, HF-SCF calculations run with the core Hamiltonian guess will
        usually converge to the lowest energy HF-SCF solution, but this
        should not be blindly assumed.  (Default: The occupation is given
        by the core Hamiltonian initial guess).
        **Psi4 Interface:** The arrays above are specified in PSI as
        (white space tolerant) [3,1,1,0] and [[3,1,1,0],[3,0,1,0]]. -*/
        options.add("CFOUR_OCCUPATION", new ArrayType());

        /*- Specifies which kind of open-shell CC treatment is employed. The
        default is a spin-orbital CC treatment (SPIN-ORBITAL =1) which is
        the only possible choice for UHF-CC schemes anyways. For ROHF-CC
        treatments, the possible options are beside the standard
        spin-orbital scheme a spin-restricted CC approach (SR-CC=3), as well
        as a corresponding linear approximation (which in the literature
        usually is referred to as partially-spin-adapted CC scheme)
        (PSA-CC=1). SR-CC and PSA-CC are within the CCSD approximation
        restricted to excitations defined by the first-order interacting
        space arguments. With the keywords PSA-CC_FULL (=2) or SR-CC_FULL (=6)
        inclusion of the so called "pseudo-triples" beyond the first-order
        interacting space is also possible.  The two-determinant CC method
        for open-shell singlet states can be activated by TD-CC (=8). -*/
        options.add_str("CFOUR_OPEN-SHELL", "SPIN-ORBITAL", "SPIN-ORBITAL SR-CC PSA-CC_FULL SR-CC_FULL TD-CC");

        /*- Identical to |cfour__cfour_geo_maxcyc|. -*/
        options.add_int("CFOUR_OPT_MAXCYC", 50);

        /*- Specifies the type of molecular orbitals used in post-HF
        calculations. STANDARD (=0) requests usage of the orbitals (from a
        corresponding HF-SCF calculation) without any modification. These
        are in the case of RHF/UHF the usual canonical HF orbitals and in
        the case of ROHF calculations the standard ROHF-orbitals with equal
        spatial parts for both the $\alpha$ and the $\beta$ spin orbitals.
        SEMICANONICAL (=1) forces in ROHF type calculations a transformation
        to so-called semicanonical orbitals which diagonalize the
        occupied-occupied and virtual-virtual blocks of the usual
        Fock-matrices. The use of semicanonical orbitals is, for example,
        required for ROHF-CCSD(T) calculations and for those calculations
        also automatically set. LOCAL requests a localization of the HF
        orbitals and this is currently done according to the Pipek-Mezey
        localization criterion.  Note that it is strongly recommended not to
        use this keyword unless you know what are you doing.  Default:
        STANDARD except for ROHF-CCSD(T) and ROHF-MP4 calculations for which
        SEMICANONICAL is the default. -*/
        options.add_str("CFOUR_ORBITALS", "STANDARD", "STANDARD SEMICANONICAL");

        // PARALLEL
        // experimental use

        // PARA_PRINT
        // experimental use

        // PARA_INT
        // experimental use

        /*- Specifies the type of perturbed orbitals used in energy
        derivative calculations. STANDARD means that the gradient
        formulation assumes that the perturbed orbitals are not those in
        which the (perturbed) Fock matrix is diagonal. CANONICAL means that
        the perturbed orbitals are assumed to be canonical. This keyword is
        set automatically to CANONICAL in derivative calculations with
        methods which include triple excitations (MBPT[4]/MP4, CCSD+T[CCSD],
        CCSD[T], QCISD[T] and all iterative schemes like CCSDT-n and CC3)
        apart from CCSDT. IJ_CANONICAL requests a canonical
        perturbed-orbital treatment only for the occupied-occupied block of
        the unperturbed density matrix in analytic derivative calculations.
        For testing purposes, it is possible to force the use standard
        perturbed orbitals even in case of iterative triple excitations via
        the option FORCE_STANDA (dne?).  Note also that in case of unrelaxed
        derivatives standard orbitals must be used.  Default : STANDARD for
        all methods without triples (except CCSDT), CANONICAL for all
        methods with triples in case of relaxed derivatives. -*/
        options.add_str("CFOUR_PERT_ORB", "", "STANDARD CANONICAL IJ_CANONICAL");

        /*- Specifies either single (=1, or SINGLE) or double (=2, DOUBLE)
        sided numerical differentiation in the finite difference evaluation
        of the Hessian. Two-sided numerical differentiation is considerably
        more accurate than the single-sided method, and its use is strongly
        recommended for production work. -*/
        options.add_str("CFOUR_POINTS", "DOUBLE", "SINGLE DOUBLE");

        /*- Controls the amount of printing in the energy and energy
        derivative calculation programs. Using a value of 1 will produce a
        modest amount of additional output over the default value of 0,
        which includes some useful information such as SCF eigenvectors,
        Fock matrix elements, etc. -*/
        options.add_int("CFOUR_PRINT", 0);

        /*- Specifies whether and which molecular property is calculated.
        OFF (=0) means that no property is calculated, FIRST_ORDER (=1)
        requests computation of various one-electron first-order properties
        (e.g., dipole moment, quadrupole moment, electric field gradient,
        spin densities,etc.), SECOND_ORDER (=2, in the next release replaced
        by STAT_POL) computes static electric polarizabilities, DYNAMICAL
        (=7, in the next release replaced by DYN_POL) requests the
        calculation of frequency-dependent polarizabilities (note that here
        an additional input of the frequency is required), NMR (=5) requests
        the calculation of NMR chemical shifts/chemical shielding tensors
        (by default using GIAOs), J_FC requests the calculation of the
        Fermi-Contact contribution to indirect spin-spin coupling constants,
        J_SD the calculation of the corresponding spin-dipole contribution,
        and J_SO the calculation of the corresponding spin-orbit
        contribution to J; HYPERPOL (=22) invokes a calculation of static
        hyperpolarizabilities, DYN_HYP (=23) requests the calculation of
        frequency-dependent hyperpolarizabilities, SHG (=24) the calculation
        of hyperpolarizabilities related to the second-harmonic
        generation, OPT_REC (=25) the computation of hyperpolarizabilities
        related to optical rectification, VERDET (=26) the calculation of
        Verdet constants. -*/
        options.add_str("CFOUR_PROPS", "OFF", "OFF FIRST_ORDER SECOND_ORDER NMR HYPERPOL DYN_HYP SHG OPT_REC VERDET");

        /*- Allows storage of property integrals computed in ``xvdint`` on
        internal files (e.g., ``MOINTS`` and ``GAMLAM``, default choice INTERNAL,
        =0) or on external files (EXTERNAL, =1). -*/
        options.add_str("CFOUR_PROP_INTEGRAL", "INTERNAL", "INTERNAL EXTERNAL");

        /*- The presence of this keyword specifies that a QRHF based CC
        calculation, or alternatively, an SCF calculation that uses the
        |cfour__cfour_qrhfgues| option, is to be performed. -*/
        options.add("CFOUR_QRHF_GENERAL", new ArrayType());

        /*- If this keyword is set to ON (=1), then the QRHF orbitals
        specified by the |cfour__cfour_qrhf_general|, |cfour__cfour_qrhf_orbital|
        and CFOUR_QRHF_SPIN (nyi?) keywords
        are used as a starting guess for a restarted SCF procedure. This can
        be an extremely useful way to converge "difficult" SCF solutions,
        such as those that correspond to states that are not the lowest
        states of a given symmetry. Note that when this option is used, the
        calculation that is performed is not a QRHF-CC calculation; it is
        instead a UHF-based or ROHF-based calculation, depending on what
        type of reference is specified by the |cfour__cfour_reference| keyword. The QRHF
        aspect of the calculation is used simply as a device to converge the
        orbitals. -*/
        options.add_bool("CFOUR_QRHFGUES", false);

        /*- By default, in QRHF calculations, electrons are removed from the
        highest occupied orbital in a symmetry block (symmetry block HOMO),
        while electrons are added to the lowest unoccupied orbital within a
        symmetry block (symmetry block LUMO). The purpose of the
        QRHF_ORBITAL keyword is to allow additional flexibility in choosing
        which orbitals will have their occupation numbers altered. The value
        of this keyword gives the offset with respect to the default orbital
        for the orbital which will be depopulated (or populated) in QRHF-CC
        calculations. For calculations involving more than one removal or
        addition of electrons, values are separated by commas and correspond
        to the |cfour__cfour_qrhf_general| input on a one-to-one basis. For example,
        specifying |cfour__cfour_qrhf_general| =2/-4, QRHF_ORBITAL=3/2 means that an electron
        will be added to the third lowest virtual in symmetry block 2 and
        another will be removed from the second highest occupied orbital in
        symmetry block 4. Examples given later in this manual further
        illustrate the QRHF input options and may help to clarify any
        confusion resulting from this documentation. (Default : 1) -*/
        options.add("CFOUR_QRHF_ORBITAL", new ArrayType());

        ///*- Specifies the spin of the electrons modified by the QRHF_GENERAL
        // and QRHF_ORBITAL keywords, where a value of 1 means $\alpha$ spin,
        // while 2 corresponds to a $\beta$ electron. By default, electrons that
        // are removed are assigned to $\beta$ spin, while added electrons are
        //$\alpha$. Note that this option allows one to construct low-spin
        // determinants, which generally are unsuitable for single-reference
        // coupled-cluster calculations. An important exception is the
        // open-shell singlet coupled-cluster method (see keyword
        // OPEN-SHELL=TD-CC above). -*/
        // options.add_int("CFOUR_QRHF_SPIN");

        /*- ON (=1) requests a calculation of Raman intensities based on the
        geometrical derivatives of the static polarizability tensor, while
        DYN (=2) requests a calculation of Raman intensities based on the
        derivatives of the dynamical polarizability tensor. -*/
        options.add_str("CFOUR_RAMAN_INT", "OFF", "ON DYN OFF");

        /*- Specifies whether Raman intensities are calculated with orbital
        relaxation with respect to the electric field perturbation (RELAXED,
        = 1) or without orbital relaxation (UNRELAXED, = 0). -*/
        options.add_str("CFOUR_RAMAN_ORB", "UNRELAXED", "RELAXED UNRELAXED");

        /*- Specifies whether or not relaxed density natural orbitals are to
        be computed. This option only has meaning for a correlated
        calculation. For =0, Do not compute. For =1, compute. -*/
        options.add_bool("CFOUR_RDO", true);

        /*- Specifies the type of SCF calculation to be performed. RHF (= 0)
        requests a restricted Hartree-Fock reference; UHF (= 1) an
        unrestricted Hartree-Fock reference; ROHF (= 2) a restricted
        open-shell Hartree-Fock calculation; TCSCF (=3) a
        two-configurational SCF calculation, and CASSCF (=4) a
        complete-active space SCF calculations (currently not implemented).
        **Psi4 Interface:** Keyword subject to translation from value of
        |scf__reference| unless set explicitly. -*/
        options.add_str("CFOUR_REFERENCE", "RHF", "RHF UHF ROHF TCSCF CASSCF");

        /*- Specifies the treatment of relativistic effects. The default is
        a non-relativistic treatment (OFF), while perturbational treatments
        are invoked via MVD1 (mass-velocity and 1-electron Darwin
        contribution), MVD2 (mass-velocity and 1- and 2-electron Darwin
        contribution), DPT2 (second-order direct perturbation theory
        approach), SF-DPT4 (scalar-relativistic part of fourth-order direct
        perturbation theory, DPT4 (full fourth-order DPT including
        spin-orbit corrections), SF-DPT6 (scalar-relativistic part of
        sixth-order direct perturbation theory), SFREE (spin-free
        treatment), X2C1E (spin-free X2C-1e treatment), or DPT (synonym with
        DPT2). -*/
        options.add_str("CFOUR_RELATIVISTIC", "OFF", "OFF MVD1 MVd2 DPT2 SF-DPT4 DPT4 SF-DPT6 SFREE X2C1E DPT");

        /*- Specifies whether the relaxed density matrix is computed for
        correlated wave functions. OFF (= 0) The relaxed density will not be
        computed, ON (= 1) it will be computed. -*/
        options.add_bool("CFOUR_RELAX_DENS", false);

        /*- This option can be used to convert an analytically calculated
        gradient vector to a particular normal coordinate representation. A
        useful application is to calculate the gradient of an electronically
        excited state in the normal coordinate representation of the ground
        electronic state, as this provides a first approximation to
        resonance Raman intensities (hence the name of the keyword).
        Calculations that use the this option require the externally
        supplied force constant matrix ``FCMFINAL``, which is written to disk
        during the course of both analytic and finite-difference vibrational
        frequency calculations. No such transformation is performed if OFF
        (=0); while ON (=1) directs the program to evaluate the gradient and
        transform it to the chosen set of normal coordinates. A warning
        message is printed if the force constant matrix is unavailable. -*/
        options.add_bool("CFOUR_RES_RAMAN", false);

        // RESET_FLAGS
        // experimental use

        /*- Offers the possibility to restart a CC calculation which stopped
        for various reasons, e.g. time limit, in the correlation part.
        However, note that a restart which is specified by ON (= 1) needs
        the following files of the previous unfinished calculation: ``JOBARC``,
        ``JAINDX``, ``MOINTS``, and ``MOABCD``. -*/
        options.add_bool("CFOUR_RESTART_CC", false);

        /*- Specifies which eigenvector of the orbital rotation Hessian is
        to be used to rotate the original SCF orbitals. By default, it will
        use that associated with the lowest eigenvalue of the totally
        symmetric part of the block-factored Hessian, as this choice often
        leads to the lowest energy SCF solution. For RHF stability checks,
        only those instabilities which correspond to RHF solutions will be
        considered. It is important to understand that following
        non-symmetric eigenvectors lowers the symmetry of the wavefunction
        and that following RHF --> UHF stabilities leads to a UHF solution.
        To converge the SCF roots associated with such instabilities, one
        must run the calculation in reduced symmetry and as a closed-shell
        UHF case, respectively. Value *n* directs the program to follow the
        vector associated with the *n*\ th lowest eigenvalue having the proper
        symmetry (totally symmetric) and spin (RHF-->RHF or UHF-->UHF)
        properties. 0 means use the lowest eigenvalue. -*/
        options.add_int("CFOUR_ROT_EVEC", 0);

        /*- Tells CFOUR whether to delete large files (AO integrals and
        ``MOINTS`` file for now) when they are no longer needed. OFF (=0) They
        will not be saved, ON (=1) they will be saved. -*/
        options.add_bool("CFOUR_SAVE_INTS", false);

        /*- Controls whether step scaling is based on the absolute step
        length (1-norm) (=0 or MAG(S)) or the largest individual step in the
        internal coordinate space (=1 or MAX(S)). -*/
        options.add_str("CFOUR_SCALE_ON", "MAG(S)", "MAG(S) MAX(S)");

        /*- Specifies the convergence criterion for the HF-SCF equations.
        Equations are considered converged when the maximum change in
        density matrix elements is less than $10^{-N}$.
        **Psi4 Interface:** Keyword subject to translation from value of
        |scf__d_convergence| unless set explicitly. -*/
        options.add_int("CFOUR_SCF_CONV", 7);

        /*- Controls the damping (in the first iterations (specified by
        |cfour__cfour_scf_expstart| via
        :math:`D_{new} = D_{old} + X/1000 * (D_{new} - D_{old})` with $X$
        as the value specified by the keyword. The default value is
        currently 1000 (no damping), but a value of 500 is recommended in
        particular for transition metal compounds where the SCF convergence
        is often troublesome.
        **Psi4 Interface:** Keyword subject to translation from value of
        |scf__damping_percentage| unless set explicitly. -*/
        options.add_int("CFOUR_SCF_DAMPING", 1000);

        /*- Specifies the number of density matrices to be used in the
        DIIS convergence acceleration procedure. -*/
        options.add_int("CFOUR_SCF_EXPORDER", 6);

        /*- Specifies the first iteration in which the DIIS convergence
        acceleration procedure is applied. -*/
        options.add_int("CFOUR_SCF_EXPSTART", 8);

        /*- Specifies whether or not the DIIS extrapolation is used to
        accelerate convergence of the SCF procedure. OFF (=0) means do not use
        DIIS, ON (=1) means use DIIS. -*/
        options.add_bool("CFOUR_SCF_EXTRAPOLATION", true);

        /*- Specifies the maximum number of SCF iterations.
        **Psi4 Interface:** Keyword subject to translation from value of
        |scf__maxiter| unless set explicitly.-*/
        options.add_int("CFOUR_SCF_MAXCYC", 150);

        /*- Specifies the strength of a spin-dipole perturbation as required
        for finite-field calculations of the SD contributions to indirect
        spin-spin coupling constants. The value must be specified as an
        integer and the SD strength used by the program will be the value of
        the keyword $\times 10^{-6}$. (Default : 0, currently not implemented) -*/
        options.add_int("CFOUR_SD_FIELD", 0);

        // SOPERT
        // Experimental Use!
        // Default : OFF.
        ///*- Perturbative treatment of spin-orbit splittings in doublet-pi
        // states via multireference coupled-cluster theory. MKMRCC (=1)
        // requests a treatment based on Mukherjee's multireference
        // coupled-cluster theory. EMRCCSO (=2) requests the expectation value
        // of a similarity transformed spin-orbit operator. Please note that
        // symmetric orbitals are needed, e.g., using AV_SCF. For more
        // information on the theory see J. Chem. Phys. 136, 111103 (2012). -*/

        /*- Specifies whether spherical harmonic (5d, 7f, 9g, etc.) or
        Cartesian (6d, 10f, 15g, etc.) basis functions are to be used. ON (=
        1) uses spherical harmonics, OFF (= 0) uses Cartesians.
        **Psi4 Interface:** Keyword set according to basis design when
        |mints__basis| is used instead of |cfour__cfour_basis|. Keyword
        subject to translation from value of |globals__puream| unless set
        explicitly. -*/
        options.add_bool("CFOUR_SPHERICAL", true);

        /*- Controls whether excitation energy calculations allow for a
        "spin flip" which changes the $M_s$ quantum number. Such
        calculations have some advantages for biradicals and are currently
        implemented (together with gradients) for CIS and CIS(D)
        calculations. Options are OFF and ON. -*/
        options.add_bool("CFOUR_SPIN_FLIP", false);

        /*- Experimental Use!  ON (=1) requests calculation of one-electron
        spin-orbit integrals. MEANSO additionally gives a mean-field
        treatment of the two-electron terms (spin-orbit mean field treatment
        as described Mol. Phys. 98, 1823-1833 (2000)). -*/
        options.add_str("CFOUR_SPIN_ORBIT", "OFF", "ON MEANSO OFF");

        // SPINORBIT
        // experimental use

        /*- ON (=1) requests the spin-component scaled variant of the MP2
        approach. This keyword has only an effect when |cfour__cfour_calc_level| =MP2 is
        specified and must be used together with |cfour__cfour_reference| =UHF. -*/
        options.add_bool("CFOUR_SPIN_SCAL", false);

        /*- Specifies whether nuclear spin-rotation tensors are computed
        within a NMR chemical shift calculation (ON, =1) or not (OFF, =9).
        In the case of electronic g-tensor calculations for open-shell
        molecules this keyword controls the calculation of the electronic
        spin-rotation tensor. -*/
        options.add_bool("CFOUR_SPINROTATION", false);

        /*- Specifies an Abelian subgroup to be used in a calculation.
        Acceptable arguments are DEFAULT (=0); C1 (= 1); C2 (= 2); CS (= 3);
        CI (= 4); C2V (= 5); C2H (= 6); D2 (= 7) and D2H (= 8). Use of C1 is
        of course equivalent to setting |cfour__cfour_symmetry| =OFF in the input. The
        DEFAULT option (which is the default) uses the highest order Abelian
        subgroup. -*/
        options.add_str("CFOUR_SUBGROUP", "DEFAULT", "DEFAULT C1 C2 CS CI C2V C2H D2 D2H OFF");

        ///*- Is a somewhat complicated keyword to use. Allowed values are 0,
        // 1, and 2, which specify the $x$, $y$, and $z$ axes, respectively. The
        // meaning of the keyword is best described by example: Suppose one is
        // running a calculation on water, and wishes to run it in the $C_s$
        // point group with the "special" plane being the one which bisects the
        // H-O-H bond angle. Now, what SUBGRPAXIS does is to specify which
        // Cartesian direction in the $C_{2v}$ frame becomes the special
        // direction in the $C_s$ frame. CFOUR will orient water in the $yz$
        // plane, so one wants the $y$ axis in the $C_{2v}$ frame to be the $z$
        // axis in the $C_s$ frame. Hence, for this case, one would specify
        // SUBGRPAXIS=2. Use of this keyword may be facilitated by studying
        // section D1 of this chapter, entitled "Molecular Orientation".
        // However, when the true Abelian subgroup is either $C_{2v}$ or
        //$D_{2h}$, the CFOUR orientation is not well defined, and it may be
        // necessary to run the ``xjoda`` executable directly two times. If
        // SUBGROUP=0 in the first pass, then the reference orientation for the
        // true Abelian subgroup can be determined and the appropriate value of
        // SUBGRPAXIS selected. -*/
        // options.add_int("CFOUR_SUBGRPAXIS");

        /*- In principle can be used to force the SCF to converge a solution
        for which the density matrix transforms as the totally symmetric
        representation of the point group (i.e. no broken symmetry
        solutions). The code seems to work in most cases, but has currently
        been implemented for point groups with E type representation and not
        for those with triply-, quadruply- or pentuply-degenerate
        representations. Extending the code to those cases is probably
        straightforward, and the reader is encouraged to do so if (s)he is
        so inclined. SYM_CHECK=0 "forces" the high-symmetry solution.
        SYM_CHECK=OVERRIDE (=1) doesn't. The latter is the default. -*/
        options.add_bool("CFOUR_SYM_CHECK", true);

        /*- Specifies what subgroup of the full point group is to be used in
        the energy and/or gradient calculation (the computational point
        group). OFF (=1) forces a no symmetry run (in $C_1$ ) and ON (=0) runs
        the calculation in the largest self-adjoint subgroup ( $D_{2h}$ and its
        subgroups). -*/
        options.add_bool("CFOUR_SYMMETRY", true);

        /*- Specifies how often the largest $t$ amplitudes are to be printed.
        For =0, amplitudes are printed at the beginning and end of the run.
        For =1, amplitudes are printed every iteration. For =2, amplitudes are
        printed every other iteration, etc. -*/
        options.add_int("CFOUR_TAMP_SUM", 5);

        // TDHF
        // experimental use

        // TESTSUITE
        //(currently not available)

        /*- Specifies whether to calculate finite-temperature thermodynamic
        corrections after a frequency calculation. OFF (=0) skips this; ON
        (=1) gives abbreviated output; and VERBOSE (=2) gives elaborate
        output that is separated by translation, rotation and vibration.
        Default: ON (currently not available in public version) -*/
        options.add_str("CFOUR_THERMOCHEMISTRY", "ON", "OFF ON VERBOSE");

        // TRANGRAD
        // experimental use

        /*- Specifies whether or not translational invariance is exploited
        in geometrical derivative calculations. USE(=0) specifies that
        translational invariance is exploited, while IGNORE (=1) turns it
        off. -*/
        options.add_str("CFOUR_TRANS_INV", "USE", "USE IGNORE");

        /*- Specifies whether in a correlated NMR chemical shift
        calculations all perturbations are treated at once or sequentially.
        Available option are SIMULTANEOUS (=0) and SEQUENTIAL (=1). The
        latter is at least preferred for large-scale calculations, as it has
        less demands on the available disk space. -*/
        options.add_str("CFOUR_TREAT_PERT", "SIMULTANEOUS", "SIMULTANEOUS SEQUENTIAL");

        /*- Specifies whether the T3 amplitudes are included ON (=1) or not
        included OFF (=0) in the DIIS convergence acceleration during CCSDT
        calculations. Inclusion of T3 speeds up convergence and allows tight
        convergence, but on the other hand it increases disk space
        requirements. Note that this keyword is only available with module
        ``xecc``. -*/
        options.add_bool("CFOUR_T3_EXTRAPOL", false);

        /*- Specifies the threshold value (given as an integer) for the
        treatment of CPHF coefficients in second derivative calculations
        using perturbed canonical orbitals. If a CPHF coefficient is above
        the threshold, the corresponding orbital rotation is treated (at the
        expense of additional CPU cost) using the standard non-canonical
        procedures, while orbital pairs corresponding to CPHF coefficients
        below the threshold are treated using perturbed canonical
        representation.  Default: 25 (Default: 1 in the developer version) -*/
        options.add_int("CFOUR_UIJ_THRESHOLD", 25);

        /*- Specifies the units used for molecular geometry input. ANGSTROM
        (= 0) uses Angstrom units, BOHR (= 1) specifies atomic units.
        **Psi4 Interface:** Keyword set from active molecule, always ANGSTROM. -*/
        options.add_str("CFOUR_UNITS", "ANGSTROM", "ANGSTROM BOHR");

        // UNOS
        // experimental use

        /*- Specifies whether or not the Hessian update is carried out. OFF
        (= 0) uses the initial Hessian (however supplied, either the default
        guess or a ``FCMINT`` file), ON (= 1) updates it during subsequent
        optimization cycles. (not in current public version). -*/
        options.add_bool("CFOUR_UPDATE_HESSIAN", true);

        // VIB_ALGORIT
        // experimental use

        // VIBPHASE
        // experimental use

        /*- Specifies whether (harmonic) vibrational frequencies are
        calculated or not. If the default NO (=0) is specified then no
        frequencies are calculated. For ANALYTIC, vibrational frequencies
        are determined from analytically computed second derivatives, and
        for FINDIF (=2) vibrational frequencies are calculated from a force
        field obtained by numerical differentiation of analytically
        evaluated gradients (or even single-point energies) using
        symmetry-adapted mass-weighted Cartesian coordinates. If vibrational
        frequencies are calculated, a normal mode analysis using the
        computed force-constant matrix is performed, rotationally projected
        frequencies are computed, infrared intensities are determined, and
        zero-point energies (ZPE) are evaluated. -*/
        options.add_str("CFOUR_VIBRATION", "NO", "NO ANALYTIC FINDIF EXACT");

        /*- This keyword defines what type of integral transformation is to
        be performed in the program ``xvtran``. FULL/PARTIAL (=0) allows the
        transformation program to choose the appropriate type of
        transformation, while FULL (=1) requires a full integral
        transformation and PARTIAL (=2) means a MBPT(2)-specific
        transformation where the :math:`(ab \vert cd)` integrals are not formed. -*/
        options.add_str("CFOUR_VTRAN", "FULL/PARTIAL", "FULL/PARTIAL FULL PARTIAL");

        /*- Specifies the X-component of an external electric field. The
        value must be specified as an integer and the field used by the
        program will be the value of the keyword :math:`\times 10^{-6}`. This allows
        field strengths :math:`|\varepsilon| > 10^{-6}` to be used. -*/
        options.add_int("CFOUR_XFIELD", 0);

        /*- The tolerance for storing transformed integrals. Integrals less
        than $10^{-N}$ are neglected and not stored on disk. -*/
        options.add_int("CFOUR_XFORM_TOL", 11);

        /*- Specifies the Y-component of an external electric field. The
        value must be specified as an integer and the field used by the
        program will be the value of the keyword :math:`\times 10^{-6}`. This allows
        field strengths :math:`|\varepsilon| > 10^{-6}` to be used. -*/
        options.add_int("CFOUR_YFIELD", 0);

        /*- Specifies the Z-component of an external electric field. The
        value must be specified as an integer and the field used by the
        program will be the value of the keyword :math:`\times 10^{-6}`. This allows
        field strengths :math:`|\varepsilon| > 10^{-6}` to be used. -*/
        options.add_int("CFOUR_ZFIELD", 0);
    }
    if (name == "EFP" || options.read_globals()) {
        /*- MODULEDESCRIPTION Performs effective fragment potential
        computations through calls to Kaliman's libefp library. -*/

        /*- The amount of information printed to the output file. -*/
        options.add_int("PRINT", 1);
        /*- Do include electrostatics energy term in EFP computation? -*/
        options.add_bool("EFP_ELST", true);
        /*- Do include exchange repulsion energy term in EFP computation? -*/
        options.add_bool("EFP_EXCH", true);
        /*- Do include polarization energy term in EFP computation? (EFP_POL c. v1.1) -*/
        options.add_bool("EFP_IND", true);
        /*- Do include dispersion energy term in EFP computation? -*/
        options.add_bool("EFP_DISP", true);
        /*- Fragment-fragment electrostatic damping type. ``SCREEN``
        is a damping formula based on screen group in the EFP potential.
        ``OVERLAP`` is damping that computes charge penetration energy. -*/
        options.add_str("EFP_ELST_DAMPING", "SCREEN", "SCREEN OVERLAP OFF");
        /*- Fragment-fragment polarization damping type. ``TT`` is a
        damping formula like Tang and Toennies. (EFP_POL_DAMPING c. v1.1) -*/
        options.add_str("EFP_IND_DAMPING", "TT", "TT OFF");
        /*- Fragment-fragment dispersion damping type. ``TT`` is a damping
        formula by Tang and Toennies. ``OVERLAP`` is overlap-based
        dispersion damping. -*/
        options.add_str("EFP_DISP_DAMPING", "OVERLAP", "TT OVERLAP OFF");
        /*- Do include electrostatics energy term in QM/EFP computation? (QMEFP_ELST c. v1.1) -*/
        options.add_bool("EFP_QM_ELST", true);
        /*- Do include polarization energy term in QM/EFP computation? (QMEFP_POL c. v1.1) -*/
        options.add_bool("EFP_QM_IND", true);
        /*- Do EFP gradient? !expert -*/
        options.add_str("DERTYPE", "NONE", "NONE FIRST");
        /*- Do turn on QM/EFP terms? !expert -*/
        options.add_bool("QMEFP", false);
    }
    if (name == "DMRG" || options.read_globals()) {
        /*- MODULEDESCRIPTION Performs a DMRG computation
         through calls to Wouters's CheMPS2 library. -*/

        /*- The DMRG wavefunction multiplicity in the form (2S+1) -*/
        options.add_int("DMRG_MULTIPLICITY", -1);

        /*- The DMRG wavefunction irrep uses the same conventions as PSI4. How convenient :-).
            Just to avoid confusion, it's copied here. It can also be found on
            http://sebwouters.github.io/CheMPS2/doxygen/classCheMPS2_1_1Irreps.html .
            Symmetry Conventions        Irrep Number & Name
            Group Number & Name         0     1     2     3     4     5     6     7
            0: c1                       A
            1: ci                       Ag     Au
            2: c2                       A     B
            3: cs                       A'     A''
            4: d2                       A     B1     B2     B3
            5: c2v                      A1     A2     B1     B2
            6: c2h                      Ag     Bg     Au     Bu
            7: d2h                      Ag     B1g     B2g     B3g     Au     B1u     B2u     B3u
        -*/
        options.add_int("DMRG_IRREP", -1);

        /*- The number of reduced renormalized basis states to be
            retained during successive DMRG instructions -*/
        options.add("DMRG_SWEEP_STATES", new ArrayType());

        /*- The energy convergence to stop an instruction
            during successive DMRG instructions -*/
        options.add("DMRG_SWEEP_ENERGY_CONV", new ArrayType());

        /*- The density RMS convergence to stop an instruction
            during successive DMRG instructions -*/
        options.add_double("DMRG_SCF_GRAD_THR", 1.e-6);

        /*- The maximum number of sweeps to stop an instruction
            during successive DMRG instructions -*/
        options.add("DMRG_SWEEP_MAX_SWEEPS", new ArrayType());

        /*- The noise prefactors for successive DMRG instructions -*/
        options.add("DMRG_SWEEP_NOISE_PREFAC", new ArrayType());

        /*- The residual tolerances for the Davidson diagonalization during DMRG instructions -*/
        options.add("DMRG_SWEEP_DVDSON_RTOL", new ArrayType());

        /*- Whether or not to print the correlation functions after the DMRG calculation -*/
        options.add_bool("DMRG_PRINT_CORR", false);

        /*- Whether or not to create intermediary MPS checkpoints -*/
        options.add_bool("DMRG_MPS_WRITE", false);

        /*- Whether or not to store the unitary on disk (convenient for restarting). -*/
        options.add_bool("DMRG_UNITARY_WRITE", true);

        /*- Whether or not to use DIIS for DMRG. -*/
        options.add_bool("DMRG_DIIS", false);

        /*- When the update norm is smaller than this value DIIS starts. -*/
        options.add_double("DMRG_SCF_DIIS_THR", 1e-2);

        /*- Whether or not to store the DIIS checkpoint on disk (convenient for restarting). -*/
        options.add_bool("DMRG_DIIS_WRITE", true);

        /*- Maximum number of DMRG iterations -*/
        options.add_int("DMRG_SCF_MAX_ITER", 100);

        /*- Which root is targeted: 0 means ground state, 1 first excited state, etc. -*/
        options.add_int("DMRG_EXCITATION", 0);

        /*- Whether or not to use state-averaging for roots >=2 with DMRG-SCF. -*/
        options.add_bool("DMRG_SCF_STATE_AVG", true);

        /*- Which active space to use for DMRG calculations:
               --> input with SCF rotations (INPUT);
               --> natural orbitals (NO);
               --> localized and ordered orbitals (LOC) -*/
        options.add_str("DMRG_SCF_ACTIVE_SPACE", "INPUT", "INPUT NO LOC");

        /*- Whether to start the active space localization process from a random unitary matrix instead of a unit matrix. -*/
        options.add_bool("DMRG_LOCAL_INIT", true);

        /*- Do calculate the DMRG-CASPT2 energy after the DMRGSCF calculations are done? -*/
        options.add_bool("DMRG_CASPT2_CALC", false);

        /*- Whether to calculate the DMRG-CASPT2 energy after the DMRGSCF calculations are done. -*/
        options.add_str("DMRG_CASPT2_ORBS", "PSEUDOCANONICAL", "PSEUDOCANONICAL ACTIVE");

        /*- CASPT2 IPEA shift -*/
        options.add_double("DMRG_CASPT2_IPEA", 0.0);

        /*- CASPT2 Imaginary shift -*/
        options.add_double("DMRG_CASPT2_IMAG", 0.0);

        /*- DMRG-CI or converged DMRG-SCF orbitals in molden format -*/
        options.add_bool("DMRG_MOLDEN_WRITE", false);

        /*- Print out the density matrix in the AO basis -*/
        options.add_bool("DMRG_OPDM_AO_PRINT", false);
    }

    return true;
}

}  // namespace psi

// clang-format on
//  LocalWords:  Psi4<|MERGE_RESOLUTION|>--- conflicted
+++ resolved
@@ -1444,13 +1444,10 @@
         /*- Frequency with which to compute the full Fock matrix if using |scf__incfock| . 
         N means rebuild every N SCF iterations to avoid accumulating error from the incremental procedure. -*/
         options.add_int("INCFOCK_FULL_FOCK_EVERY", 5);
-<<<<<<< HEAD
-=======
 
         /*- Do perform Linear Exchange Build (Link) -*/
         options.add_bool("DO_LINEAR_EXCHANGE", false);
         options.add_double("LINK_INTS_TOLERANCE", 1.0e-12);
->>>>>>> fbdf1a95
 
         /*- SUBSECTION Fractional Occupation UHF/UKS -*/
 
