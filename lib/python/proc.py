--- conflicted
+++ resolved
@@ -178,33 +178,24 @@
 
 def run_cc_gradient(name, **kwargs):
 
-<<<<<<< HEAD
-    run_ccenergy(name, **kwargs)
-    PsiMod.set_global_option('WFN', 'CCSD')
-    PsiMod.set_global_option('DERTYPE', 'FIRST')
-=======
+   PsiMod.set_global_option('DERTYPE', 'FIRST')
+
    run_ccenergy(name, **kwargs)
    if (name.lower() == 'ccsd'):
        PsiMod.set_global_option('WFN', 'CCSD')
    elif (name.lower() == 'ccsd(t)'):
        PsiMod.set_global_option('WFN', 'CCSD_T')
->>>>>>> 44306eea
 
    PsiMod.cchbar()
    PsiMod.cclambda()
    PsiMod.ccdensity()
    PsiMod.deriv()
 
-<<<<<<< HEAD
-    PsiMod.set_global_option('WFN', 'SCF')
-    PsiMod.revoke_global_option_changed('WFN')
-    PsiMod.set_global_option('DERTYPE', 'NONE')
-    PsiMod.revoke_global_option_changed('DERTYPE')
-=======
    if (name.lower() != 'ccenergy'):
        PsiMod.set_global_option('WFN', 'SCF')
        PsiMod.revoke_global_option_changed('WFN')
->>>>>>> 44306eea
+       PsiMod.set_global_option('DERTYPE', 'NONE')
+       PsiMod.revoke_global_option_changed('DERTYPE')
 
 def run_bccd(name, **kwargs):
 
